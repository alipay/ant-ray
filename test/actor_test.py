from __future__ import absolute_import
from __future__ import division
from __future__ import print_function

import collections
import random
import numpy as np
import os
import pytest
import signal
import sys
import time

import ray
import ray.ray_constants as ray_constants
import ray.test.test_utils
import ray.test.cluster_utils


@pytest.fixture
def ray_start_regular():
    # Start the Ray processes.
    ray.init(num_cpus=1)
    yield None
    # The code after the yield will run as teardown code.
    ray.shutdown()


@pytest.fixture
def shutdown_only():
    yield None
    # The code after the yield will run as teardown code.
    ray.shutdown()


@pytest.fixture
def head_node_cluster():
    cluster = ray.test.cluster_utils.Cluster(
        initialize_head=True, connect=True)
    yield cluster
    # The code after the yield will run as teardown code.
    cluster.shutdown()


def test_actor_init_error_propagated(ray_start_regular):
    @ray.remote
    class Actor(object):
        def __init__(self, error=False):
            if error:
                raise Exception("oops")

        def foo(self):
            return "OK"

    actor = Actor.remote(error=False)
    ray.get(actor.foo.remote())

    actor = Actor.remote(error=True)
    with pytest.raises(Exception, match=".*oops.*"):
        ray.get(actor.foo.remote())


def test_keyword_args(ray_start_regular):
    @ray.remote
    class Actor(object):
        def __init__(self, arg0, arg1=1, arg2="a"):
            self.arg0 = arg0
            self.arg1 = arg1
            self.arg2 = arg2

        def get_values(self, arg0, arg1=2, arg2="b"):
            return self.arg0 + arg0, self.arg1 + arg1, self.arg2 + arg2

    actor = Actor.remote(0)
    assert ray.get(actor.get_values.remote(1)) == (1, 3, "ab")

    actor = Actor.remote(1, 2)
    assert ray.get(actor.get_values.remote(2, 3)) == (3, 5, "ab")

    actor = Actor.remote(1, 2, "c")
    assert ray.get(actor.get_values.remote(2, 3, "d")) == (3, 5, "cd")

    actor = Actor.remote(1, arg2="c")
    assert ray.get(actor.get_values.remote(0, arg2="d")) == (1, 3, "cd")
    assert ray.get(actor.get_values.remote(0, arg2="d", arg1=0)) == (1, 1,
                                                                     "cd")

    actor = Actor.remote(1, arg2="c", arg1=2)
    assert ray.get(actor.get_values.remote(0, arg2="d")) == (1, 4, "cd")
    assert ray.get(actor.get_values.remote(0, arg2="d", arg1=0)) == (1, 2,
                                                                     "cd")
    assert ray.get(actor.get_values.remote(arg2="d", arg1=0, arg0=2)) == (3, 2,
                                                                          "cd")

    # Make sure we get an exception if the constructor is called
    # incorrectly.
    with pytest.raises(Exception):
        actor = Actor.remote()

    with pytest.raises(Exception):
        actor = Actor.remote(0, 1, 2, arg3=3)

    with pytest.raises(Exception):
        actor = Actor.remote(0, arg0=1)

    # Make sure we get an exception if the method is called incorrectly.
    actor = Actor.remote(1)
    with pytest.raises(Exception):
        ray.get(actor.get_values.remote())


def test_variable_number_of_args(ray_start_regular):
    @ray.remote
    class Actor(object):
        def __init__(self, arg0, arg1=1, *args):
            self.arg0 = arg0
            self.arg1 = arg1
            self.args = args

        def get_values(self, arg0, arg1=2, *args):
            return self.arg0 + arg0, self.arg1 + arg1, self.args, args

    actor = Actor.remote(0)
    assert ray.get(actor.get_values.remote(1)) == (1, 3, (), ())

    actor = Actor.remote(1, 2)
    assert ray.get(actor.get_values.remote(2, 3)) == (3, 5, (), ())

    actor = Actor.remote(1, 2, "c")
    assert ray.get(actor.get_values.remote(2, 3, "d")) == (3, 5, ("c", ),
                                                           ("d", ))

    actor = Actor.remote(1, 2, "a", "b", "c", "d")
    assert ray.get(actor.get_values.remote(
        2, 3, 1, 2, 3, 4)) == (3, 5, ("a", "b", "c", "d"), (1, 2, 3, 4))

    @ray.remote
    class Actor(object):
        def __init__(self, *args):
            self.args = args

        def get_values(self, *args):
            return self.args, args

    a = Actor.remote()
    assert ray.get(a.get_values.remote()) == ((), ())
    a = Actor.remote(1)
    assert ray.get(a.get_values.remote(2)) == ((1, ), (2, ))
    a = Actor.remote(1, 2)
    assert ray.get(a.get_values.remote(3, 4)) == ((1, 2), (3, 4))


def test_no_args(ray_start_regular):
    @ray.remote
    class Actor(object):
        def __init__(self):
            pass

        def get_values(self):
            pass

    actor = Actor.remote()
    assert ray.get(actor.get_values.remote()) is None


def test_no_constructor(ray_start_regular):
    # If no __init__ method is provided, that should not be a problem.
    @ray.remote
    class Actor(object):
        def get_values(self):
            pass

    actor = Actor.remote()
    assert ray.get(actor.get_values.remote()) is None


def test_custom_classes(ray_start_regular):
    class Foo(object):
        def __init__(self, x):
            self.x = x

    @ray.remote
    class Actor(object):
        def __init__(self, f2):
            self.f1 = Foo(1)
            self.f2 = f2

        def get_values1(self):
            return self.f1, self.f2

        def get_values2(self, f3):
            return self.f1, self.f2, f3

    actor = Actor.remote(Foo(2))
    results1 = ray.get(actor.get_values1.remote())
    assert results1[0].x == 1
    assert results1[1].x == 2
    results2 = ray.get(actor.get_values2.remote(Foo(3)))
    assert results2[0].x == 1
    assert results2[1].x == 2
    assert results2[2].x == 3


def test_caching_actors(shutdown_only):
    # Test defining actors before ray.init() has been called.

    @ray.remote
    class Foo(object):
        def __init__(self):
            pass

        def get_val(self):
            return 3

    # Check that we can't actually create actors before ray.init() has been
    # called.
    with pytest.raises(Exception):
        f = Foo.remote()

    ray.init(num_cpus=1)

    f = Foo.remote()

    assert ray.get(f.get_val.remote()) == 3


def test_decorator_args(ray_start_regular):
    # This is an invalid way of using the actor decorator.
    with pytest.raises(Exception):

        @ray.remote()
        class Actor(object):
            def __init__(self):
                pass

    # This is an invalid way of using the actor decorator.
    with pytest.raises(Exception):

        @ray.remote(invalid_kwarg=0)  # noqa: F811
        class Actor(object):
            def __init__(self):
                pass

    # This is an invalid way of using the actor decorator.
    with pytest.raises(Exception):

        @ray.remote(num_cpus=0, invalid_kwarg=0)  # noqa: F811
        class Actor(object):
            def __init__(self):
                pass

    # This is a valid way of using the decorator.
    @ray.remote(num_cpus=1)  # noqa: F811
    class Actor(object):
        def __init__(self):
            pass

    # This is a valid way of using the decorator.
    @ray.remote(num_gpus=1)  # noqa: F811
    class Actor(object):
        def __init__(self):
            pass

    # This is a valid way of using the decorator.
    @ray.remote(num_cpus=1, num_gpus=1)  # noqa: F811
    class Actor(object):
        def __init__(self):
            pass


def test_random_id_generation(ray_start_regular):
    @ray.remote
    class Foo(object):
        def __init__(self):
            pass

    # Make sure that seeding numpy does not interfere with the generation
    # of actor IDs.
    np.random.seed(1234)
    random.seed(1234)
    f1 = Foo.remote()
    np.random.seed(1234)
    random.seed(1234)
    f2 = Foo.remote()

    assert f1._ray_actor_id.id() != f2._ray_actor_id.id()


def test_actor_class_name(ray_start_regular):
    @ray.remote
    class Foo(object):
        def __init__(self):
            pass

    Foo.remote()

    r = ray.worker.global_worker.redis_client
    actor_keys = r.keys("ActorClass*")
    assert len(actor_keys) == 1
    actor_class_info = r.hgetall(actor_keys[0])
    assert actor_class_info[b"class_name"] == b"Foo"
    assert actor_class_info[b"module"] == b"actor_test"


def test_multiple_return_values(ray_start_regular):
    @ray.remote
    class Foo(object):
        def method0(self):
            return 1

        @ray.method(num_return_vals=1)
        def method1(self):
            return 1

        @ray.method(num_return_vals=2)
        def method2(self):
            return 1, 2

        @ray.method(num_return_vals=3)
        def method3(self):
            return 1, 2, 3

    f = Foo.remote()

    id0 = f.method0.remote()
    assert ray.get(id0) == 1

    id1 = f.method1.remote()
    assert ray.get(id1) == 1

    id2a, id2b = f.method2.remote()
    assert ray.get([id2a, id2b]) == [1, 2]

    id3a, id3b, id3c = f.method3.remote()
    assert ray.get([id3a, id3b, id3c]) == [1, 2, 3]


def test_define_actor(ray_start_regular):
    @ray.remote
    class Test(object):
        def __init__(self, x):
            self.x = x

        def f(self, y):
            return self.x + y

    t = Test.remote(2)
    assert ray.get(t.f.remote(1)) == 3

    # Make sure that calling an actor method directly raises an exception.
    with pytest.raises(Exception):
        t.f(1)


def test_actor_deletion(ray_start_regular):
    # Make sure that when an actor handles goes out of scope, the actor
    # destructor is called.

    @ray.remote
    class Actor(object):
        def getpid(self):
            return os.getpid()

    a = Actor.remote()
    pid = ray.get(a.getpid.remote())
    a = None
    ray.test.test_utils.wait_for_pid_to_exit(pid)

    actors = [Actor.remote() for _ in range(10)]
    pids = ray.get([a.getpid.remote() for a in actors])
    a = None
    actors = None
    [ray.test.test_utils.wait_for_pid_to_exit(pid) for pid in pids]

    @ray.remote
    class Actor(object):
        def method(self):
            return 1

    # Make sure that if we create an actor and call a method on it
    # immediately, the actor doesn't get killed before the method is
    # called.
    assert ray.get(Actor.remote().method.remote()) == 1


def test_actor_deletion_with_gpus(shutdown_only):
    ray.init(num_cpus=1, num_gpus=1)

    # When an actor that uses a GPU exits, make sure that the GPU resources
    # are released.

    @ray.remote(num_gpus=1)
    class Actor(object):
        def getpid(self):
            return os.getpid()

    for _ in range(5):
        # If we can successfully create an actor, that means that enough
        # GPU resources are available.
        a = Actor.remote()
        ray.get(a.getpid.remote())


def test_actor_state(ray_start_regular):
    @ray.remote
    class Counter(object):
        def __init__(self):
            self.value = 0

        def increase(self):
            self.value += 1

        def value(self):
            return self.value

    c1 = Counter.remote()
    c1.increase.remote()
    assert ray.get(c1.value.remote()) == 1

    c2 = Counter.remote()
    c2.increase.remote()
    c2.increase.remote()
    assert ray.get(c2.value.remote()) == 2


def test_actor_class_methods(ray_start_regular):
    class Foo(object):
        x = 2

        @classmethod
        def as_remote(cls):
            return ray.remote(cls)

        @classmethod
        def f(cls):
            return cls.x

        @classmethod
        def g(cls, y):
            return cls.x + y

        def echo(self, value):
            return value

    a = Foo.as_remote().remote()
    assert ray.get(a.echo.remote(2)) == 2
    assert ray.get(a.f.remote()) == 2
    assert ray.get(a.g.remote(2)) == 4


def test_multiple_actors(ray_start_regular):
    @ray.remote
    class Counter(object):
        def __init__(self, value):
            self.value = value

        def increase(self):
            self.value += 1
            return self.value

        def reset(self):
            self.value = 0

    num_actors = 20
    num_increases = 50
    # Create multiple actors.
    actors = [Counter.remote(i) for i in range(num_actors)]
    results = []
    # Call each actor's method a bunch of times.
    for i in range(num_actors):
        results += [actors[i].increase.remote() for _ in range(num_increases)]
    result_values = ray.get(results)
    for i in range(num_actors):
        v = result_values[(num_increases * i):(num_increases * (i + 1))]
        assert v == list(range(i + 1, num_increases + i + 1))

    # Reset the actor values.
    [actor.reset.remote() for actor in actors]

    # Interweave the method calls on the different actors.
    results = []
    for j in range(num_increases):
        results += [actor.increase.remote() for actor in actors]
    result_values = ray.get(results)
    for j in range(num_increases):
        v = result_values[(num_actors * j):(num_actors * (j + 1))]
        assert v == num_actors * [j + 1]


@pytest.fixture
def ray_start_bigger():
    # Start the Ray processes.
    ray.init(num_cpus=10)
    yield None
    # The code after the yield will run as teardown code.
    ray.shutdown()


def test_remote_function_within_actor(ray_start_bigger):
    # Make sure we can use remote funtions within actors.

    # Create some values to close over.
    val1 = 1
    val2 = 2

    @ray.remote
    def f(x):
        return val1 + x

    @ray.remote
    def g(x):
        return ray.get(f.remote(x))

    @ray.remote
    class Actor(object):
        def __init__(self, x):
            self.x = x
            self.y = val2
            self.object_ids = [f.remote(i) for i in range(5)]
            self.values2 = ray.get([f.remote(i) for i in range(5)])

        def get_values(self):
            return self.x, self.y, self.object_ids, self.values2

        def f(self):
            return [f.remote(i) for i in range(5)]

        def g(self):
            return ray.get([g.remote(i) for i in range(5)])

        def h(self, object_ids):
            return ray.get(object_ids)

    actor = Actor.remote(1)
    values = ray.get(actor.get_values.remote())
    assert values[0] == 1
    assert values[1] == val2
    assert ray.get(values[2]) == list(range(1, 6))
    assert values[3] == list(range(1, 6))

    assert ray.get(ray.get(actor.f.remote())) == list(range(1, 6))
    assert ray.get(actor.g.remote()) == list(range(1, 6))
    assert ray.get(actor.h.remote([f.remote(i) for i in range(5)])) == list(
        range(1, 6))


def test_define_actor_within_actor(ray_start_bigger):
    # Make sure we can use remote funtions within actors.

    @ray.remote
    class Actor1(object):
        def __init__(self, x):
            self.x = x

        def new_actor(self, z):
            @ray.remote
            class Actor2(object):
                def __init__(self, x):
                    self.x = x

                def get_value(self):
                    return self.x

            self.actor2 = Actor2.remote(z)

        def get_values(self, z):
            self.new_actor(z)
            return self.x, ray.get(self.actor2.get_value.remote())

    actor1 = Actor1.remote(3)
    assert ray.get(actor1.get_values.remote(5)) == (3, 5)


def test_use_actor_within_actor(ray_start_bigger):
    # Make sure we can use actors within actors.

    @ray.remote
    class Actor1(object):
        def __init__(self, x):
            self.x = x

        def get_val(self):
            return self.x

    @ray.remote
    class Actor2(object):
        def __init__(self, x, y):
            self.x = x
            self.actor1 = Actor1.remote(y)

        def get_values(self, z):
            return self.x, ray.get(self.actor1.get_val.remote())

    actor2 = Actor2.remote(3, 4)
    assert ray.get(actor2.get_values.remote(5)) == (3, 4)


def test_define_actor_within_remote_function(ray_start_bigger):
    # Make sure we can define and actors within remote funtions.

    @ray.remote
    def f(x, n):
        @ray.remote
        class Actor1(object):
            def __init__(self, x):
                self.x = x

            def get_value(self):
                return self.x

        actor = Actor1.remote(x)
        return ray.get([actor.get_value.remote() for _ in range(n)])

    assert ray.get(f.remote(3, 1)) == [3]
    assert ray.get(
        [f.remote(i, 20) for i in range(10)]) == [20 * [i] for i in range(10)]


def test_use_actor_within_remote_function(ray_start_bigger):
    # Make sure we can create and use actors within remote funtions.

    @ray.remote
    class Actor1(object):
        def __init__(self, x):
            self.x = x

        def get_values(self):
            return self.x

    @ray.remote
    def f(x):
        actor = Actor1.remote(x)
        return ray.get(actor.get_values.remote())

    assert ray.get(f.remote(3)) == 3


def test_actor_import_counter(ray_start_bigger):
    # This is mostly a test of the export counters to make sure that when
    # an actor is imported, all of the necessary remote functions have been
    # imported.

    # Export a bunch of remote functions.
    num_remote_functions = 50
    for i in range(num_remote_functions):

        @ray.remote
        def f():
            return i

    @ray.remote
    def g():
        @ray.remote
        class Actor(object):
            def __init__(self):
                # This should use the last version of f.
                self.x = ray.get(f.remote())

            def get_val(self):
                return self.x

        actor = Actor.remote()
        return ray.get(actor.get_val.remote())

    assert ray.get(g.remote()) == num_remote_functions - 1


def test_inherit_actor_from_class(ray_start_regular):
    # Make sure we can define an actor by inheriting from a regular class.
    # Note that actors cannot inherit from other actors.

    class Foo(object):
        def __init__(self, x):
            self.x = x

        def f(self):
            return self.x

        def g(self, y):
            return self.x + y

    @ray.remote
    class Actor(Foo):
        def __init__(self, x):
            Foo.__init__(self, x)

        def get_value(self):
            return self.f()

    actor = Actor.remote(1)
    assert ray.get(actor.get_value.remote()) == 1
    assert ray.get(actor.g.remote(5)) == 6


def test_remote_functions_not_scheduled_on_actors(ray_start_regular):
    # Make sure that regular remote functions are not scheduled on actors.

    @ray.remote
    class Actor(object):
        def __init__(self):
            pass

        def get_id(self):
            return ray.worker.global_worker.worker_id

    a = Actor.remote()
    actor_id = ray.get(a.get_id.remote())

    @ray.remote
    def f():
        return ray.worker.global_worker.worker_id

    resulting_ids = ray.get([f.remote() for _ in range(100)])
    assert actor_id not in resulting_ids


def test_actors_on_nodes_with_no_cpus(ray_start_regular):
    @ray.remote
    class Foo(object):
        def method(self):
            pass

    f = Foo.remote()
    ready_ids, _ = ray.wait([f.method.remote()], timeout=100)
    assert ready_ids == []


def test_actor_load_balancing(shutdown_only):
    num_local_schedulers = 3
    ray.worker._init(
        start_ray_local=True,
        num_cpus=1,
        num_local_schedulers=num_local_schedulers)

    @ray.remote
    class Actor1(object):
        def __init__(self):
            pass

        def get_location(self):
            return ray.worker.global_worker.plasma_client.store_socket_name

    # Create a bunch of actors.
    num_actors = 30
    num_attempts = 20
    minimum_count = 5

    # Make sure that actors are spread between the local schedulers.
    attempts = 0
    while attempts < num_attempts:
        actors = [Actor1.remote() for _ in range(num_actors)]
        locations = ray.get([actor.get_location.remote() for actor in actors])
        names = set(locations)
        counts = [locations.count(name) for name in names]
        print("Counts are {}.".format(counts))
        if (len(names) == num_local_schedulers
                and all(count >= minimum_count for count in counts)):
            break
        attempts += 1
    assert attempts < num_attempts

    # Make sure we can get the results of a bunch of tasks.
    results = []
    for _ in range(1000):
        index = np.random.randint(num_actors)
        results.append(actors[index].get_location.remote())
    ray.get(results)


@pytest.mark.skipif(
    os.environ.get("RAY_USE_NEW_GCS") == "on",
    reason="Failing with new GCS API on Linux.")
def test_actor_gpus(shutdown_only):
    num_local_schedulers = 3
    num_gpus_per_scheduler = 4
    ray.worker._init(
        start_ray_local=True,
        num_local_schedulers=num_local_schedulers,
        num_cpus=(num_local_schedulers * [10 * num_gpus_per_scheduler]),
        num_gpus=(num_local_schedulers * [num_gpus_per_scheduler]))

    @ray.remote(num_gpus=1)
    class Actor1(object):
        def __init__(self):
            self.gpu_ids = ray.get_gpu_ids()

        def get_location_and_ids(self):
            assert ray.get_gpu_ids() == self.gpu_ids
            return (ray.worker.global_worker.plasma_client.store_socket_name,
                    tuple(self.gpu_ids))

    # Create one actor per GPU.
    actors = [
        Actor1.remote()
        for _ in range(num_local_schedulers * num_gpus_per_scheduler)
    ]
    # Make sure that no two actors are assigned to the same GPU.
    locations_and_ids = ray.get(
        [actor.get_location_and_ids.remote() for actor in actors])
    node_names = {location for location, gpu_id in locations_and_ids}
    assert len(node_names) == num_local_schedulers
    location_actor_combinations = []
    for node_name in node_names:
        for gpu_id in range(num_gpus_per_scheduler):
            location_actor_combinations.append((node_name, (gpu_id, )))
    assert set(locations_and_ids) == set(location_actor_combinations)

    # Creating a new actor should fail because all of the GPUs are being
    # used.
    a = Actor1.remote()
    ready_ids, _ = ray.wait([a.get_location_and_ids.remote()], timeout=10)
    assert ready_ids == []


def test_actor_multiple_gpus(shutdown_only):
    num_local_schedulers = 3
    num_gpus_per_scheduler = 5
    ray.worker._init(
        start_ray_local=True,
        num_local_schedulers=num_local_schedulers,
        num_cpus=(num_local_schedulers * [10 * num_gpus_per_scheduler]),
        num_gpus=(num_local_schedulers * [num_gpus_per_scheduler]))

    @ray.remote(num_gpus=2)
    class Actor1(object):
        def __init__(self):
            self.gpu_ids = ray.get_gpu_ids()

        def get_location_and_ids(self):
            assert ray.get_gpu_ids() == self.gpu_ids
            return (ray.worker.global_worker.plasma_client.store_socket_name,
                    tuple(self.gpu_ids))

    # Create some actors.
    actors1 = [Actor1.remote() for _ in range(num_local_schedulers * 2)]
    # Make sure that no two actors are assigned to the same GPU.
    locations_and_ids = ray.get(
        [actor.get_location_and_ids.remote() for actor in actors1])
    node_names = {location for location, gpu_id in locations_and_ids}
    assert len(node_names) == num_local_schedulers

    # Keep track of which GPU IDs are being used for each location.
    gpus_in_use = {node_name: [] for node_name in node_names}
    for location, gpu_ids in locations_and_ids:
        gpus_in_use[location].extend(gpu_ids)
    for node_name in node_names:
        assert len(set(gpus_in_use[node_name])) == 4

    # Creating a new actor should fail because all of the GPUs are being
    # used.
    a = Actor1.remote()
    ready_ids, _ = ray.wait([a.get_location_and_ids.remote()], timeout=10)
    assert ready_ids == []

    # We should be able to create more actors that use only a single GPU.
    @ray.remote(num_gpus=1)
    class Actor2(object):
        def __init__(self):
            self.gpu_ids = ray.get_gpu_ids()

        def get_location_and_ids(self):
            return (ray.worker.global_worker.plasma_client.store_socket_name,
                    tuple(self.gpu_ids))

    # Create some actors.
    actors2 = [Actor2.remote() for _ in range(num_local_schedulers)]
    # Make sure that no two actors are assigned to the same GPU.
    locations_and_ids = ray.get(
        [actor.get_location_and_ids.remote() for actor in actors2])
    names = {location for location, gpu_id in locations_and_ids}
    assert node_names == names
    for location, gpu_ids in locations_and_ids:
        gpus_in_use[location].extend(gpu_ids)
    for node_name in node_names:
        assert len(gpus_in_use[node_name]) == 5
        assert set(gpus_in_use[node_name]) == set(range(5))

    # Creating a new actor should fail because all of the GPUs are being
    # used.
    a = Actor2.remote()
    ready_ids, _ = ray.wait([a.get_location_and_ids.remote()], timeout=10)
    assert ready_ids == []


def test_actor_different_numbers_of_gpus(shutdown_only):
    # Test that we can create actors on two nodes that have different
    # numbers of GPUs.
    ray.worker._init(
        start_ray_local=True,
        num_local_schedulers=3,
        num_cpus=[10, 10, 10],
        num_gpus=[0, 5, 10])

    @ray.remote(num_gpus=1)
    class Actor1(object):
        def __init__(self):
            self.gpu_ids = ray.get_gpu_ids()

        def get_location_and_ids(self):
            return (ray.worker.global_worker.plasma_client.store_socket_name,
                    tuple(self.gpu_ids))

    # Create some actors.
    actors = [Actor1.remote() for _ in range(0 + 5 + 10)]
    # Make sure that no two actors are assigned to the same GPU.
    locations_and_ids = ray.get(
        [actor.get_location_and_ids.remote() for actor in actors])
    node_names = {location for location, gpu_id in locations_and_ids}
    assert len(node_names) == 2
    for node_name in node_names:
        node_gpu_ids = [
            gpu_id for location, gpu_id in locations_and_ids
            if location == node_name
        ]
        assert len(node_gpu_ids) in [5, 10]
        assert set(node_gpu_ids) == {(i, ) for i in range(len(node_gpu_ids))}

    # Creating a new actor should fail because all of the GPUs are being
    # used.
    a = Actor1.remote()
    ready_ids, _ = ray.wait([a.get_location_and_ids.remote()], timeout=10)
    assert ready_ids == []


def test_actor_multiple_gpus_from_multiple_tasks(shutdown_only):
    num_local_schedulers = 10
    num_gpus_per_scheduler = 10
    ray.worker._init(
        start_ray_local=True,
        num_local_schedulers=num_local_schedulers,
        redirect_output=True,
        num_cpus=(num_local_schedulers * [10 * num_gpus_per_scheduler]),
        num_gpus=(num_local_schedulers * [num_gpus_per_scheduler]))

    @ray.remote
    def create_actors(n):
        @ray.remote(num_gpus=1)
        class Actor(object):
            def __init__(self):
                self.gpu_ids = ray.get_gpu_ids()

            def get_location_and_ids(self):
                return ((
                    ray.worker.global_worker.plasma_client.store_socket_name),
                        tuple(self.gpu_ids))

        # Create n actors.
        for _ in range(n):
            Actor.remote()

    ray.get([
        create_actors.remote(num_gpus_per_scheduler)
        for _ in range(num_local_schedulers)
    ])

    @ray.remote(num_gpus=1)
    class Actor(object):
        def __init__(self):
            self.gpu_ids = ray.get_gpu_ids()

        def get_location_and_ids(self):
            return (ray.worker.global_worker.plasma_client.store_socket_name,
                    tuple(self.gpu_ids))

    # All the GPUs should be used up now.
    a = Actor.remote()
    ready_ids, _ = ray.wait([a.get_location_and_ids.remote()], timeout=10)
    assert ready_ids == []


@pytest.mark.skipif(
    sys.version_info < (3, 0), reason="This test requires Python 3.")
def test_actors_and_tasks_with_gpus(shutdown_only):
    num_local_schedulers = 3
    num_gpus_per_scheduler = 6
    ray.worker._init(
        start_ray_local=True,
        num_local_schedulers=num_local_schedulers,
        num_cpus=num_gpus_per_scheduler,
        num_gpus=(num_local_schedulers * [num_gpus_per_scheduler]))

    def check_intervals_non_overlapping(list_of_intervals):
        for i in range(len(list_of_intervals)):
            for j in range(i):
                first_interval = list_of_intervals[i]
                second_interval = list_of_intervals[j]
                # Check that list_of_intervals[i] and list_of_intervals[j]
                # don't overlap.
                assert first_interval[0] < first_interval[1]
                assert second_interval[0] < second_interval[1]
                intervals_nonoverlapping = (
                    first_interval[1] <= second_interval[0]
                    or second_interval[1] <= first_interval[0])
                assert intervals_nonoverlapping, (
                    "Intervals {} and {} are overlapping.".format(
                        first_interval, second_interval))

    @ray.remote(num_gpus=1)
    def f1():
        t1 = time.monotonic()
        time.sleep(0.1)
        t2 = time.monotonic()
        gpu_ids = ray.get_gpu_ids()
        assert len(gpu_ids) == 1
        assert gpu_ids[0] in range(num_gpus_per_scheduler)
        return (ray.worker.global_worker.plasma_client.store_socket_name,
                tuple(gpu_ids), [t1, t2])

    @ray.remote(num_gpus=2)
    def f2():
        t1 = time.monotonic()
        time.sleep(0.1)
        t2 = time.monotonic()
        gpu_ids = ray.get_gpu_ids()
        assert len(gpu_ids) == 2
        assert gpu_ids[0] in range(num_gpus_per_scheduler)
        assert gpu_ids[1] in range(num_gpus_per_scheduler)
        return (ray.worker.global_worker.plasma_client.store_socket_name,
                tuple(gpu_ids), [t1, t2])

    @ray.remote(num_gpus=1)
    class Actor1(object):
        def __init__(self):
            self.gpu_ids = ray.get_gpu_ids()
            assert len(self.gpu_ids) == 1
            assert self.gpu_ids[0] in range(num_gpus_per_scheduler)

        def get_location_and_ids(self):
            assert ray.get_gpu_ids() == self.gpu_ids
            return (ray.worker.global_worker.plasma_client.store_socket_name,
                    tuple(self.gpu_ids))

    def locations_to_intervals_for_many_tasks():
        # Launch a bunch of GPU tasks.
        locations_ids_and_intervals = ray.get([
            f1.remote()
            for _ in range(5 * num_local_schedulers * num_gpus_per_scheduler)
        ] + [
            f2.remote()
            for _ in range(5 * num_local_schedulers * num_gpus_per_scheduler)
        ] + [
            f1.remote()
            for _ in range(5 * num_local_schedulers * num_gpus_per_scheduler)
        ])

        locations_to_intervals = collections.defaultdict(lambda: [])
        for location, gpu_ids, interval in locations_ids_and_intervals:
            for gpu_id in gpu_ids:
                locations_to_intervals[(location, gpu_id)].append(interval)
        return locations_to_intervals

    # Run a bunch of GPU tasks.
    locations_to_intervals = locations_to_intervals_for_many_tasks()
    # Make sure that all GPUs were used.
    assert (len(locations_to_intervals) == num_local_schedulers *
            num_gpus_per_scheduler)
    # For each GPU, verify that the set of tasks that used this specific
    # GPU did not overlap in time.
    for locations in locations_to_intervals:
        check_intervals_non_overlapping(locations_to_intervals[locations])

    # Create an actor that uses a GPU.
    a = Actor1.remote()
    actor_location = ray.get(a.get_location_and_ids.remote())
    actor_location = (actor_location[0], actor_location[1][0])
    # This check makes sure that actor_location is formatted the same way
    # that the keys of locations_to_intervals are formatted.
    assert actor_location in locations_to_intervals

    # Run a bunch of GPU tasks.
    locations_to_intervals = locations_to_intervals_for_many_tasks()
    # Make sure that all but one of the GPUs were used.
    assert (len(locations_to_intervals) ==
            num_local_schedulers * num_gpus_per_scheduler - 1)
    # For each GPU, verify that the set of tasks that used this specific
    # GPU did not overlap in time.
    for locations in locations_to_intervals:
        check_intervals_non_overlapping(locations_to_intervals[locations])
    # Make sure that the actor's GPU was not used.
    assert actor_location not in locations_to_intervals

    # Create several more actors that use GPUs.
    actors = [Actor1.remote() for _ in range(3)]
    actor_locations = ray.get(
        [actor.get_location_and_ids.remote() for actor in actors])

    # Run a bunch of GPU tasks.
    locations_to_intervals = locations_to_intervals_for_many_tasks()
    # Make sure that all but 11 of the GPUs were used.
    assert (len(locations_to_intervals) ==
            num_local_schedulers * num_gpus_per_scheduler - 1 - 3)
    # For each GPU, verify that the set of tasks that used this specific
    # GPU did not overlap in time.
    for locations in locations_to_intervals:
        check_intervals_non_overlapping(locations_to_intervals[locations])
    # Make sure that the GPUs were not used.
    assert actor_location not in locations_to_intervals
    for location in actor_locations:
        assert location not in locations_to_intervals

    # Create more actors to fill up all the GPUs.
    more_actors = [
        Actor1.remote()
        for _ in range(num_local_schedulers * num_gpus_per_scheduler - 1 - 3)
    ]
    # Wait for the actors to finish being created.
    ray.get([actor.get_location_and_ids.remote() for actor in more_actors])

    # Now if we run some GPU tasks, they should not be scheduled.
    results = [f1.remote() for _ in range(30)]
    ready_ids, remaining_ids = ray.wait(results, timeout=1000)
    assert len(ready_ids) == 0


def test_actors_and_tasks_with_gpus_version_two(shutdown_only):
    # Create tasks and actors that both use GPUs and make sure that they
    # are given different GPUs
    ray.init(num_cpus=10, num_gpus=10)

    @ray.remote(num_gpus=1)
    def f():
        time.sleep(4)
        gpu_ids = ray.get_gpu_ids()
        assert len(gpu_ids) == 1
        return gpu_ids[0]

    @ray.remote(num_gpus=1)
    class Actor(object):
        def __init__(self):
            self.gpu_ids = ray.get_gpu_ids()
            assert len(self.gpu_ids) == 1

        def get_gpu_id(self):
            assert ray.get_gpu_ids() == self.gpu_ids
            return self.gpu_ids[0]

    results = []
    actors = []
    for _ in range(5):
        results.append(f.remote())
        a = Actor.remote()
        results.append(a.get_gpu_id.remote())
        # Prevent the actor handle from going out of scope so that its GPU
        # resources don't get released.
        actors.append(a)

    gpu_ids = ray.get(results)
    assert set(gpu_ids) == set(range(10))


@pytest.mark.skipif(
    sys.version_info < (3, 0), reason="This test requires Python 3.")
def test_actors_and_task_resource_bookkeeping(ray_start_regular):
    @ray.remote
    class Foo(object):
        def __init__(self):
            start = time.monotonic()
            time.sleep(0.1)
            end = time.monotonic()
            self.interval = (start, end)

        def get_interval(self):
            return self.interval

        def sleep(self):
            start = time.monotonic()
            time.sleep(0.01)
            end = time.monotonic()
            return start, end

    # First make sure that we do not have more actor methods running at a
    # time than we have CPUs.
    actors = [Foo.remote() for _ in range(4)]
    interval_ids = []
    interval_ids += [actor.get_interval.remote() for actor in actors]
    for _ in range(4):
        interval_ids += [actor.sleep.remote() for actor in actors]

    # Make sure that the intervals don't overlap.
    intervals = ray.get(interval_ids)
    intervals.sort(key=lambda x: x[0])
    for interval1, interval2 in zip(intervals[:-1], intervals[1:]):
        assert interval1[0] < interval1[1]
        assert interval1[1] < interval2[0]
        assert interval2[0] < interval2[1]


def test_blocking_actor_task(shutdown_only):
    ray.init(num_cpus=1, num_gpus=1)

    @ray.remote(num_gpus=1)
    def f():
        return 1

    @ray.remote
    class Foo(object):
        def __init__(self):
            pass

        def blocking_method(self):
            ray.get(f.remote())

    # Make sure we can execute a blocking actor method even if there is
    # only one CPU.
    actor = Foo.remote()
    ray.get(actor.blocking_method.remote())

    @ray.remote(num_cpus=1)
    class CPUFoo(object):
        def __init__(self):
            pass

        def blocking_method(self):
            ray.get(f.remote())

    # Make sure that lifetime CPU resources are not released when actors
    # block.
    actor = CPUFoo.remote()
    x_id = actor.blocking_method.remote()
    ready_ids, remaining_ids = ray.wait([x_id], timeout=1000)
    assert ready_ids == []
    assert remaining_ids == [x_id]

    @ray.remote(num_gpus=1)
    class GPUFoo(object):
        def __init__(self):
            pass

        def blocking_method(self):
            ray.get(f.remote())

    # Make sure that GPU resources are not released when actors block.
    actor = GPUFoo.remote()
    x_id = actor.blocking_method.remote()
    ready_ids, remaining_ids = ray.wait([x_id], timeout=1000)
    assert ready_ids == []
    assert remaining_ids == [x_id]


def test_exception_raised_when_actor_node_dies(shutdown_only):
    ray.worker._init(start_ray_local=True, num_local_schedulers=2, num_cpus=1)

    @ray.remote
    class Counter(object):
        def __init__(self):
            self.x = 0

        def local_plasma(self):
            return ray.worker.global_worker.plasma_client.store_socket_name

        def inc(self):
            self.x += 1
            return self.x

    local_plasma = ray.worker.global_worker.plasma_client.store_socket_name

    # Create an actor that is not on the local scheduler.
    actor = Counter.remote()
    while ray.get(actor.local_plasma.remote()) == local_plasma:
        actor = Counter.remote()

    # Kill the second plasma store to get rid of the cached objects and
    # trigger the corresponding local scheduler to exit.
    process = ray.services.all_processes[
        ray.services.PROCESS_TYPE_PLASMA_STORE][1]
    process.kill()

    # Submit some new actor tasks.
    x_ids = [actor.inc.remote() for _ in range(100)]

    # Make sure that getting the result raises an exception.
    for _ in range(10):
        for x_id in x_ids:
            with pytest.raises(ray.worker.RayGetError):
                # There is some small chance that ray.get will actually
                # succeed (if the object is transferred before the raylet
                # dies).
                ray.get(x_id)

    # Make sure the process has exited.
    process.wait()


@pytest.mark.skipif(
    os.environ.get("RAY_USE_NEW_GCS") == "on",
    reason="Hanging with new GCS API.")
def test_local_scheduler_dying(head_node_cluster):
    remote_node = head_node_cluster.add_node()

    @ray.remote(max_reconstructions=1)
    class Counter(object):
        def __init__(self):
            self.x = 0

        def local_plasma(self):
            return ray.worker.global_worker.plasma_client.store_socket_name

        def inc(self):
            self.x += 1
            return self.x

    # Create an actor that is not on the local scheduler.
    actor = Counter.remote()
    while (ray.get(actor.local_plasma.remote()) !=
           remote_node.get_plasma_store_name()):
        actor = Counter.remote()

    ids = [actor.inc.remote() for _ in range(100)]

    # Wait for the last task to finish running.
    ray.get(ids[-1])

    # Kill the second node.
    head_node_cluster.remove_node(remote_node)

    # Get all of the results
    results = ray.get(ids)

    assert results == list(range(1, 1 + len(results)))


@pytest.mark.skipif(
    os.environ.get("RAY_USE_NEW_GCS") == "on",
    reason="Hanging with new GCS API.")
def test_many_local_schedulers_dying(head_node_cluster):
    # This test can be made more stressful by increasing the numbers below.
    # The total number of actors created will be
    # num_actors_at_a_time * num_local_schedulers.
    num_local_schedulers = 5
    num_actors_at_a_time = 3
    num_function_calls_at_a_time = 10

    worker_nodes = [
        head_node_cluster.add_node(resources={"CPU": 3})
        for _ in range(num_local_schedulers)
    ]

    @ray.remote(max_reconstructions=1)
    class SlowCounter(object):
        def __init__(self):
            self.x = 0

        def inc(self, duration):
            time.sleep(duration)
            self.x += 1
            return self.x

    # Create some initial actors.
    actors = [SlowCounter.remote() for _ in range(num_actors_at_a_time)]

    # Wait for the actors to start up.
    time.sleep(1)

    # This is a mapping from actor handles to object IDs returned by
    # methods on that actor.
    result_ids = collections.defaultdict(lambda: [])

    # In a loop we are going to create some actors, run some methods, kill
    # a local scheduler, and run some more methods.
    for node in worker_nodes:
        # Create some actors.
        actors.extend(
            [SlowCounter.remote() for _ in range(num_actors_at_a_time)])
        # Run some methods.
        for j in range(len(actors)):
            actor = actors[j]
            for _ in range(num_function_calls_at_a_time):
                result_ids[actor].append(actor.inc.remote(j**2 * 0.000001))
        # Kill a node.
        head_node_cluster.remove_node(node)

        # Run some more methods.
        for j in range(len(actors)):
            actor = actors[j]
            for _ in range(num_function_calls_at_a_time):
                result_ids[actor].append(actor.inc.remote(j**2 * 0.000001))

    # Get the results and check that they have the correct values.
    for _, result_id_list in result_ids.items():
        results = list(range(1, len(result_id_list) + 1))
        assert ray.get(result_id_list) == results


@pytest.mark.skipif(
    os.environ.get("RAY_USE_NEW_GCS") == "on",
    reason="Hanging with new GCS API.")
def test_actor_init_fails(head_node_cluster):
    remote_node = head_node_cluster.add_node()

    @ray.remote(max_reconstructions=1)
    class Counter(object):
        def __init__(self):
            self.x = 0

        def inc(self):
            self.x += 1
            return self.x

    # Create many actors. It should take a while to finish initializing them.
    actors = [Counter.remote() for _ in range(100)]
    # Allow some time to forward the actor creation tasks to the other node.
    time.sleep(0.1)
    # Kill the second node.
    head_node_cluster.remove_node(remote_node)

    # Get all of the results
    results = ray.get([actor.inc.remote() for actor in actors])
    assert results == [1 for actor in actors]


def test_reconstruction_suppression(head_node_cluster):
    num_local_schedulers = 10
    worker_nodes = [
        head_node_cluster.add_node() for _ in range(num_local_schedulers)
    ]

    @ray.remote(max_reconstructions=1)
    class Counter(object):
        def __init__(self):
            self.x = 0

        def inc(self):
            self.x += 1
            return self.x

    @ray.remote
    def inc(actor_handle):
        return ray.get(actor_handle.inc.remote())

    # Make sure all of the actors have started.
    actors = [Counter.remote() for _ in range(100)]
    ray.get([actor.inc.remote() for actor in actors])

    # Kill a node.
    head_node_cluster.remove_node(worker_nodes[0])

    # Submit several tasks per actor. These should be randomly scheduled to the
    # nodes, so that multiple nodes will detect and try to reconstruct the
    # actor that died, but only one should succeed.
    results = []
    for _ in range(10):
        results += [inc.remote(actor) for actor in actors]
    # Make sure that we can get the results from the reconstructed actor.
    results = ray.get(results)


def setup_counter_actor(test_checkpoint=False,
                        save_exception=False,
                        resume_exception=False):
    ray.worker._init(
        start_ray_local=True,
        num_local_schedulers=2,
        num_cpus=1,
        redirect_output=True)

    # Only set the checkpoint interval if we're testing with checkpointing.
    checkpoint_interval = -1
    if test_checkpoint:
        checkpoint_interval = 5

    @ray.remote(checkpoint_interval=checkpoint_interval)
    class Counter(object):
        _resume_exception = resume_exception

        def __init__(self, save_exception):
            self.x = 0
            self.num_inc_calls = 0
            self.save_exception = save_exception
            self.restored = False

        def local_plasma(self):
            return ray.worker.global_worker.plasma_client.store_socket_name

        def inc(self, *xs):
            self.x += 1
            self.num_inc_calls += 1
            return self.x

        def get_num_inc_calls(self):
            return self.num_inc_calls

        def test_restore(self):
            # This method will only return True if __ray_restore__ has been
            # called.
            return self.restored

        def __ray_save__(self):
            if self.save_exception:
                raise Exception("Exception raised in checkpoint save")
            return self.x, self.save_exception

        def __ray_restore__(self, checkpoint):
            if self._resume_exception:
                raise Exception("Exception raised in checkpoint resume")
            self.x, self.save_exception = checkpoint
            self.num_inc_calls = 0
            self.restored = True

    local_plasma = ray.worker.global_worker.plasma_client.store_socket_name

    # Create an actor that is not on the local scheduler.
    actor = Counter.remote(save_exception)
    while ray.get(actor.local_plasma.remote()) == local_plasma:
        actor = Counter.remote(save_exception)

    args = [ray.put(0) for _ in range(100)]
    ids = [actor.inc.remote(*args[i:]) for i in range(100)]

    return actor, ids


@pytest.mark.skip("This test does not work yet.")
@pytest.mark.skipif(
    os.environ.get("RAY_USE_NEW_GCS") == "on",
    reason="Hanging with new GCS API.")
def test_checkpointing(shutdown_only):
    actor, ids = setup_counter_actor(test_checkpoint=True)
    # Wait for the last task to finish running.
    ray.get(ids[-1])

    # Kill the corresponding plasma store to get rid of the cached objects.
    process = ray.services.all_processes[
        ray.services.PROCESS_TYPE_PLASMA_STORE][1]
    process.kill()
    process.wait()

    # Check that the actor restored from a checkpoint.
    assert ray.get(actor.test_restore.remote())
    # Check that we can submit another call on the actor and get the
    # correct counter result.
    x = ray.get(actor.inc.remote())
    assert x == 101
    # Check that the number of inc calls since actor initialization is less
    # than the counter value, since the actor initialized from a
    # checkpoint.
    num_inc_calls = ray.get(actor.get_num_inc_calls.remote())
    assert num_inc_calls < x


@pytest.mark.skip("This test does not work yet.")
@pytest.mark.skipif(
    os.environ.get("RAY_USE_NEW_GCS") == "on",
    reason="Hanging with new GCS API.")
def test_remote_checkpoint(shutdown_only):
    actor, ids = setup_counter_actor(test_checkpoint=True)

    # Do a remote checkpoint call and wait for it to finish.
    ray.get(actor.__ray_checkpoint__.remote())

    # Kill the corresponding plasma store to get rid of the cached objects.
    process = ray.services.all_processes[
        ray.services.PROCESS_TYPE_PLASMA_STORE][1]
    process.kill()
    process.wait()

    # Check that the actor restored from a checkpoint.
    assert ray.get(actor.test_restore.remote())
    # Check that the number of inc calls since actor initialization is
    # exactly zero, since there could not have been another inc call since
    # the remote checkpoint.
    num_inc_calls = ray.get(actor.get_num_inc_calls.remote())
    assert num_inc_calls == 0
    # Check that we can submit another call on the actor and get the
    # correct counter result.
    x = ray.get(actor.inc.remote())
    assert x == 101


@pytest.mark.skip("This test does not work yet.")
@pytest.mark.skipif(
    os.environ.get("RAY_USE_NEW_GCS") == "on",
    reason="Hanging with new GCS API.")
def test_lost_checkpoint(shutdown_only):
    actor, ids = setup_counter_actor(test_checkpoint=True)
    # Wait for the first fraction of tasks to finish running.
    ray.get(ids[len(ids) // 10])

    # Kill the corresponding plasma store to get rid of the cached objects.
    process = ray.services.all_processes[
        ray.services.PROCESS_TYPE_PLASMA_STORE][1]
    process.kill()
    process.wait()

    # Check that the actor restored from a checkpoint.
    assert ray.get(actor.test_restore.remote())
    # Check that we can submit another call on the actor and get the
    # correct counter result.
    x = ray.get(actor.inc.remote())
    assert x == 101
    # Check that the number of inc calls since actor initialization is less
    # than the counter value, since the actor initialized from a
    # checkpoint.
    num_inc_calls = ray.get(actor.get_num_inc_calls.remote())
    assert num_inc_calls < x
    assert 5 < num_inc_calls


@pytest.mark.skip("This test does not work yet.")
@pytest.mark.skipif(
    os.environ.get("RAY_USE_NEW_GCS") == "on",
    reason="Hanging with new GCS API.")
def test_checkpoint_exception(shutdown_only):
    actor, ids = setup_counter_actor(test_checkpoint=True, save_exception=True)
    # Wait for the last task to finish running.
    ray.get(ids[-1])

    # Kill the corresponding plasma store to get rid of the cached objects.
    process = ray.services.all_processes[
        ray.services.PROCESS_TYPE_PLASMA_STORE][1]
    process.kill()
    process.wait()

    # Check that we can submit another call on the actor and get the
    # correct counter result.
    x = ray.get(actor.inc.remote())
    assert x == 101
    # Check that the number of inc calls since actor initialization is
    # equal to the counter value, since the actor did not initialize from a
    # checkpoint.
    num_inc_calls = ray.get(actor.get_num_inc_calls.remote())
    assert num_inc_calls == x
    # Check that errors were raised when trying to save the checkpoint.
    errors = ray.error_info()
    assert 0 < len(errors)
    for error in errors:
        assert error["type"] == ray_constants.CHECKPOINT_PUSH_ERROR


@pytest.mark.skip("This test does not work yet.")
@pytest.mark.skipif(
    os.environ.get("RAY_USE_NEW_GCS") == "on",
    reason="Hanging with new GCS API.")
def test_checkpoint_resume_exception(shutdown_only):
    actor, ids = setup_counter_actor(
        test_checkpoint=True, resume_exception=True)
    # Wait for the last task to finish running.
    ray.get(ids[-1])

    # Kill the corresponding plasma store to get rid of the cached objects.
    process = ray.services.all_processes[
        ray.services.PROCESS_TYPE_PLASMA_STORE][1]
    process.kill()
    process.wait()

    # Check that we can submit another call on the actor and get the
    # correct counter result.
    x = ray.get(actor.inc.remote())
    assert x == 101
    # Check that the number of inc calls since actor initialization is
    # equal to the counter value, since the actor did not initialize from a
    # checkpoint.
    num_inc_calls = ray.get(actor.get_num_inc_calls.remote())
    assert num_inc_calls == x
    # Check that an error was raised when trying to resume from the
    # checkpoint.
    errors = ray.error_info()
    assert len(errors) == 1
    for error in errors:
        assert error["type"] == ray_constants.CHECKPOINT_PUSH_ERROR


@pytest.mark.skip("Fork/join consistency not yet implemented.")
def test_distributed_handle(self):
    counter, ids = setup_counter_actor(test_checkpoint=False)

    @ray.remote
    def fork_many_incs(counter, num_incs):
        x = None
        for _ in range(num_incs):
            x = counter.inc.remote()
        # Only call ray.get() on the last task submitted.
        return ray.get(x)

    # Fork num_iters times.
    count = ray.get(ids[-1])
    num_incs = 100
    num_iters = 10
    forks = [
        fork_many_incs.remote(counter, num_incs) for _ in range(num_iters)
    ]
    ray.wait(forks, num_returns=len(forks))
    count += num_incs * num_iters

    # Kill the second plasma store to get rid of the cached objects and
    # trigger the corresponding local scheduler to exit.
    process = ray.services.all_processes[
        ray.services.PROCESS_TYPE_PLASMA_STORE][1]
    process.kill()
    process.wait()

    # Check that the actor did not restore from a checkpoint.
    assert not ray.get(counter.test_restore.remote())
    # Check that we can submit another call on the actor and get the
    # correct counter result.
    x = ray.get(counter.inc.remote())
    assert x == count + 1


@pytest.mark.skip("This test does not work yet.")
@pytest.mark.skipif(
    os.environ.get("RAY_USE_NEW_GCS") == "on",
    reason="Hanging with new GCS API.")
def test_remote_checkpoint_distributed_handle(shutdown_only):
    counter, ids = setup_counter_actor(test_checkpoint=True)

    @ray.remote
    def fork_many_incs(counter, num_incs):
        x = None
        for _ in range(num_incs):
            x = counter.inc.remote()
        # Only call ray.get() on the last task submitted.
        return ray.get(x)

    # Fork num_iters times.
    count = ray.get(ids[-1])
    num_incs = 100
    num_iters = 10
    forks = [
        fork_many_incs.remote(counter, num_incs) for _ in range(num_iters)
    ]
    ray.wait(forks, num_returns=len(forks))
    ray.wait([counter.__ray_checkpoint__.remote()])
    count += num_incs * num_iters

    # Kill the second plasma store to get rid of the cached objects and
    # trigger the corresponding local scheduler to exit.
    process = ray.services.all_processes[
        ray.services.PROCESS_TYPE_PLASMA_STORE][1]
    process.kill()
    process.wait()

    # Check that the actor restored from a checkpoint.
    assert ray.get(counter.test_restore.remote())
    # Check that the number of inc calls since actor initialization is
    # exactly zero, since there could not have been another inc call since
    # the remote checkpoint.
    num_inc_calls = ray.get(counter.get_num_inc_calls.remote())
    assert num_inc_calls == 0
    # Check that we can submit another call on the actor and get the
    # correct counter result.
    x = ray.get(counter.inc.remote())
    assert x == count + 1


@pytest.mark.skip("Fork/join consistency not yet implemented.")
def test_checkpoint_distributed_handle(shutdown_only):
    counter, ids = setup_counter_actor(test_checkpoint=True)

    @ray.remote
    def fork_many_incs(counter, num_incs):
        x = None
        for _ in range(num_incs):
            x = counter.inc.remote()
        # Only call ray.get() on the last task submitted.
        return ray.get(x)

    # Fork num_iters times.
    count = ray.get(ids[-1])
    num_incs = 100
    num_iters = 10
    forks = [
        fork_many_incs.remote(counter, num_incs) for _ in range(num_iters)
    ]
    ray.wait(forks, num_returns=len(forks))
    count += num_incs * num_iters

    # Kill the second plasma store to get rid of the cached objects and
    # trigger the corresponding local scheduler to exit.
    process = ray.services.all_processes[
        ray.services.PROCESS_TYPE_PLASMA_STORE][1]
    process.kill()
    process.wait()

    # Check that the actor restored from a checkpoint.
    assert ray.get(counter.test_restore.remote())
    # Check that we can submit another call on the actor and get the
    # correct counter result.
    x = ray.get(counter.inc.remote())
    assert x == count + 1


def _test_nondeterministic_reconstruction(num_forks, num_items_per_fork,
                                          num_forks_to_wait):
    ray.worker._init(
        start_ray_local=True,
        num_local_schedulers=2,
        num_cpus=1,
        redirect_output=True)

    # Make a shared queue.
    @ray.remote
    class Queue(object):
        def __init__(self):
            self.queue = []

        def local_plasma(self):
            return ray.worker.global_worker.plasma_client.store_socket_name

        def push(self, item):
            self.queue.append(item)

        def read(self):
            return self.queue

    # Schedule the shared queue onto the remote local scheduler.
    local_plasma = ray.worker.global_worker.plasma_client.store_socket_name
    actor = Queue.remote()
    while ray.get(actor.local_plasma.remote()) == local_plasma:
        actor = Queue.remote()

    # A task that takes in the shared queue and a list of items to enqueue,
    # one by one.
    @ray.remote
    def enqueue(queue, items):
        done = None
        for item in items:
            done = queue.push.remote(item)
        # TODO(swang): Return the object ID returned by the last method
        # called on the shared queue, so that the caller of enqueue can
        # wait for all of the queue methods to complete. This can be
        # removed once join consistency is implemented.
        return [done]

    # Call the enqueue task num_forks times, each with num_items_per_fork
    # unique objects to push onto the shared queue.
    enqueue_tasks = []
    for fork in range(num_forks):
        enqueue_tasks.append(
            enqueue.remote(actor,
                           [(fork, i) for i in range(num_items_per_fork)]))
    # Wait for the forks to complete their tasks.
    enqueue_tasks = ray.get(enqueue_tasks)
    enqueue_tasks = [fork_ids[0] for fork_ids in enqueue_tasks]
    ray.wait(enqueue_tasks, num_returns=num_forks_to_wait)

    # Read the queue to get the initial order of execution.
    queue = ray.get(actor.read.remote())

    # Kill the second plasma store to get rid of the cached objects and
    # trigger the corresponding local scheduler to exit.
    process = ray.services.all_processes[
        ray.services.PROCESS_TYPE_PLASMA_STORE][1]
    process.kill()
    process.wait()

    # Read the queue again and check for deterministic reconstruction.
    ray.get(enqueue_tasks)
    reconstructed_queue = ray.get(actor.read.remote())
    # Make sure the final queue has all items from all forks.
    assert len(reconstructed_queue) == num_forks * num_items_per_fork
    # Make sure that the prefix of the final queue matches the queue from
    # the initial execution.
    assert queue == reconstructed_queue[:len(queue)]


@pytest.mark.skip("This test does not work yet.")
@pytest.mark.skipif(
    os.environ.get("RAY_USE_NEW_GCS") == "on",
    reason="Currently doesn't work with the new GCS.")
def test_nondeterministic_reconstruction(shutdown_only):
    _test_nondeterministic_reconstruction(10, 100, 10)


@pytest.mark.skip("Nondeterministic reconstruction currently not supported "
                  "when there are concurrent forks that didn't finish "
                  "initial execution.")
def test_nondeterministic_reconstruction_concurrent_forks(shutdown_only):
    _test_nondeterministic_reconstruction(10, 100, 1)


@pytest.fixture
def setup_queue_actor():
    ray.init(num_cpus=1)

    @ray.remote
    class Queue(object):
        def __init__(self):
            self.queue = []

        def enqueue(self, key, item):
            self.queue.append((key, item))

        def read(self):
            return self.queue

    yield Queue.remote()

    # The code after the yield will run as teardown code.
    ray.shutdown()


@pytest.mark.skip("This test does not work yet.")
def test_fork(setup_queue_actor):
    queue = setup_queue_actor

    @ray.remote
    def fork(queue, key, item):
        return ray.get(queue.enqueue.remote(key, item))

    # Fork num_iters times.
    num_iters = 100
    ray.get([fork.remote(queue, i, 0) for i in range(num_iters)])
    items = ray.get(queue.read.remote())
    for i in range(num_iters):
        filtered_items = [item[1] for item in items if item[0] == i]
        assert filtered_items == list(range(1))


@pytest.mark.skip("This test does not work yet.")
def test_fork_consistency(setup_queue_actor):
    queue = setup_queue_actor

    @ray.remote
    def fork(queue, key, num_items):
        x = None
        for item in range(num_items):
            x = queue.enqueue.remote(key, item)
        return ray.get(x)

    # Fork num_iters times.
    num_forks = 10
    num_items_per_fork = 100
    ray.get(
        [fork.remote(queue, i, num_items_per_fork) for i in range(num_forks)])
    items = ray.get(queue.read.remote())
    for i in range(num_forks):
        filtered_items = [item[1] for item in items if item[0] == i]
        assert filtered_items == list(range(num_items_per_fork))


@pytest.mark.skip("Garbage collection for distributed actor handles not "
                  "implemented.")
def test_garbage_collection(setup_queue_actor):
    queue = setup_queue_actor

    @ray.remote
    def fork(queue):
        for i in range(10):
            x = queue.enqueue.remote(0, i)
            time.sleep(0.1)
        return ray.get(x)

    x = fork.remote(queue)
    ray.get(queue.read.remote())
    del queue

    print(ray.get(x))


def test_calling_put_on_actor_handle(ray_start_regular):
    @ray.remote
    class Counter(object):
        def __init__(self):
            self.x = 0

        def inc(self):
            self.x += 1
            return self.x

    @ray.remote
    def f():
        return Counter.remote()

    @ray.remote
    def g():
        return [Counter.remote()]

    # Currently, calling ray.put on an actor handle is allowed, but is
    # there a good use case?
    counter = Counter.remote()
    counter_id = ray.put(counter)
    new_counter = ray.get(counter_id)
    assert ray.get(new_counter.inc.remote()) == 1
    assert ray.get(counter.inc.remote()) == 2
    assert ray.get(new_counter.inc.remote()) == 3

    with pytest.raises(Exception):
        ray.get(f.remote())

    # The below test works, but do we want to disallow this usage?
    ray.get(g.remote())


def test_pickling_actor_handle(ray_start_regular):
    @ray.remote
    class Foo(object):
        def method(self):
            pass

    f = Foo.remote()
    new_f = ray.worker.pickle.loads(ray.worker.pickle.dumps(f))
    # Verify that we can call a method on the unpickled handle. TODO(rkn):
    # we should also test this from a different driver.
    ray.get(new_f.method.remote())


def test_pickled_actor_handle_call_in_method_twice(ray_start_regular):
    @ray.remote
    class Actor1(object):
        def f(self):
            return 1

    @ray.remote
    class Actor2(object):
        def __init__(self, constructor):
            self.actor = constructor()

        def step(self):
            ray.get(self.actor.f.remote())

    a = Actor1.remote()

    b = Actor2.remote(lambda: a)

    ray.get(b.step.remote())
    ray.get(b.step.remote())


def test_register_and_get_named_actors(ray_start_regular):
    # TODO(heyucongtom): We should test this from another driver.

    @ray.remote
    class Foo(object):
        def __init__(self):
            self.x = 0

        def method(self):
            self.x += 1
            return self.x

    f1 = Foo.remote()
    # Test saving f.
    ray.experimental.register_actor("f1", f1)
    # Test getting f.
    f2 = ray.experimental.get_actor("f1")
    assert f1._actor_id == f2._actor_id

    # Test same name register shall raise error.
    with pytest.raises(ValueError):
        ray.experimental.register_actor("f1", f2)

    # Test register with wrong object type.
    with pytest.raises(TypeError):
        ray.experimental.register_actor("f3", 1)

    # Test getting a nonexistent actor.
    with pytest.raises(ValueError):
        ray.experimental.get_actor("nonexistent")

    # Test method
    assert ray.get(f1.method.remote()) == 1
    assert ray.get(f2.method.remote()) == 2
    assert ray.get(f1.method.remote()) == 3
    assert ray.get(f2.method.remote()) == 4


@pytest.mark.skipif(
    sys.version_info < (3, 0),
    reason="This test is currently failing on Python 2.7.")
def test_lifetime_and_transient_resources(ray_start_regular):
    # This actor acquires resources only when running methods.
    @ray.remote
    class Actor1(object):
        def method(self):
            pass

    # This actor acquires resources for its lifetime.
    @ray.remote(num_cpus=1)
    class Actor2(object):
        def method(self):
            pass

    actor1s = [Actor1.remote() for _ in range(10)]
    ray.get([a.method.remote() for a in actor1s])

    actor2s = [Actor2.remote() for _ in range(2)]
    results = [a.method.remote() for a in actor2s]
    ready_ids, remaining_ids = ray.wait(
        results, num_returns=len(results), timeout=1000)
    assert len(ready_ids) == 1


def test_custom_label_placement(shutdown_only):
    ray.worker._init(
        start_ray_local=True,
        num_local_schedulers=2,
        num_cpus=2,
        resources=[{
            "CustomResource1": 2
        }, {
            "CustomResource2": 2
        }])

    @ray.remote(resources={"CustomResource1": 1})
    class ResourceActor1(object):
        def get_location(self):
            return ray.worker.global_worker.plasma_client.store_socket_name

    @ray.remote(resources={"CustomResource2": 1})
    class ResourceActor2(object):
        def get_location(self):
            return ray.worker.global_worker.plasma_client.store_socket_name

    local_plasma = ray.worker.global_worker.plasma_client.store_socket_name

    # Create some actors.
    actors1 = [ResourceActor1.remote() for _ in range(2)]
    actors2 = [ResourceActor2.remote() for _ in range(2)]
    locations1 = ray.get([a.get_location.remote() for a in actors1])
    locations2 = ray.get([a.get_location.remote() for a in actors2])
    for location in locations1:
        assert location == local_plasma
    for location in locations2:
        assert location != local_plasma


def test_creating_more_actors_than_resources(shutdown_only):
    ray.init(num_cpus=10, num_gpus=2, resources={"CustomResource1": 1})

    @ray.remote(num_gpus=1)
    class ResourceActor1(object):
        def method(self):
            return ray.get_gpu_ids()[0]

    @ray.remote(resources={"CustomResource1": 1})
    class ResourceActor2(object):
        def method(self):
            pass

    # Make sure the first two actors get created and the third one does
    # not.
    actor1 = ResourceActor1.remote()
    result1 = actor1.method.remote()
    ray.wait([result1])
    actor2 = ResourceActor1.remote()
    result2 = actor2.method.remote()
    ray.wait([result2])
    actor3 = ResourceActor1.remote()
    result3 = actor3.method.remote()
    ready_ids, _ = ray.wait([result3], timeout=200)
    assert len(ready_ids) == 0

    # By deleting actor1, we free up resources to create actor3.
    del actor1

    results = ray.get([result1, result2, result3])
    assert results[0] == results[2]
    assert set(results) == {0, 1}

    # Make sure that when one actor goes out of scope a new actor is
    # created because some resources have been freed up.
    results = []
    for _ in range(3):
        actor = ResourceActor2.remote()
        object_id = actor.method.remote()
        results.append(object_id)
        # Wait for the task to execute. We do this because otherwise it may
        # be possible for the __ray_terminate__ task to execute before the
        # method.
        ray.wait([object_id])

    ray.get(results)


<<<<<<< HEAD
@pytest.mark.skipif(
    os.environ.get("RAY_USE_NEW_GCS") == "on",
    reason="Hanging with new GCS API.")
=======
>>>>>>> 1d7be136
def test_actor_reconstruction(ray_start_regular):
    """Test actor reconstruction when actor process is killed."""

    @ray.remote(max_reconstructions=1)
    class ReconstructableActor(object):
        """An actor that will be reconstructed at most once."""

        def __init__(self):
            self.value = 0

        def increase(self):
            self.value += 1
            return self.value

        def get_pid(self):
            return os.getpid()

    def kill_actor(actor):
        """Kill actor process."""
        pid = ray.get(actor.get_pid.remote())
        os.kill(pid, signal.SIGKILL)
        time.sleep(1)

    actor = ReconstructableActor.remote()
    # Call increase 3 times
    for _ in range(3):
        ray.get(actor.increase.remote())
    # kill actor process
    kill_actor(actor)
    # Call increase again.
    # Check that actor is reconstructed and value is 4.
    assert ray.get(actor.increase.remote()) == 4
    # kill actor process one more time.
    kill_actor(actor)
    # The actor has exceeded max reconstructions, and this task should fail.
    with pytest.raises(ray.worker.RayGetError):
        ray.get(actor.increase.remote())

    # Create another actor.
    actor = ReconstructableActor.remote()
    # Intentionlly exit the actor
    actor.__ray_terminate__.remote()
    # Check that the actor won't be reconstructed.
    with pytest.raises(ray.worker.RayGetError):
        ray.get(actor.increase.remote())<|MERGE_RESOLUTION|>--- conflicted
+++ resolved
@@ -2162,12 +2162,9 @@
     ray.get(results)
 
 
-<<<<<<< HEAD
 @pytest.mark.skipif(
     os.environ.get("RAY_USE_NEW_GCS") == "on",
     reason="Hanging with new GCS API.")
-=======
->>>>>>> 1d7be136
 def test_actor_reconstruction(ray_start_regular):
     """Test actor reconstruction when actor process is killed."""
 
