"""
Optional utils module contains utility methods
that require optional dependencies.
"""
import asyncio
import collections
import functools
import inspect
import json
import logging
import os
import time
import traceback
from collections import namedtuple
from typing import Any, Callable

from aiohttp.web import Response

import ray
import ray.dashboard.consts as dashboard_consts
from ray._private.ray_constants import RAY_INTERNAL_NAMESPACE_PREFIX, env_bool

# All third-party dependencies that are not included in the minimal Ray
# installation must be included in this file. This allows us to determine if
# the agent has the necessary dependencies to be started.
from ray.dashboard.optional_deps import PathLike, RouteDef, aiohttp, hdrs
from ray.dashboard.utils import CustomEncoder, to_google_style

try:
    create_task = asyncio.create_task
except AttributeError:
    create_task = asyncio.ensure_future


logger = logging.getLogger(__name__)

RAY_INTERNAL_DASHBOARD_NAMESPACE = f"{RAY_INTERNAL_NAMESPACE_PREFIX}dashboard"


class ClassMethodRouteTable:
    """A helper class to bind http route to class method."""

    _bind_map = collections.defaultdict(dict)
    _routes = aiohttp.web.RouteTableDef()

    class _BindInfo:
        def __init__(self, filename, lineno, instance):
            self.filename = filename
            self.lineno = lineno
            self.instance = instance

    @classmethod
    def routes(cls):
        return cls._routes

    @classmethod
    def bound_routes(cls):
        bound_items = []
        for r in cls._routes._items:
            if isinstance(r, RouteDef):
                route_method = getattr(r.handler, "__route_method__")
                route_path = getattr(r.handler, "__route_path__")
                instance = cls._bind_map[route_method][route_path].instance
                if instance is not None:
                    bound_items.append(r)
            else:
                bound_items.append(r)
        routes = aiohttp.web.RouteTableDef()
        routes._items = bound_items
        return routes

    @classmethod
    def _register_route(cls, method, path, **kwargs):
        def _wrapper(handler):
            if path in cls._bind_map[method]:
                bind_info = cls._bind_map[method][path]
                raise Exception(
                    f"Duplicated route path: {path}, "
                    f"previous one registered at "
                    f"{bind_info.filename}:{bind_info.lineno}"
                )

            bind_info = cls._BindInfo(
                handler.__code__.co_filename, handler.__code__.co_firstlineno, None
            )

            @functools.wraps(handler)
            async def _handler_route(*args) -> aiohttp.web.Response:
                try:
                    # Make the route handler as a bound method.
                    # The args may be:
                    #   * (Request, )
                    #   * (self, Request)
                    req = args[-1]
                    return await handler(bind_info.instance, req)
                except Exception:
                    logger.exception("Handle %s %s failed.", method, path)
                    return rest_response(success=False, message=traceback.format_exc())

            cls._bind_map[method][path] = bind_info
            _handler_route.__route_method__ = method
            _handler_route.__route_path__ = path
            return cls._routes.route(method, path, **kwargs)(_handler_route)

        return _wrapper

    @classmethod
    def head(cls, path, **kwargs):
        return cls._register_route(hdrs.METH_HEAD, path, **kwargs)

    @classmethod
    def get(cls, path, **kwargs):
        return cls._register_route(hdrs.METH_GET, path, **kwargs)

    @classmethod
    def post(cls, path, **kwargs):
        return cls._register_route(hdrs.METH_POST, path, **kwargs)

    @classmethod
    def put(cls, path, **kwargs):
        return cls._register_route(hdrs.METH_PUT, path, **kwargs)

    @classmethod
    def patch(cls, path, **kwargs):
        return cls._register_route(hdrs.METH_PATCH, path, **kwargs)

    @classmethod
    def delete(cls, path, **kwargs):
        return cls._register_route(hdrs.METH_DELETE, path, **kwargs)

    @classmethod
    def view(cls, path, **kwargs):
        return cls._register_route(hdrs.METH_ANY, path, **kwargs)

    @classmethod
    def static(cls, prefix: str, path: PathLike, **kwargs: Any) -> None:
        cls._routes.static(prefix, path, **kwargs)

    @classmethod
    def bind(cls, instance):
        def predicate(o):
            if inspect.ismethod(o):
                return hasattr(o, "__route_method__") and hasattr(o, "__route_path__")
            return False

        handler_routes = inspect.getmembers(instance, predicate)
        for _, h in handler_routes:
            cls._bind_map[h.__func__.__route_method__][
                h.__func__.__route_path__
            ].instance = instance


def rest_response(
    success, message, convert_google_style=True, **kwargs
) -> aiohttp.web.Response:
    # In the dev context we allow a dev server running on a
    # different port to consume the API, meaning we need to allow
    # cross-origin access
    if os.environ.get("RAY_DASHBOARD_DEV") == "1":
        headers = {"Access-Control-Allow-Origin": "*"}
    else:
        headers = {}
    return aiohttp.web.json_response(
        {
            "result": success,
            "msg": message,
            "data": to_google_style(kwargs) if convert_google_style else kwargs,
        },
        dumps=functools.partial(json.dumps, cls=CustomEncoder),
        headers=headers,
    )


# The cache value type used by aiohttp_cache.
_AiohttpCacheValue = namedtuple("AiohttpCacheValue", ["data", "expiration", "task"])
# The methods with no request body used by aiohttp_cache.
_AIOHTTP_CACHE_NOBODY_METHODS = {hdrs.METH_GET, hdrs.METH_DELETE}


def aiohttp_cache(
    ttl_seconds=dashboard_consts.AIOHTTP_CACHE_TTL_SECONDS,
    maxsize=dashboard_consts.AIOHTTP_CACHE_MAX_SIZE,
    enable=not env_bool(dashboard_consts.AIOHTTP_CACHE_DISABLE_ENVIRONMENT_KEY, False),
):
    assert maxsize > 0
    cache = collections.OrderedDict()

    def _wrapper(handler):
        if enable:

            @functools.wraps(handler)
            async def _cache_handler(*args) -> aiohttp.web.Response:
                # Make the route handler as a bound method.
                # The args may be:
                #   * (Request, )
                #   * (self, Request)
                req = args[-1]
                # Make key.
                if req.method in _AIOHTTP_CACHE_NOBODY_METHODS:
                    key = req.path_qs
                else:
                    key = (req.path_qs, await req.read())
                # Query cache.
                value = cache.get(key)
                if value is not None:
                    cache.move_to_end(key)
                    if not value.task.done() or value.expiration >= time.time():
                        # Update task not done or the data is not expired.
                        return aiohttp.web.Response(**value.data)

                def _update_cache(task):
                    try:
                        response = task.result()
                    except Exception:
                        response = rest_response(
                            success=False, message=traceback.format_exc()
                        )
                    data = {
                        "status": response.status,
                        "headers": dict(response.headers),
                        "body": response.body,
                    }
                    cache[key] = _AiohttpCacheValue(
                        data, time.time() + ttl_seconds, task
                    )
                    cache.move_to_end(key)
                    if len(cache) > maxsize:
                        cache.popitem(last=False)
                    return response

                task = create_task(handler(*args))
                task.add_done_callback(_update_cache)
                if value is None:
                    return await task
                else:
                    return aiohttp.web.Response(**value.data)

            suffix = f"[cache ttl={ttl_seconds}, max_size={maxsize}]"
            _cache_handler.__name__ += suffix
            _cache_handler.__qualname__ += suffix
            return _cache_handler
        else:
            return handler

    if inspect.iscoroutinefunction(ttl_seconds):
        target_func = ttl_seconds
        ttl_seconds = dashboard_consts.AIOHTTP_CACHE_TTL_SECONDS
        return _wrapper(target_func)
    else:
        return _wrapper


def init_ray_and_catch_exceptions() -> Callable:
    """Decorator to be used on methods that require being connected to Ray."""

    def decorator_factory(f: Callable) -> Callable:
        @functools.wraps(f)
        async def decorator(self, *args, **kwargs):
            try:
                if not ray.is_initialized():
                    try:
                        address = self.get_gcs_address()
                        logger.info(f"Connecting to ray with address={address}")
                        # Set the gcs rpc timeout to shorter
                        os.environ["RAY_gcs_server_request_timeout_seconds"] = str(
                            dashboard_consts.GCS_RPC_TIMEOUT_SECONDS
                        )
                        # Init ray without logging to driver
                        # to avoid infinite logging issue.
                        ray.init(
                            address=address,
                            log_to_driver=False,
                            namespace=RAY_INTERNAL_DASHBOARD_NAMESPACE,
                        )
                    except Exception as e:
                        ray.shutdown()
                        raise e from None
<<<<<<< HEAD
                    print("hejialing test:", self)
=======
>>>>>>> 7280ef4d
                return await f(self, *args, **kwargs)
            except Exception as e:
                logger.exception(f"Unexpected error in handler: {e}")
                return Response(
                    text=traceback.format_exc(),
                    status=aiohttp.web.HTTPInternalServerError.status_code,
                )

        return decorator

    return decorator_factory<|MERGE_RESOLUTION|>--- conflicted
+++ resolved
@@ -275,10 +275,6 @@
                     except Exception as e:
                         ray.shutdown()
                         raise e from None
-<<<<<<< HEAD
-                    print("hejialing test:", self)
-=======
->>>>>>> 7280ef4d
                 return await f(self, *args, **kwargs)
             except Exception as e:
                 logger.exception(f"Unexpected error in handler: {e}")
