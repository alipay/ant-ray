--- conflicted
+++ resolved
@@ -175,15 +175,6 @@
             """Check if raylet is dead and fate-share if it is."""
             try:
                 curr_proc = psutil.Process()
-<<<<<<< HEAD
-                raylet_pid = curr_proc.parent().pid
-                while True:
-                    parent = curr_proc.parent()
-                    if parent is None or parent.pid == 1 or self.ppid != parent.pid:
-                        log_path = os.path.join(
-                            self.log_dir, f"raylet_{raylet_pid}.log"
-                        )
-=======
                 parent_death_cnt = 0
                 while True:
                     parent = curr_proc.parent()
@@ -215,9 +206,9 @@
                                 dashboard_consts.DASHBOARD_AGENT_CHECK_PARENT_INTERVAL_S
                             )
                             continue
-
-                        log_path = os.path.join(self.log_dir, "raylet.out")
->>>>>>> afd0dccf
+                        
+                        raylet_pid = curr_proc.parent().pid
+                        log_path = os.path.join(self.log_dir, f"raylet_{raylet_pid}.log")
                         error = False
                         msg = f"Raylet is terminated: ip={self.ip}, id={self.node_id}. "
                         try:
