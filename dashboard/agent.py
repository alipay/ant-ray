import argparse
import asyncio
import io
import logging
import logging.handlers
import os
import sys

import ray
import ray._private.ray_constants as ray_constants
import ray._private.services
import ray._private.utils
import ray.dashboard.consts as dashboard_consts
import ray.dashboard.utils as dashboard_utils
from ray._private.gcs_pubsub import GcsAioPublisher, GcsPublisher
from ray._private.gcs_utils import GcsAioClient, GcsClient
from ray._private.ray_logging import setup_component_logger
from ray.core.generated import agent_manager_pb2, agent_manager_pb2_grpc, gcs_pb2
from ray.experimental.internal_kv import (
    _initialize_internal_kv,
    _internal_kv_initialized,
)

# Import psutil after ray so the packaged version is used.
import psutil

try:
    from grpc import aio as aiogrpc
except ImportError:
    from grpc.experimental import aio as aiogrpc


# Publishes at most this number of lines of Raylet logs, when the Raylet dies
# unexpectedly.
_RAYLET_LOG_MAX_PUBLISH_LINES = 20

# Reads at most this amount of Raylet logs from the tail, for publishing and
# checking if the Raylet was terminated gracefully.
_RAYLET_LOG_MAX_TAIL_SIZE = 1 * 1024 ** 2

try:
    create_task = asyncio.create_task
except AttributeError:
    create_task = asyncio.ensure_future

logger = logging.getLogger(__name__)

aiogrpc.init_grpc_aio()


class DashboardAgent:
    def __init__(
        self,
        node_ip_address,
        dashboard_agent_port,
        gcs_address,
        minimal,
        metrics_export_port=None,
        node_manager_port=None,
        listen_port=ray_constants.DEFAULT_DASHBOARD_AGENT_LISTEN_PORT,
        disable_metrics_collection: bool = False,
        *,  # the following are required kwargs
        object_store_name: str,
        raylet_name: str,
        log_dir: str,
        temp_dir: str,
        session_dir: str,
        runtime_env_dir: str,
        logging_params: dict,
        agent_id: int,
    ):
        """Initialize the DashboardAgent object."""
        # Public attributes are accessible for all agent modules.
        self.ip = node_ip_address
        self.minimal = minimal

        assert gcs_address is not None
        self.gcs_address = gcs_address

        self.temp_dir = temp_dir
        self.session_dir = session_dir
        self.runtime_env_dir = runtime_env_dir
        self.log_dir = log_dir
        self.dashboard_agent_port = dashboard_agent_port
        self.metrics_export_port = metrics_export_port
        self.node_manager_port = node_manager_port
        self.listen_port = listen_port
        self.object_store_name = object_store_name
        self.raylet_name = raylet_name
        self.logging_params = logging_params
        self.node_id = os.environ["RAY_NODE_ID"]
        self.metrics_collection_disabled = disable_metrics_collection
        self.agent_id = agent_id
        # TODO(edoakes): RAY_RAYLET_PID isn't properly set on Windows. This is
        # only used for fate-sharing with the raylet and we need a different
        # fate-sharing mechanism for Windows anyways.
        if sys.platform not in ["win32", "cygwin"]:
            self.ppid = int(os.environ["RAY_RAYLET_PID"])
            assert self.ppid > 0
            logger.info("Parent pid is %s", self.ppid)

        # Setup raylet channel
        options = ray_constants.GLOBAL_GRPC_OPTIONS
        self.aiogrpc_raylet_channel = ray._private.utils.init_grpc_channel(
            f"{self.ip}:{self.node_manager_port}", options, asynchronous=True
        )

        # Setup grpc server
        self.server = aiogrpc.server(options=(("grpc.so_reuseport", 0),))
        grpc_ip = "127.0.0.1" if self.ip == "127.0.0.1" else "0.0.0.0"
        try:
            self.grpc_port = ray._private.tls_utils.add_port_to_grpc_server(
                self.server, f"{grpc_ip}:{self.dashboard_agent_port}"
            )
        except Exception:
            # TODO(SongGuyang): Catch the exception here because there is
            # port conflict issue which brought from static port. We should
            # remove this after we find better port resolution.
            logger.exception(
                "Failed to add port to grpc server. Agent will stay alive but "
                "disable the grpc service."
            )
            self.server = None
            self.grpc_port = None
        else:
            logger.info("Dashboard agent grpc address: %s:%s", grpc_ip, self.grpc_port)

        # If the agent is started as non-minimal version, http server should
        # be configured to communicate with the dashboard in a head node.
        self.http_server = None

        # Used by the agent and sub-modules.
        # TODO(architkulkarni): Remove gcs_client once the agent exclusively uses
        # gcs_aio_client and not gcs_client.
        self.gcs_client = GcsClient(address=self.gcs_address)
        _initialize_internal_kv(self.gcs_client)
        assert _internal_kv_initialized()
        self.gcs_aio_client = GcsAioClient(address=self.gcs_address)
        self.publisher = GcsAioPublisher(address=self.gcs_address)

    async def _configure_http_server(self, modules):
        from ray.dashboard.http_server_agent import HttpServerAgent

        http_server = HttpServerAgent(self.ip, self.listen_port)
        await http_server.start(modules)
        return http_server

    def _load_modules(self):
        """Load dashboard agent modules."""
        modules = []
        agent_cls_list = dashboard_utils.get_all_modules(
            dashboard_utils.DashboardAgentModule
        )
        for cls in agent_cls_list:
            logger.info(
                "Loading %s: %s", dashboard_utils.DashboardAgentModule.__name__, cls
            )
            c = cls(self)
            modules.append(c)
        logger.info("Loaded %d modules.", len(modules))
        return modules

    @property
    def http_session(self):
        assert self.http_server, "Accessing unsupported API in a minimal ray."
        return self.http_server.http_session

    async def run(self):
        async def _check_parent():
            """Check if raylet is dead and fate-share if it is."""
            try:
                curr_proc = psutil.Process()
                while True:
                    parent = curr_proc.parent()
                    if parent is None or parent.pid == 1 or self.ppid != parent.pid:
                        log_path = os.path.join(self.log_dir, "raylet.out")
                        error = False
                        msg = f"Raylet is terminated: ip={self.ip}, id={self.node_id}. "
                        try:
                            with open(log_path, "r", encoding="utf-8") as f:
                                # Seek to _RAYLET_LOG_MAX_TAIL_SIZE from the end if the
                                # file is larger than that.
                                f.seek(0, io.SEEK_END)
                                pos = max(0, f.tell() - _RAYLET_LOG_MAX_TAIL_SIZE)
                                f.seek(pos, io.SEEK_SET)
                                # Read remaining logs by lines.
                                raylet_logs = f.readlines()
                                # Assume the SIGTERM message must exist within the last
                                # _RAYLET_LOG_MAX_TAIL_SIZE of the log file.
                                if any(
                                    "Raylet received SIGTERM" in line
                                    for line in raylet_logs
                                ):
                                    msg += "Termination is graceful."
                                    logger.info(msg)
                                else:
                                    msg += (
                                        "Termination is unexpected. Possible reasons "
                                        "include: (1) SIGKILL by the user or system "
                                        "OOM killer, (2) Invalid memory access from "
                                        "Raylet causing SIGSEGV or SIGBUS, "
                                        "(3) Other termination signals. "
                                        f"Last {_RAYLET_LOG_MAX_PUBLISH_LINES} lines "
                                        "of the Raylet logs:\n"
                                    )
                                    msg += "    " + "    ".join(
                                        raylet_logs[-_RAYLET_LOG_MAX_PUBLISH_LINES:]
                                    )
                                    error = True
                        except Exception as e:
                            msg += f"Failed to read Raylet logs at {log_path}: {e}!"
                            logger.exception()
                            error = True
                        if error:
                            logger.error(msg)
                            # TODO: switch to async if necessary.
                            ray._private.utils.publish_error_to_driver(
                                ray_constants.RAYLET_DIED_ERROR,
                                msg,
                                gcs_publisher=GcsPublisher(address=self.gcs_address),
                            )
                        else:
                            logger.info(msg)
                        sys.exit(0)
                    await asyncio.sleep(
                        dashboard_consts.DASHBOARD_AGENT_CHECK_PARENT_INTERVAL_SECONDS
                    )
            except Exception:
                logger.error("Failed to check parent PID, exiting.")
                sys.exit(1)

        if sys.platform not in ["win32", "cygwin"]:
            check_parent_task = create_task(_check_parent())

        # Start a grpc asyncio server.
        if self.server:
            await self.server.start()

        modules = self._load_modules()

        # Setup http server if necessary.
        if not self.minimal:
            # If the agent is not minimal it should start the http server
            # to communicate with the dashboard in a head node.
            # Http server is not started in the minimal version because
            # it requires additional dependencies that are not
            # included in the minimal ray package.
            try:
                self.http_server = await self._configure_http_server(modules)
            except Exception:
                # TODO(SongGuyang): Catch the exception here because there is
                # port conflict issue which brought from static port. We should
                # remove this after we find better port resolution.
                logger.exception(
                    "Failed to start http server. Agent will stay alive but "
                    "disable the http service."
                )

        # Write the dashboard agent port to kv.
        # TODO: Use async version if performance is an issue
        # -1 should indicate that http server is not started.
        http_port = -1 if not self.http_server else self.http_server.http_port

        # Register agent to agent manager.
        raylet_stub = agent_manager_pb2_grpc.AgentManagerServiceStub(
            self.aiogrpc_raylet_channel
        )

        await raylet_stub.RegisterAgent(
            agent_manager_pb2.RegisterAgentRequest(
<<<<<<< HEAD
                agent_info=gcs_pb2.AgentInfo(
                    pid=os.getpid(),
                    grpc_port=self.grpc_port,
                    http_port=http_port,
                    ip_address=self.ip,
                )
=======
                agent_id=self.agent_id,
                agent_port=self.grpc_port,
                agent_ip_address=self.ip,
>>>>>>> 2a425b19
            )
        )

        tasks = [m.run(self.server) for m in modules]
        if sys.platform not in ["win32", "cygwin"]:
            tasks.append(check_parent_task)
        await asyncio.gather(*tasks)

        await self.server.wait_for_termination()

        if self.http_server:
            await self.http_server.cleanup()


if __name__ == "__main__":
    parser = argparse.ArgumentParser(description="Dashboard agent.")
    parser.add_argument(
        "--node-ip-address",
        required=True,
        type=str,
        help="the IP address of this node.",
    )
    parser.add_argument(
        "--gcs-address", required=True, type=str, help="The address (ip:port) of GCS."
    )
    parser.add_argument(
        "--metrics-export-port",
        required=True,
        type=int,
        help="The port to expose metrics through Prometheus.",
    )
    parser.add_argument(
        "--dashboard-agent-port",
        required=True,
        type=int,
        help="The port on which the dashboard agent will receive GRPCs.",
    )
    parser.add_argument(
        "--node-manager-port",
        required=True,
        type=int,
        help="The port to use for starting the node manager",
    )
    parser.add_argument(
        "--object-store-name",
        required=True,
        type=str,
        default=None,
        help="The socket name of the plasma store",
    )
    parser.add_argument(
        "--listen-port",
        required=False,
        type=int,
        default=ray_constants.DEFAULT_DASHBOARD_AGENT_LISTEN_PORT,
        help="Port for HTTP server to listen on",
    )
    parser.add_argument(
        "--raylet-name",
        required=True,
        type=str,
        default=None,
        help="The socket path of the raylet process",
    )
    parser.add_argument(
        "--logging-level",
        required=False,
        type=lambda s: logging.getLevelName(s.upper()),
        default=ray_constants.LOGGER_LEVEL,
        choices=ray_constants.LOGGER_LEVEL_CHOICES,
        help=ray_constants.LOGGER_LEVEL_HELP,
    )
    parser.add_argument(
        "--logging-format",
        required=False,
        type=str,
        default=ray_constants.LOGGER_FORMAT,
        help=ray_constants.LOGGER_FORMAT_HELP,
    )
    parser.add_argument(
        "--logging-filename",
        required=False,
        type=str,
        default=dashboard_consts.DASHBOARD_AGENT_LOG_FILENAME,
        help="Specify the name of log file, "
        'log to stdout if set empty, default is "{}".'.format(
            dashboard_consts.DASHBOARD_AGENT_LOG_FILENAME
        ),
    )
    parser.add_argument(
        "--logging-rotate-bytes",
        required=False,
        type=int,
        default=ray_constants.LOGGING_ROTATE_BYTES,
        help="Specify the max bytes for rotating "
        "log file, default is {} bytes.".format(ray_constants.LOGGING_ROTATE_BYTES),
    )
    parser.add_argument(
        "--logging-rotate-backup-count",
        required=False,
        type=int,
        default=ray_constants.LOGGING_ROTATE_BACKUP_COUNT,
        help="Specify the backup count of rotated log file, default is {}.".format(
            ray_constants.LOGGING_ROTATE_BACKUP_COUNT
        ),
    )
    parser.add_argument(
        "--log-dir",
        required=True,
        type=str,
        default=None,
        help="Specify the path of log directory.",
    )
    parser.add_argument(
        "--temp-dir",
        required=True,
        type=str,
        default=None,
        help="Specify the path of the temporary directory use by Ray process.",
    )
    parser.add_argument(
        "--session-dir",
        required=True,
        type=str,
        default=None,
        help="Specify the path of this session.",
    )
    parser.add_argument(
        "--runtime-env-dir",
        required=True,
        type=str,
        default=None,
        help="Specify the path of the resource directory used by runtime_env.",
    )
    parser.add_argument(
        "--minimal",
        action="store_true",
        help=(
            "Minimal agent only contains a subset of features that don't "
            "require additional dependencies installed when ray is installed "
            "by `pip install ray[default]`."
        ),
    )
    parser.add_argument(
        "--disable-metrics-collection",
        action="store_true",
        help=("If this arg is set, metrics report won't be enabled from the agent."),
    )
    parser.add_argument(
        "--agent-id",
        required=True,
        type=int,
        help="ID to report when registering with raylet",
        default=os.getpid(),
    )

    args = parser.parse_args()
    try:
        logging_params = dict(
            logging_level=args.logging_level,
            logging_format=args.logging_format,
            log_dir=args.log_dir,
            filename=args.logging_filename,
            max_bytes=args.logging_rotate_bytes,
            backup_count=args.logging_rotate_backup_count,
        )
        setup_component_logger(**logging_params)

        agent = DashboardAgent(
            args.node_ip_address,
            args.dashboard_agent_port,
            args.gcs_address,
            args.minimal,
            temp_dir=args.temp_dir,
            session_dir=args.session_dir,
            runtime_env_dir=args.runtime_env_dir,
            log_dir=args.log_dir,
            metrics_export_port=args.metrics_export_port,
            node_manager_port=args.node_manager_port,
            listen_port=args.listen_port,
            object_store_name=args.object_store_name,
            raylet_name=args.raylet_name,
            logging_params=logging_params,
            disable_metrics_collection=args.disable_metrics_collection,
            agent_id=args.agent_id,
        )
        if os.environ.get("_RAY_AGENT_FAILING"):
            raise Exception("Failure injection failure.")

        loop = asyncio.get_event_loop()
        loop.run_until_complete(agent.run())
    except Exception:
        logger.exception("Agent is working abnormally. It will exit immediately.")
        exit(1)<|MERGE_RESOLUTION|>--- conflicted
+++ resolved
@@ -265,21 +265,16 @@
         raylet_stub = agent_manager_pb2_grpc.AgentManagerServiceStub(
             self.aiogrpc_raylet_channel
         )
-
+        logger.info(f"hejialing test: {self.agent_id}, {os.getpid()}")
         await raylet_stub.RegisterAgent(
             agent_manager_pb2.RegisterAgentRequest(
-<<<<<<< HEAD
                 agent_info=gcs_pb2.AgentInfo(
+                    id=self.agent_id,
                     pid=os.getpid(),
                     grpc_port=self.grpc_port,
                     http_port=http_port,
                     ip_address=self.ip,
                 )
-=======
-                agent_id=self.agent_id,
-                agent_port=self.grpc_port,
-                agent_ip_address=self.ip,
->>>>>>> 2a425b19
             )
         )
 
