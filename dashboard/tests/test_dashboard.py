--- conflicted
+++ resolved
@@ -16,9 +16,13 @@
 import requests
 
 from ray import ray_constants
-from ray.test_utils import (format_web_url, wait_for_condition,
-                            wait_until_server_available, run_string_as_driver,
-                            wait_until_succeeded_without_exception)
+from ray.test_utils import (
+    format_web_url,
+    wait_for_condition,
+    wait_until_server_available,
+    run_string_as_driver,
+    wait_until_succeeded_without_exception,
+)
 from ray.autoscaler._private.util import (DEBUG_AUTOSCALING_STATUS_LEGACY,
                                           DEBUG_AUTOSCALING_ERROR)
 import ray.new_dashboard.consts as dashboard_consts
@@ -80,13 +84,9 @@
         0]
     dashboard_proc = psutil.Process(dashboard_proc_info.process.pid)
     assert dashboard_proc.status() in [
-<<<<<<< HEAD
         psutil.STATUS_RUNNING,
         psutil.STATUS_SLEEPING,
         psutil.STATUS_DISK_SLEEP,
-=======
-        psutil.STATUS_RUNNING, psutil.STATUS_SLEEPING, psutil.STATUS_DISK_SLEEP
->>>>>>> 4853aa96
     ]
     raylet_proc_info = all_processes[ray_constants.PROCESS_TYPE_RAYLET][0]
     raylet_proc = psutil.Process(raylet_proc_info.process.pid)
