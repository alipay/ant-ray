--- conflicted
+++ resolved
@@ -38,20 +38,15 @@
             head_node_args = head_node_args or {}
             self.add_node(**head_node_args)
             if connect:
-<<<<<<< HEAD
-                self.connect()
-
-    def connect(self):
+                self.connect(head_node_args.get("redis_password"))
+
+    def connect(self, redis_password=None):
         assert self.redis_address is not None
         assert not self.connected
-        ray.init(redis_address=self.redis_address)
+        ray.init(
+            redis_address=self.redis_address,
+            redis_password=redis_password)
         self.connected = True
-=======
-                redis_password = head_node_args.get("redis_password")
-                ray.init(
-                    redis_address=self.redis_address,
-                    redis_password=redis_password)
->>>>>>> 725df3a4
 
     def add_node(self, **override_kwargs):
         """Adds a node to the local Ray Cluster.
