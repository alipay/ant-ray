import logging
import threading
import traceback

import ray.cloudpickle as pickle
from ray import ray_constants
import ray._private.utils
from ray._private.gcs_utils import ErrorType
from ray.exceptions import (
    RayError, PlasmaObjectNotAvailable, RayTaskError, RayActorError,
    TaskCancelledError, WorkerCrashedError, ObjectLostError,
    ObjectFetchTimedOutError, ReferenceCountingAssertionError, OwnerDiedError,
    ObjectReconstructionFailedError,
    ObjectReconstructionFailedMaxAttemptsExceededError,
    ObjectReconstructionFailedLineageEvictedError, RaySystemError,
<<<<<<< HEAD
    RuntimeEnvSetupError, TaskPlacementGroupRemoved,
    ActorPlacementGroupRemoved)
=======
    RuntimeEnvSetupError, LocalRayletDiedError)
>>>>>>> 38b0aa46
from ray._raylet import (
    split_buffer,
    unpack_pickle5_buffers,
    Pickle5Writer,
    Pickle5SerializedObject,
    MessagePackSerializer,
    MessagePackSerializedObject,
    RawSerializedObject,
)
from ray import serialization_addons

logger = logging.getLogger(__name__)


class DeserializationError(Exception):
    pass


def _object_ref_deserializer(binary, call_site, owner_address, object_status):
    # NOTE(suquark): This function should be a global function so
    # cloudpickle can access it directly. Otherwise cloudpickle
    # has to dump the whole function definition, which is inefficient.

    # NOTE(swang): Must deserialize the object first before asking
    # the core worker to resolve the value. This is to make sure
    # that the ref count for the ObjectRef is greater than 0 by the
    # time the core worker resolves the value of the object.
    obj_ref = ray.ObjectRef(binary, owner_address, call_site)

    # TODO(edoakes): we should be able to just capture a reference
    # to 'self' here instead, but this function is itself pickled
    # somewhere, which causes an error.
    if owner_address:
        worker = ray.worker.global_worker
        worker.check_connected()
        context = worker.get_serialization_context()
        outer_id = context.get_outer_object_ref()
        # outer_id is None in the case that this ObjectRef was closed
        # over in a function or pickled directly using pickle.dumps().
        if outer_id is None:
            outer_id = ray.ObjectRef.nil()
        worker.core_worker.deserialize_and_register_object_ref(
            obj_ref.binary(), outer_id, owner_address, object_status)
    return obj_ref


def _actor_handle_deserializer(serialized_obj):
    # If this actor handle was stored in another object, then tell the
    # core worker.
    context = ray.worker.global_worker.get_serialization_context()
    outer_id = context.get_outer_object_ref()
    return ray.actor.ActorHandle._deserialization_helper(
        serialized_obj, outer_id)


class SerializationContext:
    """Initialize the serialization library.

    This defines a custom serializer for object refs and also tells ray to
    serialize several exception classes that we define for error handling.
    """

    def __init__(self, worker):
        self.worker = worker
        self._thread_local = threading.local()

        def actor_handle_reducer(obj):
            serialized, actor_handle_id = obj._serialization_helper()
            # Update ref counting for the actor handle
            self.add_contained_object_ref(actor_handle_id)
            return _actor_handle_deserializer, (serialized, )

        self._register_cloudpickle_reducer(ray.actor.ActorHandle,
                                           actor_handle_reducer)

        def object_ref_reducer(obj):
            self.add_contained_object_ref(obj)
            worker = ray.worker.global_worker
            worker.check_connected()
            obj, owner_address, object_status = (
                worker.core_worker.serialize_object_ref(obj))
            return _object_ref_deserializer, \
                (obj.binary(), obj.call_site(), owner_address, object_status)

        self._register_cloudpickle_reducer(ray.ObjectRef, object_ref_reducer)
        serialization_addons.apply(self)

    def _register_cloudpickle_reducer(self, cls, reducer):
        pickle.CloudPickler.dispatch[cls] = reducer

    def _unregister_cloudpickle_reducer(self, cls):
        pickle.CloudPickler.dispatch.pop(cls, None)

    def _register_cloudpickle_serializer(self, cls, custom_serializer,
                                         custom_deserializer):
        def _CloudPicklerReducer(obj):
            return custom_deserializer, (custom_serializer(obj), )

        # construct a reducer
        pickle.CloudPickler.dispatch[cls] = _CloudPicklerReducer

    def is_in_band_serialization(self):
        return getattr(self._thread_local, "in_band", False)

    def set_in_band_serialization(self):
        self._thread_local.in_band = True

    def set_out_of_band_serialization(self):
        self._thread_local.in_band = False

    def get_outer_object_ref(self):
        stack = getattr(self._thread_local, "object_ref_stack", [])
        return stack[-1] if stack else None

    def get_and_clear_contained_object_refs(self):
        if not hasattr(self._thread_local, "object_refs"):
            self._thread_local.object_refs = set()
            return set()

        object_refs = self._thread_local.object_refs
        self._thread_local.object_refs = set()
        return object_refs

    def add_contained_object_ref(self, object_ref):
        if self.is_in_band_serialization():
            # This object ref is being stored in an object. Add the ID to the
            # list of IDs contained in the object so that we keep the inner
            # object value alive as long as the outer object is in scope.
            if not hasattr(self._thread_local, "object_refs"):
                self._thread_local.object_refs = set()
            self._thread_local.object_refs.add(object_ref)
        else:
            # If this serialization is out-of-band (e.g., from a call to
            # cloudpickle directly or captured in a remote function/actor),
            # then pin the object for the lifetime of this worker by adding
            # a local reference that won't ever be removed.
            ray.worker.global_worker.core_worker.add_object_ref_reference(
                object_ref)

    def _deserialize_pickle5_data(self, data):
        try:
            in_band, buffers = unpack_pickle5_buffers(data)
            if len(buffers) > 0:
                obj = pickle.loads(in_band, buffers=buffers)
            else:
                obj = pickle.loads(in_band)
        # cloudpickle does not provide error types
        except pickle.pickle.PicklingError:
            raise DeserializationError()
        return obj

    def _deserialize_msgpack_data(self, data, metadata_fields):
        msgpack_data, pickle5_data = split_buffer(data)

        if metadata_fields[0] == ray_constants.OBJECT_METADATA_TYPE_PYTHON:
            python_objects = self._deserialize_pickle5_data(pickle5_data)
        else:
            python_objects = []

        try:

            def _python_deserializer(index):
                return python_objects[index]

            obj = MessagePackSerializer.loads(msgpack_data,
                                              _python_deserializer)
        except Exception:
            raise DeserializationError()
        return obj

    def _deserialize_object(self, data, metadata, object_ref):
        if metadata:
            metadata_fields = metadata.split(b",")
            if metadata_fields[0] in [
                    ray_constants.OBJECT_METADATA_TYPE_CROSS_LANGUAGE,
                    ray_constants.OBJECT_METADATA_TYPE_PYTHON
            ]:
                return self._deserialize_msgpack_data(data, metadata_fields)
            # Check if the object should be returned as raw bytes.
            if metadata_fields[0] == ray_constants.OBJECT_METADATA_TYPE_RAW:
                if data is None:
                    return b""
                return data.to_pybytes()
            elif metadata_fields[
                    0] == ray_constants.OBJECT_METADATA_TYPE_ACTOR_HANDLE:
                obj = self._deserialize_msgpack_data(data, metadata_fields)
                return _actor_handle_deserializer(obj)
            # Otherwise, return an exception object based on
            # the error type.
            try:
                error_type = int(metadata_fields[0])
            except Exception:
                raise Exception(f"Can't deserialize object: {object_ref}, "
                                f"metadata: {metadata}")

            # RayTaskError is serialized with pickle5 in the data field.
            # TODO (kfstorm): exception serialization should be language
            # independent.
            if error_type == ErrorType.Value("TASK_EXECUTION_EXCEPTION"):
                obj = self._deserialize_msgpack_data(data, metadata_fields)
                return RayError.from_bytes(obj)
            elif error_type == ErrorType.Value("WORKER_DIED"):
                return WorkerCrashedError()
            elif error_type == ErrorType.Value("ACTOR_DIED"):
                if data:
                    pb_bytes = self._deserialize_msgpack_data(
                        data, metadata_fields)
                    if pb_bytes:
                        return RayError.from_bytes(pb_bytes)
                return RayActorError()
            elif error_type == ErrorType.Value("LOCAL_RAYLET_DIED"):
                return LocalRayletDiedError()
            elif error_type == ErrorType.Value("TASK_CANCELLED"):
                return TaskCancelledError()
            elif error_type == ErrorType.Value("OBJECT_LOST"):
                return ObjectLostError(object_ref.hex(),
                                       object_ref.owner_address(),
                                       object_ref.call_site())
            elif error_type == ErrorType.Value("OBJECT_FETCH_TIMED_OUT"):
                return ObjectFetchTimedOutError(object_ref.hex(),
                                                object_ref.owner_address(),
                                                object_ref.call_site())
            elif error_type == ErrorType.Value("OBJECT_DELETED"):
                return ReferenceCountingAssertionError(
                    object_ref.hex(), object_ref.owner_address(),
                    object_ref.call_site())
            elif error_type == ErrorType.Value("OWNER_DIED"):
                return OwnerDiedError(object_ref.hex(),
                                      object_ref.owner_address(),
                                      object_ref.call_site())
            elif error_type == ErrorType.Value("OBJECT_UNRECONSTRUCTABLE"):
                return ObjectReconstructionFailedError(
                    object_ref.hex(), object_ref.owner_address(),
                    object_ref.call_site())
            elif error_type == ErrorType.Value(
                    "OBJECT_UNRECONSTRUCTABLE_MAX_ATTEMPTS_EXCEEDED"):
                return ObjectReconstructionFailedMaxAttemptsExceededError(
                    object_ref.hex(), object_ref.owner_address(),
                    object_ref.call_site())
            elif error_type == ErrorType.Value(
                    "OBJECT_UNRECONSTRUCTABLE_LINEAGE_EVICTED"):
                return ObjectReconstructionFailedLineageEvictedError(
                    object_ref.hex(), object_ref.owner_address(),
                    object_ref.call_site())
            elif error_type == ErrorType.Value("RUNTIME_ENV_SETUP_FAILED"):
                return RuntimeEnvSetupError()
            elif error_type == ErrorType.Value("TASK_PLACEMENT_GROUP_REMOVED"):
                return TaskPlacementGroupRemoved()
            elif error_type == ErrorType.Value(
                    "ACTOR_PLACEMENT_GROUP_REMOVED"):
                return ActorPlacementGroupRemoved()
            else:
                return RaySystemError("Unrecognized error type " +
                                      str(error_type))
        elif data:
            raise ValueError("non-null object should always have metadata")
        else:
            # Object isn't available in plasma. This should never be returned
            # to the user. We should only reach this line if this object was
            # deserialized as part of a list, and another object in the list
            # throws an exception.
            return PlasmaObjectNotAvailable

    def deserialize_objects(self, data_metadata_pairs, object_refs):
        assert len(data_metadata_pairs) == len(object_refs)
        # initialize the thread-local field
        if not hasattr(self._thread_local, "object_ref_stack"):
            self._thread_local.object_ref_stack = []
        results = []
        for object_ref, (data, metadata) in zip(object_refs,
                                                data_metadata_pairs):
            try:
                # Push the object ref to the stack, so the object under
                # the object ref knows where it comes from.
                self._thread_local.object_ref_stack.append(object_ref)
                obj = self._deserialize_object(data, metadata, object_ref)
            except Exception as e:
                logger.exception(e)
                obj = RaySystemError(e, traceback.format_exc())
            finally:
                # Must clear ObjectRef to not hold a reference.
                if self._thread_local.object_ref_stack:
                    self._thread_local.object_ref_stack.pop()
            results.append(obj)
        return results

    def _serialize_to_pickle5(self, metadata, value):
        writer = Pickle5Writer()
        # TODO(swang): Check that contained_object_refs is empty.
        try:
            self.set_in_band_serialization()
            inband = pickle.dumps(
                value, protocol=5, buffer_callback=writer.buffer_callback)
        except Exception as e:
            self.get_and_clear_contained_object_refs()
            raise e
        finally:
            self.set_out_of_band_serialization()

        return Pickle5SerializedObject(
            metadata, inband, writer,
            self.get_and_clear_contained_object_refs())

    def _serialize_to_msgpack(self, value):
        # Only RayTaskError is possible to be serialized here. We don't
        # need to deal with other exception types here.
        contained_object_refs = []

        if isinstance(value, RayTaskError):
            metadata = str(
                ErrorType.Value("TASK_EXECUTION_EXCEPTION")).encode("ascii")
            value = value.to_bytes()
        elif isinstance(value, ray.actor.ActorHandle):
            # TODO(fyresone): ActorHandle should be serialized via the
            # custom type feature of cross-language.
            serialized, actor_handle_id = value._serialization_helper()
            contained_object_refs.append(actor_handle_id)
            # Update ref counting for the actor handle
            metadata = ray_constants.OBJECT_METADATA_TYPE_ACTOR_HANDLE
            value = serialized
        else:
            metadata = ray_constants.OBJECT_METADATA_TYPE_CROSS_LANGUAGE

        python_objects = []

        def _python_serializer(o):
            index = len(python_objects)
            python_objects.append(o)
            return index

        msgpack_data = MessagePackSerializer.dumps(value, _python_serializer)

        if python_objects:
            metadata = ray_constants.OBJECT_METADATA_TYPE_PYTHON
            pickle5_serialized_object = \
                self._serialize_to_pickle5(metadata, python_objects)
        else:
            pickle5_serialized_object = None

        return MessagePackSerializedObject(metadata, msgpack_data,
                                           contained_object_refs,
                                           pickle5_serialized_object)

    def serialize(self, value):
        """Serialize an object.

        Args:
            value: The value to serialize.
        """
        if isinstance(value, bytes):
            # If the object is a byte array, skip serializing it and
            # use a special metadata to indicate it's raw binary. So
            # that this object can also be read by Java.
            return RawSerializedObject(value)
        else:
            return self._serialize_to_msgpack(value)<|MERGE_RESOLUTION|>--- conflicted
+++ resolved
@@ -13,12 +13,8 @@
     ObjectReconstructionFailedError,
     ObjectReconstructionFailedMaxAttemptsExceededError,
     ObjectReconstructionFailedLineageEvictedError, RaySystemError,
-<<<<<<< HEAD
     RuntimeEnvSetupError, TaskPlacementGroupRemoved,
-    ActorPlacementGroupRemoved)
-=======
-    RuntimeEnvSetupError, LocalRayletDiedError)
->>>>>>> 38b0aa46
+    ActorPlacementGroupRemoved, LocalRayletDiedError)
 from ray._raylet import (
     split_buffer,
     unpack_pickle5_buffers,
