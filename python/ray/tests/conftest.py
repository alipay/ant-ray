--- conflicted
+++ resolved
@@ -56,11 +56,7 @@
     ray.shutdown()
 
 
-<<<<<<< HEAD
-# The following fixture will start ray with no cpu
-=======
 # The following fixture will start ray with 0 cpu.
->>>>>>> e33d0eac
 @pytest.fixture
 def ray_start_no_cpu(request):
     param = getattr(request, "param", {})
