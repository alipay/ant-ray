import json
import sys
<<<<<<< HEAD
import re
from dataclasses import fields
=======
from dataclasses import dataclass
>>>>>>> 86b9b4b7
from typing import List, Tuple
from unittest.mock import MagicMock

import pytest
import yaml
from click.testing import CliRunner

import ray
import ray.dashboard.consts as dashboard_consts
import ray._private.state as global_state
import ray._private.ray_constants as ray_constants
from ray._private.test_utils import (
    wait_for_condition,
    async_wait_for_condition_async_predicate,
)
from ray.cluster_utils import cluster_not_supported
from ray.core.generated.common_pb2 import (
    Address,
    CoreWorkerStats,
    ObjectRefInfo,
    TaskInfoEntry,
    TaskStatus,
    WorkerType,
    TaskType,
)
from ray.core.generated.gcs_pb2 import (
    ActorTableData,
    GcsNodeInfo,
    PlacementGroupTableData,
    WorkerTableData,
)
from ray.core.generated.gcs_service_pb2 import (
    GetAllActorInfoReply,
    GetAllNodeInfoReply,
    GetAllPlacementGroupReply,
    GetAllWorkerInfoReply,
)
from ray.core.generated.node_manager_pb2 import GetTasksInfoReply, GetObjectsInfoReply
from ray.core.generated.reporter_pb2 import ListLogsReply, StreamLogReply
from ray.core.generated.runtime_env_agent_pb2 import GetRuntimeEnvsInfoReply
from ray.core.generated.runtime_env_common_pb2 import (
    RuntimeEnvState as RuntimeEnvStateProto,
)
from ray.dashboard.state_aggregator import (
    GCS_QUERY_FAILURE_WARNING,
    NODE_QUERY_FAILURE_WARNING,
    StateAPIManager,
    _convert_filters_type,
)
from ray.experimental.state.api import (
    get_actor,
    get_node,
    get_objects,
    get_placement_group,
    get_task,
    get_worker,
    list_actors,
    list_jobs,
    list_nodes,
    list_objects,
    list_placement_groups,
    list_runtime_envs,
    list_tasks,
    list_workers,
)
from ray.experimental.state.common import (
    DEFAULT_LIMIT,
    DEFAULT_RPC_TIMEOUT,
    ActorState,
    ListApiOptions,
    NodeState,
    ObjectState,
    PlacementGroupState,
    RuntimeEnvState,
    SupportedFilterType,
    TaskState,
    WorkerState,
    MAX_LIMIT,
    StateSchema,
    state_column,
)
from ray.experimental.state.exception import DataSourceUnavailable, RayStateApiException
from ray.experimental.state.state_cli import (
    AvailableFormat,
    format_list_api_output,
    _parse_filter,
)
from ray.experimental.state.state_cli import get as cli_get
from ray.experimental.state.state_cli import list as cli_list
from ray.experimental.state.state_manager import IdToIpMap, StateDataSourceClient
from ray.job_submission import JobSubmissionClient
from ray.runtime_env import RuntimeEnv

if sys.version_info > (3, 7, 0):
    from unittest.mock import AsyncMock
else:
    from asyncmock import AsyncMock


"""
Unit tests
"""


@pytest.fixture
def state_api_manager():
    data_source_client = AsyncMock(StateDataSourceClient)
    manager = StateAPIManager(data_source_client)
    yield manager


def verify_schema(state, result_dict: dict, detail: bool = False):
    state_fields_columns = set()
    if detail:
        state_fields_columns = state.columns()
    else:
        state_fields_columns = state.base_columns()

    for k in state_fields_columns:
        assert k in result_dict


def generate_actor_data(id, state=ActorTableData.ActorState.ALIVE, class_name="class"):
    return ActorTableData(
        actor_id=id,
        state=state,
        name="abc",
        pid=1234,
        class_name=class_name,
    )


def generate_pg_data(id):
    return PlacementGroupTableData(
        placement_group_id=id,
        state=PlacementGroupTableData.PlacementGroupState.CREATED,
        name="abc",
        creator_job_dead=True,
        creator_actor_dead=False,
    )


def generate_node_data(id):
    return GcsNodeInfo(
        node_id=id,
        state=GcsNodeInfo.GcsNodeState.ALIVE,
        node_manager_address="127.0.0.1",
        raylet_socket_name="abcd",
        object_store_socket_name="False",
    )


def generate_worker_data(id, pid=1234):
    return WorkerTableData(
        worker_address=Address(
            raylet_id=id, ip_address="127.0.0.1", port=124, worker_id=id
        ),
        is_alive=True,
        timestamp=1234,
        worker_type=WorkerType.WORKER,
        pid=pid,
    )


def generate_task_entry(
    id,
    name="class",
    func_or_class="class",
    state=TaskStatus.SCHEDULED,
    type=TaskType.NORMAL_TASK,
):
    return TaskInfoEntry(
        task_id=id,
        name=name,
        func_or_class_name=func_or_class,
        scheduling_state=state,
        type=type,
    )


def generate_task_data(
    id, name="class", func_or_class="class", state=TaskStatus.SCHEDULED
):
    return GetTasksInfoReply(
        owned_task_info_entries=[
            generate_task_entry(
                id=id, name=name, func_or_class=func_or_class, state=state
            )
        ],
        total=1,
    )


def generate_object_info(
    obj_id,
    size_bytes=1,
    callsite="main.py",
    task_state=TaskStatus.SCHEDULED,
    local_ref_count=1,
    attempt_number=1,
    pid=1234,
    ip="1234",
    worker_type=WorkerType.DRIVER,
    pinned_in_memory=True,
):
    return CoreWorkerStats(
        pid=pid,
        worker_type=worker_type,
        ip_address=ip,
        object_refs=[
            ObjectRefInfo(
                object_id=obj_id,
                call_site=callsite,
                object_size=size_bytes,
                local_ref_count=local_ref_count,
                submitted_task_ref_count=1,
                contained_in_owned=[],
                pinned_in_memory=pinned_in_memory,
                task_status=task_state,
                attempt_number=attempt_number,
            )
        ],
    )


def generate_runtime_env_info(runtime_env, creation_time=None, success=True):
    return GetRuntimeEnvsInfoReply(
        runtime_env_states=[
            RuntimeEnvStateProto(
                runtime_env=runtime_env.serialize(),
                ref_cnt=1,
                success=success,
                error=None,
                creation_time_ms=creation_time,
            )
        ],
        total=1,
    )


def create_api_options(
    timeout: int = DEFAULT_RPC_TIMEOUT,
    limit: int = DEFAULT_LIMIT,
    filters: List[Tuple[str, SupportedFilterType]] = None,
    detail: bool = False,
):
    if not filters:
        filters = []
    return ListApiOptions(
        limit=limit,
        timeout=timeout,
        filters=filters,
        _server_timeout_multiplier=1.0,
        detail=detail,
    )


def test_state_schema():
    @dataclass
    class TestSchema(StateSchema):
        column_a: int
        column_b: int = state_column(filterable=False)
        column_c: int = state_column(filterable=True)
        column_d: int = state_column(filterable=False, detail=False)
        column_e: int = state_column(filterable=False, detail=True)
        column_f: int = state_column(filterable=True, detail=False)
        column_g: int = state_column(filterable=True, detail=True)

    # Correct input validation should work without an exception.
    TestSchema(
        column_a=1,
        column_b=1,
        column_c=1,
        column_d=1,
        column_e=1,
        column_f=1,
        column_g=1,
    )

    # Incorrect input type.
    with pytest.raises(AssertionError):
        TestSchema(
            column_a=1,
            column_b=1,
            column_c=1,
            column_d=1,
            column_e=1,
            column_f=1,
            column_g="a",
        )

    assert TestSchema.filterable_columns() == {
        "column_c",
        "column_f",
        "column_g",
    }

    assert TestSchema.base_columns() == {
        "column_a",
        "column_b",
        "column_c",
        "column_d",
        "column_f",
    }

    assert TestSchema.columns() == {
        "column_a",
        "column_b",
        "column_c",
        "column_d",
        "column_e",
        "column_f",
        "column_g",
    }


def test_parse_filter():
    # Basic
    assert _parse_filter("key=value") == ("key", "=", "value")
    assert _parse_filter("key!=value") == ("key", "!=", "value")

    # Predicate =
    assert _parse_filter("key=value=123=1") == ("key", "=", "value=123=1")
    assert _parse_filter("key=value!=123!=1") == ("key", "=", "value!=123!=1")
    assert _parse_filter("key=value!=123=1") == ("key", "=", "value!=123=1")
    assert _parse_filter("key=value!=123=1!") == ("key", "=", "value!=123=1!")
    assert _parse_filter("key=value!=123=1=") == ("key", "=", "value!=123=1=")
    assert _parse_filter("key=value!=123=1!=") == ("key", "=", "value!=123=1!=")

    # Predicate !=
    assert _parse_filter("key!=value=123=1") == ("key", "!=", "value=123=1")
    assert _parse_filter("key!=value!=123!=1") == ("key", "!=", "value!=123!=1")
    assert _parse_filter("key!=value!=123=1") == ("key", "!=", "value!=123=1")
    assert _parse_filter("key!=value!=123=1!") == ("key", "!=", "value!=123=1!")
    assert _parse_filter("key!=value!=123=1=") == ("key", "!=", "value!=123=1=")
    assert _parse_filter("key!=value!=123=1!=") == ("key", "!=", "value!=123=1!=")

    # Incorrect cases
    with pytest.raises(ValueError):
        _parse_filter("keyvalue")

    with pytest.raises(ValueError):
        _parse_filter("keyvalue!")
    with pytest.raises(ValueError):
        _parse_filter("keyvalue!=")
    with pytest.raises(ValueError):
        _parse_filter("keyvalue=")

    with pytest.raises(ValueError):
        _parse_filter("!keyvalue")
    with pytest.raises(ValueError):
        _parse_filter("!=keyvalue")
    with pytest.raises(ValueError):
        _parse_filter("=keyvalue")

    with pytest.raises(ValueError):
        _parse_filter("=keyvalue=")
    with pytest.raises(ValueError):
        _parse_filter("!=keyvalue=")
    with pytest.raises(ValueError):
        _parse_filter("=keyvalue!=")
    with pytest.raises(ValueError):
        _parse_filter("!=keyvalue!=")

    with pytest.raises(ValueError):
        _parse_filter("key>value")
    with pytest.raises(ValueError):
        _parse_filter("key>value!=")


def test_id_to_ip_map():
    node_id_1 = "1"
    node_ip_1 = "ip_1"
    node_id_2 = "2"
    node_ip_2 = "ip_2"
    m = IdToIpMap()
    m.put(node_id_1, node_ip_1)
    assert m.get_ip(node_ip_2) is None
    assert m.get_node_id(node_id_2) is None
    assert m.get_ip(node_id_1) == node_ip_1
    assert m.get_node_id(node_ip_1) == node_id_1
    m.pop(node_id_1)
    assert m.get_ip(node_id_1) is None
    assert m.get_node_id(node_id_1) is None


@pytest.mark.asyncio
async def test_api_manager_list_actors(state_api_manager):
    data_source_client = state_api_manager.data_source_client
    actor_id = b"1234"
    data_source_client.get_all_actor_info.return_value = GetAllActorInfoReply(
        actor_table_data=[
            generate_actor_data(actor_id),
            generate_actor_data(b"12345", state=ActorTableData.ActorState.DEAD),
        ],
        total=2,
    )
    result = await state_api_manager.list_actors(option=create_api_options())
    data = result.result
    actor_data = data[0]
    verify_schema(ActorState, actor_data)
    assert result.total == 2

    """
    Test detail
    """
    result = await state_api_manager.list_actors(option=create_api_options(detail=True))
    data = result.result
    actor_data = data[0]
    verify_schema(ActorState, actor_data, detail=True)

    """
    Test limit
    """
    assert len(data) == 2
    result = await state_api_manager.list_actors(option=create_api_options(limit=1))
    data = result.result
    assert len(data) == 1
    assert result.total == 2

    """
    Test filters
    """
    # If the column is not supported for filtering, it should raise an exception.
    with pytest.raises(ValueError):
        result = await state_api_manager.list_actors(
            option=create_api_options(filters=[("stat", "=", "DEAD")])
        )
    result = await state_api_manager.list_actors(
        option=create_api_options(filters=[("state", "=", "DEAD")])
    )
    assert len(result.result) == 1

    """
    Test error handling
    """
    data_source_client.get_all_actor_info.side_effect = DataSourceUnavailable()
    with pytest.raises(DataSourceUnavailable) as exc_info:
        result = await state_api_manager.list_actors(option=create_api_options(limit=1))
    assert exc_info.value.args[0] == GCS_QUERY_FAILURE_WARNING


@pytest.mark.asyncio
async def test_api_manager_list_pgs(state_api_manager):
    data_source_client = state_api_manager.data_source_client
    id = b"1234"
    data_source_client.get_all_placement_group_info.return_value = (
        GetAllPlacementGroupReply(
            placement_group_table_data=[
                generate_pg_data(id),
                generate_pg_data(b"12345"),
            ],
            total=2,
        )
    )
    result = await state_api_manager.list_placement_groups(option=create_api_options())
    data = result.result
    data = data[0]
    verify_schema(PlacementGroupState, data)
    assert result.total == 2

    """
    Test detail
    """
    result = await state_api_manager.list_placement_groups(
        option=create_api_options(detail=True)
    )
    data = result.result
    data = data[0]
    verify_schema(PlacementGroupState, data, detail=True)

    """
    Test limit
    """
    assert len(result.result) == 2
    result = await state_api_manager.list_placement_groups(
        option=create_api_options(limit=1)
    )
    data = result.result
    assert len(data) == 1
    assert result.total == 2

    """
    Test filters
    """
    # If the column is not supported for filtering, it should raise an exception.
    with pytest.raises(ValueError):
        result = await state_api_manager.list_placement_groups(
            option=create_api_options(filters=[("stat", "=", "DEAD")])
        )
    result = await state_api_manager.list_placement_groups(
        option=create_api_options(
            filters=[("placement_group_id", "=", bytearray(id).hex())]
        )
    )
    assert len(result.result) == 1

    """
    Test error handling
    """
    data_source_client.get_all_placement_group_info.side_effect = (
        DataSourceUnavailable()
    )
    with pytest.raises(DataSourceUnavailable) as exc_info:
        result = await state_api_manager.list_placement_groups(
            option=create_api_options(limit=1)
        )
    assert exc_info.value.args[0] == GCS_QUERY_FAILURE_WARNING


@pytest.mark.asyncio
async def test_api_manager_list_nodes(state_api_manager):
    data_source_client = state_api_manager.data_source_client
    id = b"1234"
    data_source_client.get_all_node_info.return_value = GetAllNodeInfoReply(
        node_info_list=[generate_node_data(id), generate_node_data(b"12345")]
    )
    result = await state_api_manager.list_nodes(option=create_api_options())
    data = result.result
    data = data[0]
    verify_schema(NodeState, data)
    assert result.total == 2

    """
    Test detail
    """
    result = await state_api_manager.list_nodes(option=create_api_options(detail=True))
    data = result.result
    data = data[0]
    verify_schema(NodeState, data, detail=True)

    """
    Test limit
    """
    assert len(result.result) == 2
    result = await state_api_manager.list_nodes(option=create_api_options(limit=1))
    data = result.result
    assert len(data) == 1
    assert result.total == 2

    """
    Test filters
    """
    # If the column is not supported for filtering, it should raise an exception.
    with pytest.raises(ValueError):
        result = await state_api_manager.list_nodes(
            option=create_api_options(filters=[("stat", "=", "DEAD")])
        )
    result = await state_api_manager.list_nodes(
        option=create_api_options(filters=[("node_id", "=", bytearray(id).hex())])
    )
    assert len(result.result) == 1

    """
    Test error handling
    """
    data_source_client.get_all_node_info.side_effect = DataSourceUnavailable()
    with pytest.raises(DataSourceUnavailable) as exc_info:
        result = await state_api_manager.list_nodes(option=create_api_options(limit=1))
    assert exc_info.value.args[0] == GCS_QUERY_FAILURE_WARNING


@pytest.mark.asyncio
async def test_api_manager_list_workers(state_api_manager):
    data_source_client = state_api_manager.data_source_client
    id = b"1234"
    data_source_client.get_all_worker_info.return_value = GetAllWorkerInfoReply(
        worker_table_data=[
            generate_worker_data(id, pid=1),
            generate_worker_data(b"12345", pid=2),
        ],
        total=2,
    )
    result = await state_api_manager.list_workers(option=create_api_options())
    data = result.result
    data = data[0]
    verify_schema(WorkerState, data)
    assert result.total == 2

    """
    Test detail
    """
    result = await state_api_manager.list_workers(
        option=create_api_options(detail=True)
    )
    data = result.result
    data = data[0]
    verify_schema(WorkerState, data, detail=True)

    """
    Test limit
    """
    assert len(result.result) == 2
    result = await state_api_manager.list_workers(option=create_api_options(limit=1))
    data = result.result
    assert len(data) == 1
    assert result.total == 2

    """
    Test filters
    """
    # If the column is not supported for filtering, it should raise an exception.
    with pytest.raises(ValueError):
        result = await state_api_manager.list_workers(
            option=create_api_options(filters=[("stat", "=", "DEAD")])
        )
    result = await state_api_manager.list_workers(
        option=create_api_options(filters=[("worker_id", "=", bytearray(id).hex())])
    )
    assert len(result.result) == 1
    # Make sure it works with int type.
    result = await state_api_manager.list_workers(
        option=create_api_options(filters=[("pid", "=", 2)])
    )
    assert len(result.result) == 1

    """
    Test error handling
    """
    data_source_client.get_all_worker_info.side_effect = DataSourceUnavailable()
    with pytest.raises(DataSourceUnavailable) as exc_info:
        result = await state_api_manager.list_workers(
            option=create_api_options(limit=1)
        )
    assert exc_info.value.args[0] == GCS_QUERY_FAILURE_WARNING


@pytest.mark.skipif(
    sys.version_info <= (3, 7, 0),
    reason=("Not passing in CI although it works locally. Will handle it later."),
)
@pytest.mark.asyncio
async def test_api_manager_list_tasks(state_api_manager):
    data_source_client = state_api_manager.data_source_client
    data_source_client.get_all_registered_raylet_ids = MagicMock()
    data_source_client.get_all_registered_raylet_ids.return_value = ["1", "2"]

    first_task_name = "1"
    second_task_name = "2"
    data_source_client.get_task_info = AsyncMock()
    id = b"1234"
    data_source_client.get_task_info.side_effect = [
        generate_task_data(id, first_task_name),
        generate_task_data(b"2345", second_task_name),
    ]
    result = await state_api_manager.list_tasks(option=create_api_options())
    data_source_client.get_task_info.assert_any_await("1", timeout=DEFAULT_RPC_TIMEOUT)
    data_source_client.get_task_info.assert_any_await("2", timeout=DEFAULT_RPC_TIMEOUT)
    data = result.result
    data = data
    assert len(data) == 2
    assert result.total == 2
    verify_schema(TaskState, data[0])
    verify_schema(TaskState, data[1])

    """
    Test detail
    """
    data_source_client.get_task_info.side_effect = [
        generate_task_data(id, first_task_name),
        generate_task_data(b"2345", second_task_name),
    ]
    result = await state_api_manager.list_tasks(option=create_api_options(detail=True))
    data = result.result
    data = data
    verify_schema(TaskState, data[0], detail=True)
    verify_schema(TaskState, data[1], detail=True)

    """
    Test limit
    """
    data_source_client.get_task_info.side_effect = [
        generate_task_data(id, first_task_name),
        generate_task_data(b"2345", second_task_name),
    ]
    result = await state_api_manager.list_tasks(option=create_api_options(limit=1))
    data = result.result
    assert len(data) == 1
    assert result.total == 2

    """
    Test filters
    """
    data_source_client.get_task_info.side_effect = [
        generate_task_data(id, first_task_name),
        generate_task_data(b"2345", second_task_name),
    ]
    result = await state_api_manager.list_tasks(
        option=create_api_options(filters=[("task_id", "=", bytearray(id).hex())])
    )
    assert len(result.result) == 1

    """
    Test error handling
    """
    data_source_client.get_task_info.side_effect = [
        DataSourceUnavailable(),
        generate_task_data(b"2345", second_task_name),
    ]
    result = await state_api_manager.list_tasks(option=create_api_options(limit=1))
    # Make sure warnings are returned.
    warning = result.partial_failure_warning
    assert (
        NODE_QUERY_FAILURE_WARNING.format(
            type="raylet", total=2, network_failures=1, log_command="raylet_xxx.log"
        )
        in warning
    )

    # Test if all RPCs fail, it will raise an exception.
    data_source_client.get_task_info.side_effect = [
        DataSourceUnavailable(),
        DataSourceUnavailable(),
    ]
    with pytest.raises(DataSourceUnavailable):
        result = await state_api_manager.list_tasks(option=create_api_options(limit=1))


@pytest.mark.skipif(
    sys.version_info <= (3, 7, 0),
    reason=("Not passing in CI although it works locally. Will handle it later."),
)
@pytest.mark.asyncio
async def test_api_manager_list_objects(state_api_manager):
    data_source_client = state_api_manager.data_source_client
    obj_1_id = b"1" * 28
    obj_2_id = b"2" * 28
    data_source_client.get_all_registered_raylet_ids = MagicMock()
    data_source_client.get_all_registered_raylet_ids.return_value = ["1", "2"]

    data_source_client.get_object_info = AsyncMock()
    data_source_client.get_object_info.side_effect = [
        GetObjectsInfoReply(
            core_workers_stats=[generate_object_info(obj_1_id)], total=1
        ),
        GetObjectsInfoReply(
            core_workers_stats=[generate_object_info(obj_2_id)], total=1
        ),
    ]
    result = await state_api_manager.list_objects(option=create_api_options())
    data = result.result
    data_source_client.get_object_info.assert_any_await(
        "1", timeout=DEFAULT_RPC_TIMEOUT
    )
    data_source_client.get_object_info.assert_any_await(
        "2", timeout=DEFAULT_RPC_TIMEOUT
    )
    data = data
    assert len(data) == 2
    verify_schema(ObjectState, data[0])
    verify_schema(ObjectState, data[1])
    assert result.total == 2

    """
    Test detail
    """
    data_source_client.get_object_info.side_effect = [
        GetObjectsInfoReply(
            core_workers_stats=[generate_object_info(obj_1_id)], total=1
        ),
        GetObjectsInfoReply(
            core_workers_stats=[generate_object_info(obj_2_id)], total=1
        ),
    ]
    result = await state_api_manager.list_objects(
        option=create_api_options(detail=True)
    )
    data = result.result
    data = data
    verify_schema(ObjectState, data[0], detail=True)
    verify_schema(ObjectState, data[1], detail=True)

    """
    Test limit
    """
    data_source_client.get_object_info.side_effect = [
        GetObjectsInfoReply(
            core_workers_stats=[generate_object_info(obj_1_id)], total=1
        ),
        GetObjectsInfoReply(
            core_workers_stats=[generate_object_info(obj_2_id)], total=1
        ),
    ]
    result = await state_api_manager.list_objects(option=create_api_options(limit=1))
    data = result.result
    assert len(data) == 1
    assert result.total == 2

    """
    Test filters
    """
    data_source_client.get_object_info.side_effect = [
        GetObjectsInfoReply(core_workers_stats=[generate_object_info(obj_1_id)]),
        GetObjectsInfoReply(core_workers_stats=[generate_object_info(obj_2_id)]),
    ]
    result = await state_api_manager.list_objects(
        option=create_api_options(
            filters=[("object_id", "=", bytearray(obj_1_id).hex())]
        )
    )
    assert len(result.result) == 1

    """
    Test error handling
    """
    data_source_client.get_object_info.side_effect = [
        DataSourceUnavailable(),
        GetObjectsInfoReply(core_workers_stats=[generate_object_info(obj_2_id)]),
    ]
    result = await state_api_manager.list_objects(option=create_api_options(limit=1))
    # Make sure warnings are returned.
    warning = result.partial_failure_warning
    assert (
        NODE_QUERY_FAILURE_WARNING.format(
            type="raylet", total=2, network_failures=1, log_command="raylet_xxx.log"
        )
        in warning
    )

    # Test if all RPCs fail, it will raise an exception.
    data_source_client.get_object_info.side_effect = [
        DataSourceUnavailable(),
        DataSourceUnavailable(),
    ]
    with pytest.raises(DataSourceUnavailable):
        result = await state_api_manager.list_objects(
            option=create_api_options(limit=1)
        )


@pytest.mark.skipif(
    sys.version_info <= (3, 7, 0),
    reason=("Not passing in CI although it works locally. Will handle it later."),
)
@pytest.mark.asyncio
async def test_api_manager_list_runtime_envs(state_api_manager):
    data_source_client = state_api_manager.data_source_client
    data_source_client.get_all_registered_agent_ids = MagicMock()
    data_source_client.get_all_registered_agent_ids.return_value = ["1", "2", "3"]

    data_source_client.get_runtime_envs_info = AsyncMock()
    data_source_client.get_runtime_envs_info.side_effect = [
        generate_runtime_env_info(RuntimeEnv(**{"pip": ["requests"]})),
        generate_runtime_env_info(
            RuntimeEnv(**{"pip": ["tensorflow"]}), creation_time=15
        ),
        generate_runtime_env_info(RuntimeEnv(**{"pip": ["ray"]}), creation_time=10),
    ]
    result = await state_api_manager.list_runtime_envs(option=create_api_options())
    data = result.result
    data_source_client.get_runtime_envs_info.assert_any_await(
        "1", timeout=DEFAULT_RPC_TIMEOUT
    )
    data_source_client.get_runtime_envs_info.assert_any_await(
        "2", timeout=DEFAULT_RPC_TIMEOUT
    )

    data_source_client.get_runtime_envs_info.assert_any_await(
        "3", timeout=DEFAULT_RPC_TIMEOUT
    )
    assert len(data) == 3
    verify_schema(RuntimeEnvState, data[0])
    verify_schema(RuntimeEnvState, data[1])
    verify_schema(RuntimeEnvState, data[2])
    assert result.total == 3

    # Make sure the higher creation time is sorted first.
    data[1]["creation_time_ms"] > data[2]["creation_time_ms"]

    """
    Test detail
    """
    data_source_client.get_runtime_envs_info.side_effect = [
        generate_runtime_env_info(RuntimeEnv(**{"pip": ["requests"]})),
        generate_runtime_env_info(
            RuntimeEnv(**{"pip": ["tensorflow"]}), creation_time=15
        ),
        generate_runtime_env_info(RuntimeEnv(**{"pip": ["ray"]}), creation_time=10),
    ]
    result = await state_api_manager.list_runtime_envs(
        option=create_api_options(detail=True)
    )
    data = result.result
    verify_schema(RuntimeEnvState, data[0], detail=True)
    verify_schema(RuntimeEnvState, data[1], detail=True)
    verify_schema(RuntimeEnvState, data[2], detail=True)

    """
    Test limit
    """
    data_source_client.get_runtime_envs_info.side_effect = [
        generate_runtime_env_info(RuntimeEnv(**{"pip": ["requests"]})),
        generate_runtime_env_info(
            RuntimeEnv(**{"pip": ["tensorflow"]}), creation_time=15
        ),
        generate_runtime_env_info(RuntimeEnv(**{"pip": ["ray"]})),
    ]
    result = await state_api_manager.list_runtime_envs(
        option=create_api_options(limit=1)
    )
    data = result.result
    assert len(data) == 1
    assert result.total == 3

    """
    Test filters
    """
    data_source_client.get_runtime_envs_info.side_effect = [
        generate_runtime_env_info(RuntimeEnv(**{"pip": ["requests"]}), success=True),
        generate_runtime_env_info(
            RuntimeEnv(**{"pip": ["tensorflow"]}), creation_time=15, success=True
        ),
        generate_runtime_env_info(RuntimeEnv(**{"pip": ["ray"]}), success=False),
    ]
    result = await state_api_manager.list_runtime_envs(
        option=create_api_options(filters=[("success", "=", False)])
    )
    assert len(result.result) == 1

    """
    Test error handling
    """
    data_source_client.get_runtime_envs_info.side_effect = [
        DataSourceUnavailable(),
        generate_runtime_env_info(RuntimeEnv(**{"pip": ["ray"]})),
        generate_runtime_env_info(RuntimeEnv(**{"pip": ["ray"]})),
    ]
    result = await state_api_manager.list_runtime_envs(
        option=create_api_options(limit=1)
    )
    # Make sure warnings are returned.
    warning = result.partial_failure_warning
    assert (
        NODE_QUERY_FAILURE_WARNING.format(
            type="agent", total=3, network_failures=1, log_command="dashboard_agent.log"
        )
        in warning
    )

    # Test if all RPCs fail, it will raise an exception.
    data_source_client.get_runtime_envs_info.side_effect = [
        DataSourceUnavailable(),
        DataSourceUnavailable(),
        DataSourceUnavailable(),
    ]
    with pytest.raises(DataSourceUnavailable):
        result = await state_api_manager.list_runtime_envs(
            option=create_api_options(limit=1)
        )


def test_type_conversion():
    # Test string
    r = _convert_filters_type([("actor_id", "=", "123")], ActorState)
    assert r[0][2] == "123"
    r = _convert_filters_type([("actor_id", "=", "abcd")], ActorState)
    assert r[0][2] == "abcd"
    r = _convert_filters_type([("actor_id", "=", "True")], ActorState)
    assert r[0][2] == "True"

    # Test boolean
    r = _convert_filters_type([("success", "=", "1")], RuntimeEnvState)
    assert r[0][2]
    r = _convert_filters_type([("success", "=", "True")], RuntimeEnvState)
    assert r[0][2]
    r = _convert_filters_type([("success", "=", "true")], RuntimeEnvState)
    assert r[0][2]
    with pytest.raises(ValueError):
        r = _convert_filters_type([("success", "=", "random_string")], RuntimeEnvState)
    r = _convert_filters_type([("success", "=", "false")], RuntimeEnvState)
    assert r[0][2] is False
    r = _convert_filters_type([("success", "=", "False")], RuntimeEnvState)
    assert r[0][2] is False
    r = _convert_filters_type([("success", "=", "0")], RuntimeEnvState)
    assert r[0][2] is False

    # Test int
    r = _convert_filters_type([("pid", "=", "0")], ObjectState)
    assert r[0][2] == 0
    r = _convert_filters_type([("pid", "=", "123")], ObjectState)
    assert r[0][2] == 123
    # Only integer can be provided.
    with pytest.raises(ValueError):
        r = _convert_filters_type([("pid", "=", "123.3")], ObjectState)
    with pytest.raises(ValueError):
        r = _convert_filters_type([("pid", "=", "abc")], ObjectState)

    # currently, there's no schema that has float column.


"""
Integration tests
"""


@pytest.mark.asyncio
async def test_state_data_source_client(ray_start_cluster):
    cluster = ray_start_cluster
    # head
    cluster.add_node(num_cpus=2)
    ray.init(address=cluster.address)
    # worker
    worker = cluster.add_node(num_cpus=2)

    GRPC_CHANNEL_OPTIONS = (
        *ray_constants.GLOBAL_GRPC_OPTIONS,
        ("grpc.max_send_message_length", ray_constants.GRPC_CPP_MAX_MESSAGE_SIZE),
        ("grpc.max_receive_message_length", ray_constants.GRPC_CPP_MAX_MESSAGE_SIZE),
    )
    gcs_channel = ray._private.utils.init_grpc_channel(
        cluster.address, GRPC_CHANNEL_OPTIONS, asynchronous=True
    )
    client = StateDataSourceClient(gcs_channel)

    """
    Test actor
    """
    result = await client.get_all_actor_info()
    assert isinstance(result, GetAllActorInfoReply)

    """
    Test placement group
    """
    result = await client.get_all_placement_group_info()
    assert isinstance(result, GetAllPlacementGroupReply)

    """
    Test node
    """
    result = await client.get_all_node_info()
    assert isinstance(result, GetAllNodeInfoReply)

    """
    Test worker info
    """
    result = await client.get_all_worker_info()
    assert isinstance(result, GetAllWorkerInfoReply)

    """
    Test job
    """
    job_client = JobSubmissionClient(
        f"http://{ray._private.worker.global_worker.node.address_info['webui_url']}"
    )
    job_id = job_client.submit_job(  # noqa
        # Entrypoint shell command to execute
        entrypoint="ls",
    )
    result = client.get_job_info()
    assert list(result.keys())[0] == job_id
    assert isinstance(result, dict)

    """
    Test tasks
    """
    with pytest.raises(ValueError):
        # Since we didn't register this node id, it should raise an exception.
        result = await client.get_task_info("1234")

    wait_for_condition(lambda: len(ray.nodes()) == 2)
    for node in ray.nodes():
        node_id = node["NodeID"]
        ip = node["NodeManagerAddress"]
        port = int(node["NodeManagerPort"])
        client.register_raylet_client(node_id, ip, port)
        result = await client.get_task_info(node_id)
        assert isinstance(result, GetTasksInfoReply)

    assert len(client.get_all_registered_raylet_ids()) == 2

    """
    Test objects
    """
    with pytest.raises(ValueError):
        # Since we didn't register this node id, it should raise an exception.
        result = await client.get_object_info("1234")

    wait_for_condition(lambda: len(ray.nodes()) == 2)
    for node in ray.nodes():
        node_id = node["NodeID"]
        ip = node["NodeManagerAddress"]
        port = int(node["NodeManagerPort"])
        client.register_raylet_client(node_id, ip, port)
        result = await client.get_object_info(node_id)
        assert isinstance(result, GetObjectsInfoReply)

    """
    Test runtime env
    """
    with pytest.raises(ValueError):
        # Since we didn't register this node id, it should raise an exception.
        result = await client.get_runtime_envs_info("1234")
    wait_for_condition(lambda: len(ray.nodes()) == 2)
    for node in ray.nodes():
        node_id = node["NodeID"]
        key = f"{dashboard_consts.DASHBOARD_AGENT_PORT_PREFIX}{node_id}"

        def get_port():
            return ray.experimental.internal_kv._internal_kv_get(
                key, namespace=ray_constants.KV_NAMESPACE_DASHBOARD
            )

        wait_for_condition(lambda: get_port() is not None)
        # The second index is the gRPC port
        port = json.loads(get_port())[1]
        ip = node["NodeManagerAddress"]
        client.register_agent_client(node_id, ip, port)
        result = await client.get_runtime_envs_info(node_id)
        assert isinstance(result, GetRuntimeEnvsInfoReply)

    """
    Test logs
    """
    with pytest.raises(ValueError):
        result = await client.list_logs("1234", "*")
    with pytest.raises(ValueError):
        result = await client.stream_log("1234", "raylet.out", True, 100, 1, 5)

    wait_for_condition(lambda: len(ray.nodes()) == 2)
    # The node information should've been registered in the previous section.
    for node in ray.nodes():
        node_id = node["NodeID"]
        result = await client.list_logs(node_id, timeout=30, glob_filter="*")
        assert isinstance(result, ListLogsReply)

        raylet_log_filename = [
            f for f in result.log_files if re.search(r"raylet_\d+\.log", f)
        ][0]
        stream = await client.stream_log(node_id, raylet_log_filename, False, 10, 1, 5)
        async for logs in stream:
            log_lines = len(logs.data.decode().split("\n"))
            assert isinstance(logs, StreamLogReply)
            assert log_lines >= 10
            assert log_lines <= 11

    """
    Test the exception is raised when the RPC error occurs.
    """
    cluster.remove_node(worker)
    # Wait until the dead node information is propagated.
    wait_for_condition(
        lambda: len(list(filter(lambda node: node["Alive"], ray.nodes()))) == 1
    )
    for node in ray.nodes():
        node_id = node["NodeID"]
        if node["Alive"]:
            continue

        # Querying to the dead node raises gRPC error, which should raise an exception.
        with pytest.raises(DataSourceUnavailable):
            await client.get_object_info(node_id)

        # Make sure unregister API works as expected.
        client.unregister_raylet_client(node_id)
        assert len(client.get_all_registered_raylet_ids()) == 1
        # Since the node_id is unregistered, the API should raise ValueError.
        with pytest.raises(ValueError):
            result = await client.get_object_info(node_id)


@pytest.mark.asyncio
async def test_state_data_source_client_limit_gcs_source(ray_start_cluster):
    cluster = ray_start_cluster
    # head
    cluster.add_node(num_cpus=2)
    ray.init(address=cluster.address)

    GRPC_CHANNEL_OPTIONS = (
        *ray_constants.GLOBAL_GRPC_OPTIONS,
        ("grpc.max_send_message_length", ray_constants.GRPC_CPP_MAX_MESSAGE_SIZE),
        ("grpc.max_receive_message_length", ray_constants.GRPC_CPP_MAX_MESSAGE_SIZE),
    )
    gcs_channel = ray._private.utils.init_grpc_channel(
        cluster.address, GRPC_CHANNEL_OPTIONS, asynchronous=True
    )
    client = StateDataSourceClient(gcs_channel)

    """
    Test actor
    """

    @ray.remote
    class Actor:
        def ready(self):
            pass

    actors = [Actor.remote() for _ in range(3)]
    for actor in actors:
        ray.get(actor.ready.remote())

    result = await client.get_all_actor_info(limit=2)
    assert len(result.actor_table_data) == 2
    assert result.total == 3

    """
    Test placement group
    """
    pgs = [ray.util.placement_group(bundles=[{"CPU": 0.001}]) for _ in range(3)]  # noqa
    result = await client.get_all_placement_group_info(limit=2)
    assert len(result.placement_group_table_data) == 2
    assert result.total == 3

    """
    Test worker info
    """
    result = await client.get_all_worker_info(limit=2)
    assert len(result.worker_table_data) == 2
    # Driver + 3 workers for actors.
    assert result.total == 4


@pytest.mark.asyncio
async def test_state_data_source_client_limit_distributed_sources(ray_start_cluster):
    cluster = ray_start_cluster
    # head
    cluster.add_node(num_cpus=8)
    ray.init(address=cluster.address)

    GRPC_CHANNEL_OPTIONS = (
        *ray_constants.GLOBAL_GRPC_OPTIONS,
        ("grpc.max_send_message_length", ray_constants.GRPC_CPP_MAX_MESSAGE_SIZE),
        ("grpc.max_receive_message_length", ray_constants.GRPC_CPP_MAX_MESSAGE_SIZE),
    )
    gcs_channel = ray._private.utils.init_grpc_channel(
        cluster.address, GRPC_CHANNEL_OPTIONS, asynchronous=True
    )
    client = StateDataSourceClient(gcs_channel)
    for node in ray.nodes():
        node_id = node["NodeID"]
        ip = node["NodeManagerAddress"]
        port = int(node["NodeManagerPort"])
        client.register_raylet_client(node_id, ip, port)

    """
    Test tasks
    """

    @ray.remote
    def long_running():
        import time

        time.sleep(300)

    @ray.remote
    def f():
        ray.get([long_running.remote() for _ in range(2)])

    # Driver: 2 * f
    # Each worker: 2 * long_running
    # -> 2 * f + 4 * long_running

    refs = [f.remote() for _ in range(2)]  # noqa

    async def verify():
        result = await client.get_task_info(node_id, limit=2)
        assert result.total == 6
        assert len(result.owned_task_info_entries) == 2
        return True

    await async_wait_for_condition_async_predicate(verify)
    for ref in refs:
        ray.cancel(ref, force=True, recursive=True)
    del refs

    """
    Test objects
    """

    @ray.remote
    def long_running_task(obj):  # noqa
        objs = [ray.put(1) for _ in range(10)]  # noqa
        import time

        time.sleep(300)

    objs = [ray.put(1) for _ in range(4)]
    refs = [long_running_task.remote(obj) for obj in objs]

    async def verify():
        result = await client.get_object_info(node_id, limit=2)
        # 4 objs (driver)
        # 4 refs (driver)
        # 4 pinned in memory for each task
        # 40 for 4 tasks * 10 objects each
        # 1 from the previous test (refs) is for some reasons not GC'ed. (driver)
        assert result.total == 53
        # Only 1 core worker stat is returned because data is truncated.
        assert len(result.core_workers_stats) == 1

        for c in result.core_workers_stats:
            # The query will be always done in the consistent ordering
            # and driver should always come first.
            assert (
                WorkerType.DESCRIPTOR.values_by_number[c.worker_type].name == "DRIVER"
            )
            assert c.objects_total == 9
            assert len(c.object_refs) == 2
        return True

    await async_wait_for_condition_async_predicate(verify)
    for ref in refs:
        ray.cancel(ref, force=True, recursive=True)
    del refs

    """
    Test runtime env
    """
    for node in ray.nodes():
        node_id = node["NodeID"]
        key = f"{dashboard_consts.DASHBOARD_AGENT_PORT_PREFIX}{node_id}"

        def get_port():
            return ray.experimental.internal_kv._internal_kv_get(
                key, namespace=ray_constants.KV_NAMESPACE_DASHBOARD
            )

        wait_for_condition(lambda: get_port() is not None)
        # The second index is the gRPC port
        port = json.loads(get_port())[1]
        ip = node["NodeManagerAddress"]
        client.register_agent_client(node_id, ip, port)

    @ray.remote
    class Actor:
        def ready(self):
            pass

    actors = [
        Actor.options(runtime_env={"env_vars": {"index": f"{i}"}}).remote()
        for i in range(3)
    ]
    ray.get([actor.ready.remote() for actor in actors])

    result = await client.get_runtime_envs_info(node_id, limit=2)
    assert result.total == 3
    assert len(result.runtime_env_states) == 2


def is_hex(val):
    try:
        int_val = int(val, 16)
    except ValueError:
        return False
    # Should remove leading 0 because when the value is converted back
    # to hex, it is removed.
    val = val.lstrip("0")
    return f"0x{val}" == hex(int_val)


@pytest.mark.xfail(cluster_not_supported, reason="cluster not supported on Windows")
def test_cli_apis_sanity_check(ray_start_cluster):
    """Test all of CLI APIs work as expected."""
    NUM_NODES = 4
    cluster = ray_start_cluster
    cluster.add_node(num_cpus=2)
    ray.init(address=cluster.address)
    for _ in range(NUM_NODES - 1):
        cluster.add_node(num_cpus=2)
    runner = CliRunner()

    client = JobSubmissionClient(
        f"http://{ray._private.worker.global_worker.node.address_info['webui_url']}"
    )

    @ray.remote
    def f():
        import time

        time.sleep(30)

    @ray.remote
    class Actor:
        pass

    obj = ray.put(3)  # noqa
    task = f.remote()  # noqa
    actor = Actor.remote()  # noqa
    actor_runtime_env = Actor.options(  # noqa
        runtime_env={"pip": ["requests"]}
    ).remote()
    job_id = client.submit_job(  # noqa
        # Entrypoint shell command to execute
        entrypoint="ls",
    )
    pg = ray.util.placement_group(bundles=[{"CPU": 1}])  # noqa

    def verify_output(cmd, args: List[str], necessary_substrings: List[str]):
        result = runner.invoke(cmd, args)
        exit_code_correct = result.exit_code == 0
        substring_matched = all(
            substr in result.output for substr in necessary_substrings
        )
        print(result.output)
        return exit_code_correct and substring_matched

    wait_for_condition(lambda: verify_output(cli_list, ["actors"], ["actor_id"]))
    wait_for_condition(lambda: verify_output(cli_list, ["workers"], ["worker_id"]))
    wait_for_condition(lambda: verify_output(cli_list, ["nodes"], ["node_id"]))
    wait_for_condition(
        lambda: verify_output(cli_list, ["placement-groups"], ["placement_group_id"])
    )
    wait_for_condition(lambda: verify_output(cli_list, ["jobs"], ["raysubmit"]))
    wait_for_condition(lambda: verify_output(cli_list, ["tasks"], ["task_id"]))
    wait_for_condition(lambda: verify_output(cli_list, ["objects"], ["object_id"]))
    wait_for_condition(
        lambda: verify_output(cli_list, ["runtime-envs"], ["runtime_env"])
    )

    # Test get node by id
    nodes = ray.nodes()
    wait_for_condition(
        lambda: verify_output(
            cli_get, ["nodes", nodes[0]["NodeID"]], ["node_id", nodes[0]["NodeID"]]
        )
    )
    # Test get workers by id
    workers = global_state.workers()
    assert len(workers) > 0
    worker_id = list(workers.keys())[0]
    wait_for_condition(
        lambda: verify_output(cli_get, ["workers", worker_id], ["worker_id", worker_id])
    )

    # Test get actors by id
    wait_for_condition(
        lambda: verify_output(
            cli_get,
            ["actors", actor._actor_id.hex()],
            ["actor_id", actor._actor_id.hex()],
        )
    )

    # Test get placement groups by id
    wait_for_condition(
        lambda: verify_output(
            cli_get,
            ["placement-groups", pg.id.hex()],
            ["placement_group_id", pg.id.hex()],
        )
    )

    # Test get objects by id
    wait_for_condition(
        lambda: verify_output(cli_get, ["objects", obj.hex()], ["object_id", obj.hex()])
    )

    # TODO(rickyyx:alpha-obs):
    # - get job by id: jobs is not currently filterable by id
    # - get task by id: no easy access to tasks yet


@pytest.mark.skipif(
    sys.platform == "win32",
    reason="Failed on Windows",
)
def test_list_get_actors(shutdown_only):
    ray.init()

    @ray.remote
    class A:
        pass

    a = A.remote()  # noqa

    def verify():
        # Test list
        actors = list_actors()
        assert len(actors) == 1
        assert actors[0]["state"] == "ALIVE"
        assert is_hex(actors[0]["actor_id"])
        assert a._actor_id.hex() == actors[0]["actor_id"]

        # Test get
        actors = list_actors(detail=True)
        for actor in actors:
            get_actor_data = get_actor(actor["actor_id"])
            assert get_actor_data is not None
            assert get_actor_data == actor

        return True

    wait_for_condition(verify)
    print(list_actors())


@pytest.mark.skipif(
    sys.platform == "win32",
    reason="Failed on Windows",
)
def test_list_get_pgs(shutdown_only):
    ray.init()
    pg = ray.util.placement_group(bundles=[{"CPU": 1}])  # noqa

    def verify():
        # Test list
        pgs = list_placement_groups()
        assert len(pgs) == 1
        assert pgs[0]["state"] == "CREATED"
        assert is_hex(pgs[0]["placement_group_id"])
        assert pg.id.hex() == pgs[0]["placement_group_id"]

        # Test get
        pgs = list_placement_groups(detail=True)
        for pg_data in pgs:
            get_pg_data = get_placement_group(pg_data["placement_group_id"])
            assert get_pg_data is not None
            assert pg_data == get_pg_data

        return True

    wait_for_condition(verify)
    print(list_placement_groups())


@pytest.mark.skipif(
    sys.platform == "win32",
    reason="Failed on Windows",
)
def test_list_get_nodes(shutdown_only):
    ray.init()

    def verify():
        nodes = list_nodes()
        assert nodes[0]["state"] == "ALIVE"
        assert is_hex(nodes[0]["node_id"])

        # Check with legacy API
        check_nodes = ray.nodes()
        assert len(check_nodes) == len(nodes)

        sorted(check_nodes, key=lambda n: n["NodeID"])
        sorted(nodes, key=lambda n: n["node_id"])

        for check_node, node in zip(check_nodes, nodes):
            assert check_node["NodeID"] == node["node_id"]
            assert check_node["NodeName"] == node["node_name"]

        # Check the Get api
        nodes = list_nodes(detail=True)
        for node in nodes:
            get_node_data = get_node(node["node_id"])
            assert get_node_data == node

        return True

    wait_for_condition(verify)
    print(list_nodes())


@pytest.mark.skipif(
    sys.platform == "win32",
    reason="Failed on Windows",
)
def test_list_jobs(shutdown_only):
    ray.init()
    client = JobSubmissionClient(
        f"http://{ray._private.worker.global_worker.node.address_info['webui_url']}"
    )
    job_id = client.submit_job(  # noqa
        # Entrypoint shell command to execute
        entrypoint="ls",
    )

    def verify():
        job_data = list_jobs()[0]
        print(job_data)
        job_id_from_api = job_data["job_id"]
        correct_state = job_data["status"] == "SUCCEEDED"
        correct_id = job_id == job_id_from_api
        return correct_state and correct_id

    wait_for_condition(verify)
    print(list_jobs())


@pytest.mark.skipif(
    sys.platform == "win32",
    reason="Failed on Windows",
)
def test_list_get_workers(shutdown_only):
    ray.init()

    def verify():
        workers = list_workers()
        assert is_hex(workers[0]["worker_id"])
        # +1 to take into account of drivers.
        assert len(workers) == ray.cluster_resources()["CPU"] + 1

        # Test get worker returns the same result
        workers = list_workers(detail=True)
        for worker in workers:
            got_worker = get_worker(worker["worker_id"])
            assert got_worker == worker

        return True

    wait_for_condition(verify)
    print(list_workers())


def test_list_get_tasks(shutdown_only):
    ray.init(num_cpus=2)

    @ray.remote
    def f():
        import time

        time.sleep(30)

    @ray.remote
    def g(dep):
        import time

        time.sleep(30)

    @ray.remote(num_gpus=1)
    def impossible():
        pass

    out = [f.remote() for _ in range(2)]  # noqa
    g_out = g.remote(f.remote())  # noqa
    im = impossible.remote()  # noqa

    def verify():
        tasks = list_tasks()
        assert len(tasks) == 5
        waiting_for_execution = len(
            list(
                filter(
                    lambda task: task["scheduling_state"] == "WAITING_FOR_EXECUTION",
                    tasks,
                )
            )
        )
        assert waiting_for_execution == 0
        scheduled = len(
            list(filter(lambda task: task["scheduling_state"] == "SCHEDULED", tasks))
        )
        assert scheduled == 2
        waiting_for_dep = len(
            list(
                filter(
                    lambda task: task["scheduling_state"] == "WAITING_FOR_DEPENDENCIES",
                    tasks,
                )
            )
        )
        assert waiting_for_dep == 1
        running = len(
            list(
                filter(
                    lambda task: task["scheduling_state"] == "RUNNING",
                    tasks,
                )
            )
        )
        assert running == 2

        # Test get tasks
        tasks = list_tasks(detail=True)
        for task in tasks:
            get_task_data = get_task(task["task_id"])
            assert get_task_data == task

        return True

    wait_for_condition(verify)
    print(list_tasks())


def test_list_actor_tasks(shutdown_only):
    ray.init(num_cpus=2)

    @ray.remote
    class Actor:
        def call(self):
            import time

            time.sleep(30)

    a = Actor.remote()
    calls = [a.call.remote() for _ in range(10)]  # noqa

    def verify():
        tasks = list_tasks()
        # Actor.__init__: 1 finished
        # Actor.call: 1 running, 9 waiting for execution (queued).
        correct_num_tasks = len(tasks) == 11
        waiting_for_execution = len(
            list(
                filter(
                    lambda task: task["scheduling_state"] == "WAITING_FOR_EXECUTION",
                    tasks,
                )
            )
        )
        scheduled = len(
            list(filter(lambda task: task["scheduling_state"] == "SCHEDULED", tasks))
        )
        waiting_for_dep = len(
            list(
                filter(
                    lambda task: task["scheduling_state"] == "WAITING_FOR_DEPENDENCIES",
                    tasks,
                )
            )
        )
        running = len(
            list(
                filter(
                    lambda task: task["scheduling_state"] == "RUNNING",
                    tasks,
                )
            )
        )

        return (
            correct_num_tasks
            and running == 1
            and waiting_for_dep == 0
            and waiting_for_execution == 9
            and scheduled == 0
        )

    wait_for_condition(verify)
    print(list_tasks())


def test_list_get_objects(shutdown_only):
    ray.init()
    import numpy as np

    data = np.ones(50 * 1024 * 1024, dtype=np.uint8)
    plasma_obj = ray.put(data)

    @ray.remote
    def f(obj):
        print(obj)

    ray.get(f.remote(plasma_obj))

    def verify():
        obj = list_objects()[0]
        # For detailed output, the test is covered from `test_memstat.py`
        assert obj["object_id"] == plasma_obj.hex()

        obj = list_objects(detail=True)[0]
        got_objs = get_objects(plasma_obj.hex())
        assert len(got_objs) == 1
        assert obj == got_objs[0]

        return True

    wait_for_condition(verify)
    print(list_objects())


@pytest.mark.skipif(
    sys.platform == "win32", reason="Runtime env not working in Windows."
)
def test_list_runtime_envs(shutdown_only):
    ray.init(runtime_env={"pip": ["requests"]})

    @ray.remote
    class Actor:
        def ready(self):
            pass

    a = Actor.remote()  # noqa
    b = Actor.options(runtime_env={"pip": ["nonexistent_dep"]}).remote()  # noqa
    ray.get(a.ready.remote())
    with pytest.raises(ray.exceptions.RuntimeEnvSetupError):
        ray.get(b.ready.remote())

    def verify():
        result = list_runtime_envs(detail=True)
        correct_num = len(result) == 2

        failed_runtime_env = result[0]
        correct_failed_state = (
            not failed_runtime_env["success"]
            and failed_runtime_env.get("error")
            and failed_runtime_env["ref_cnt"] == "0"
        )

        successful_runtime_env = result[1]
        correct_successful_state = (
            successful_runtime_env["success"]
            and successful_runtime_env["ref_cnt"] == "2"
        )
        return correct_num and correct_failed_state and correct_successful_state

    wait_for_condition(verify)


def test_limit(shutdown_only):
    ray.init()

    @ray.remote
    class A:
        def ready(self):
            pass

    actors = [A.remote() for _ in range(4)]
    ray.get([actor.ready.remote() for actor in actors])

    output = list_actors(limit=2)
    assert len(output) == 2

    # Make sure the output is deterministic.
    assert output == list_actors(limit=2)


def test_network_failure(shutdown_only):
    """When the request fails due to network failure,
    verifies it raises an exception."""
    ray.init()

    @ray.remote
    def f():
        import time

        time.sleep(30)

    a = [f.remote() for _ in range(4)]  # noqa
    wait_for_condition(lambda: len(list_tasks()) == 4)

    # Kill raylet so that list_tasks will have network error on querying raylets.
    ray._private.worker._global_node.kill_raylet()

    with pytest.raises(RayStateApiException):
        list_tasks(_explain=True)


def test_network_partial_failures(ray_start_cluster):
    """When the request fails due to network failure,
    verifies it prints proper warning."""
    cluster = ray_start_cluster
    cluster.add_node(num_cpus=2)
    ray.init(address=cluster.address)
    n = cluster.add_node(num_cpus=2)

    @ray.remote
    def f():
        import time

        time.sleep(30)

    a = [f.remote() for _ in range(4)]  # noqa
    wait_for_condition(lambda: len(list_tasks()) == 4)

    # Make sure when there's 0 node failure, it doesn't print the error.
    with pytest.warns(None) as record:
        list_tasks(_explain=True)
    assert len(record) == 0

    # Kill raylet so that list_tasks will have network error on querying raylets.
    cluster.remove_node(n, allow_graceful=False)

    with pytest.warns(UserWarning):
        list_tasks(_explain=True)

    # Make sure when _explain == False, warning is not printed.
    with pytest.warns(None) as record:
        list_tasks(_explain=False)
    assert len(record) == 0


def test_network_partial_failures_timeout(monkeypatch, ray_start_cluster):
    """When the request fails due to network timeout,
    verifies it prints proper warning."""
    cluster = ray_start_cluster
    cluster.add_node(num_cpus=2)
    ray.init(address=cluster.address)
    with monkeypatch.context() as m:
        # defer for 10s for the second node.
        m.setenv(
            "RAY_testing_asio_delay_us",
            "NodeManagerService.grpc_server.GetTasksInfo=10000000:10000000",
        )
        cluster.add_node(num_cpus=2)

    @ray.remote
    def f():
        import time

        time.sleep(30)

    a = [f.remote() for _ in range(4)]  # noqa

    def verify():
        with pytest.warns(None) as record:
            list_tasks(_explain=True, timeout=5)
        return len(record) == 1

    wait_for_condition(verify)


@pytest.mark.asyncio
async def test_cli_format_print(state_api_manager):
    data_source_client = state_api_manager.data_source_client
    actor_id = b"1234"
    data_source_client.get_all_actor_info.return_value = GetAllActorInfoReply(
        actor_table_data=[generate_actor_data(actor_id), generate_actor_data(b"12345")]
    )
    result = await state_api_manager.list_actors(option=create_api_options())
    result = result.result
    # If the format is not yaml, it will raise an exception.
    yaml.load(
        format_list_api_output(result, format=AvailableFormat.YAML),
        Loader=yaml.FullLoader,
    )
    # If the format is not json, it will raise an exception.
    json.loads(format_list_api_output(result, format=AvailableFormat.JSON))
    # Verify the default format is yaml
    yaml.load(format_list_api_output(result), Loader=yaml.FullLoader)
    with pytest.raises(ValueError):
        format_list_api_output(result, format="random_format")
    with pytest.raises(NotImplementedError):
        format_list_api_output(result, format=AvailableFormat.TABLE)


def test_filter(shutdown_only):
    ray.init()

    # Test unsupported predicates.
    with pytest.raises(ValueError):
        list_actors(filters=[("state", ">", "DEAD")])

    @ray.remote
    class Actor:
        def __init__(self):
            self.obj = None

        def ready(self):
            pass

        def put(self):
            self.obj = ray.put(123)

        def getpid(self):
            import os

            return os.getpid()

    """
    Test basic case.
    """
    a = Actor.remote()
    b = Actor.remote()

    a_pid = ray.get(a.getpid.remote())
    b_pid = ray.get(b.getpid.remote())

    ray.get([a.ready.remote(), b.ready.remote()])
    ray.kill(b)

    def verify():
        result = list_actors(filters=[("state", "=", "DEAD")])
        assert len(result) == 1
        actor = result[0]
        assert actor["pid"] == b_pid

        result = list_actors(filters=[("state", "!=", "DEAD")])
        assert len(result) == 1
        actor = result[0]
        assert actor["pid"] == a_pid
        return True

    wait_for_condition(verify)

    """
    Test filter with different types (integer).
    """
    obj_1 = ray.put(123)  # noqa
    ray.get(a.put.remote())
    pid = ray.get(a.getpid.remote())

    def verify():
        # There's only 1 object.
        result = list_objects(
            filters=[("pid", "=", pid), ("reference_type", "=", "LOCAL_REFERENCE")]
        )
        return len(result) == 1

    wait_for_condition(verify)

    """
    Test CLI
    """
    dead_actor_id = list_actors(filters=[("state", "=", "DEAD")])[0]["actor_id"]
    alive_actor_id = list_actors(filters=[("state", "=", "ALIVE")])[0]["actor_id"]
    runner = CliRunner()
    result = runner.invoke(cli_list, ["actors", "--filter", "state=DEAD"])
    assert result.exit_code == 0
    assert dead_actor_id in result.output
    assert alive_actor_id not in result.output

    result = runner.invoke(cli_list, ["actors", "--filter", "state!=DEAD"])
    assert result.exit_code == 0
    assert dead_actor_id not in result.output
    assert alive_actor_id in result.output


def test_data_truncate(shutdown_only):
    """
    Verify the data is properly truncated when there are too many entries to return.
    """
    ray.init(num_cpus=16)

    pgs = [  # noqa
        ray.util.placement_group(bundles=[{"CPU": 0.001}]) for _ in range(MAX_LIMIT + 1)
    ]
    runner = CliRunner()
    with pytest.warns(UserWarning) as record:
        result = runner.invoke(cli_list, ["placement-groups"])
    assert (
        f"{DEFAULT_LIMIT} ({MAX_LIMIT + 1} total) placement_groups are returned. "
        f"{MAX_LIMIT + 1 - DEFAULT_LIMIT} entries have been truncated."
        in record[0].message.args[0]
    )
    assert result.exit_code == 0

    # Make sure users cannot specify higher limit than 10000.
    with pytest.raises(ValueError):
        list_placement_groups(limit=MAX_LIMIT + 1)

    # Make sure warning is not printed when truncation doesn't happen.
    @ray.remote
    class A:
        def ready(self):
            pass

    a = A.remote()
    ray.get(a.ready.remote())

    with pytest.warns(None) as record:
        result = runner.invoke(cli_list, ["actors"])
    assert len(record) == 0


def test_detail(shutdown_only):
    ray.init(num_cpus=1)

    @ray.remote
    class Actor:
        def ready(self):
            pass

    a = Actor.remote()
    ray.get(a.ready.remote())

    actor_state = list_actors()[0]
    actor_state_in_detail = list_actors(detail=True)[0]

    assert set(actor_state.keys()) == ActorState.base_columns()
    assert set(actor_state_in_detail.keys()) == ActorState.columns()

    """
    Test CLI
    """
    runner = CliRunner()
    result = runner.invoke(cli_list, ["actors", "--detail"])
    assert result.exit_code == 0
    # The column for --detail should be in the output.
    assert "serialized_runtime_env" in result.output
    assert "test_detail" in result.output
    assert "actor_id" in result.output


if __name__ == "__main__":
    import os
    import sys

    if os.environ.get("PARALLEL_CI"):
        sys.exit(pytest.main(["-n", "auto", "--boxed", "-vs", __file__]))
    else:
        sys.exit(pytest.main(["-sv", __file__]))<|MERGE_RESOLUTION|>--- conflicted
+++ resolved
@@ -1,11 +1,7 @@
 import json
 import sys
-<<<<<<< HEAD
 import re
-from dataclasses import fields
-=======
 from dataclasses import dataclass
->>>>>>> 86b9b4b7
 from typing import List, Tuple
 from unittest.mock import MagicMock
 
