# coding: utf-8
from concurrent.futures import ThreadPoolExecutor
import json
import logging
import random
import sys
import threading
import time

import os
import numpy as np
import pytest

import ray.cluster_utils

<<<<<<< HEAD
from ray.test_utils import client_test_enabled
from ray.test_utils import RayTestTimeoutException
from ray.test_utils import SignalActor
=======
import ray._private.profiling as profiling
from ray._private.test_utils import (client_test_enabled,
                                     RayTestTimeoutException, SignalActor)
>>>>>>> d958457d

if client_test_enabled():
    from ray.util.client import ray
else:
    import ray

logger = logging.getLogger(__name__)


# issue https://github.com/ray-project/ray/issues/7105
@pytest.mark.skipif(client_test_enabled(), reason="internal api")
def test_internal_free(shutdown_only):
    ray.init(num_cpus=1)

    @ray.remote
    class Sampler:
        def sample(self):
            return [1, 2, 3, 4, 5]

        def sample_big(self):
            return np.zeros(1024 * 1024)

    sampler = Sampler.remote()

    # Free deletes from in-memory store.
    obj_ref = sampler.sample.remote()
    ray.get(obj_ref)
    ray.internal.free(obj_ref)
    with pytest.raises(Exception):
        ray.get(obj_ref)

    # Free deletes big objects from plasma store.
    big_id = sampler.sample_big.remote()
    ray.get(big_id)
    ray.internal.free(big_id)
    time.sleep(1)  # wait for delete RPC to propagate
    with pytest.raises(Exception):
        ray.get(big_id)


def test_multiple_waits_and_gets(shutdown_only):
    # It is important to use three workers here, so that the three tasks
    # launched in this experiment can run at the same time.
    ray.init(num_cpus=3)

    @ray.remote
    def f(delay):
        time.sleep(delay)
        return 1

    @ray.remote
    def g(input_list):
        # The argument input_list should be a list containing one object ref.
        ray.wait([input_list[0]])

    @ray.remote
    def h(input_list):
        # The argument input_list should be a list containing one object ref.
        ray.get(input_list[0])

    # Make sure that multiple wait requests involving the same object ref
    # all return.
    x = f.remote(1)
    ray.get([g.remote([x]), g.remote([x])])

    # Make sure that multiple get requests involving the same object ref all
    # return.
    x = f.remote(1)
    ray.get([h.remote([x]), h.remote([x])])


@pytest.mark.skipif(client_test_enabled(), reason="internal api")
def test_caching_functions_to_run(shutdown_only):
    # Test that we export functions to run on all workers before the driver
    # is connected.
    def f(worker_info):
        sys.path.append(1)

    ray.worker.global_worker.run_function_on_all_workers(f)

    def f(worker_info):
        sys.path.append(2)

    ray.worker.global_worker.run_function_on_all_workers(f)

    def g(worker_info):
        sys.path.append(3)

    ray.worker.global_worker.run_function_on_all_workers(g)

    def f(worker_info):
        sys.path.append(4)

    ray.worker.global_worker.run_function_on_all_workers(f)

    ray.init(num_cpus=1)

    @ray.remote
    def get_state():
        time.sleep(1)
        return sys.path[-4], sys.path[-3], sys.path[-2], sys.path[-1]

    res1 = get_state.remote()
    res2 = get_state.remote()
    assert ray.get(res1) == (1, 2, 3, 4)
    assert ray.get(res2) == (1, 2, 3, 4)

    # Clean up the path on the workers.
    def f(worker_info):
        sys.path.pop()
        sys.path.pop()
        sys.path.pop()
        sys.path.pop()

    ray.worker.global_worker.run_function_on_all_workers(f)


@pytest.mark.skipif(client_test_enabled(), reason="internal api")
def test_running_function_on_all_workers(ray_start_regular):
    def f(worker_info):
        sys.path.append("fake_directory")

    ray.worker.global_worker.run_function_on_all_workers(f)

    @ray.remote
    def get_path1():
        return sys.path

    assert "fake_directory" == ray.get(get_path1.remote())[-1]

    # the function should only run on the current driver once.
    assert sys.path[-1] == "fake_directory"
    if len(sys.path) > 1:
        assert sys.path[-2] != "fake_directory"

    def f(worker_info):
        sys.path.pop(-1)

    ray.worker.global_worker.run_function_on_all_workers(f)

    # Create a second remote function to guarantee that when we call
    # get_path2.remote(), the second function to run will have been run on
    # the worker.
    @ray.remote
    def get_path2():
        return sys.path

    assert "fake_directory" not in ray.get(get_path2.remote())


@pytest.mark.skipif(
    "RAY_PROFILING" not in os.environ,
    reason="Only tested in client/profiling build.")
def test_profiling_api(ray_start_2_cpus):
    @ray.remote
    def f():
        with profiling.profile(
                "custom_event", extra_data={"name": "custom name"}):
            pass

    ray.put(1)
    object_ref = f.remote()
    ray.wait([object_ref])
    ray.get(object_ref)

    # Wait until all of the profiling information appears in the profile
    # table.
    timeout_seconds = 20
    start_time = time.time()
    while True:
        profile_data = ray.timeline()
        event_types = {event["cat"] for event in profile_data}
        expected_types = [
            "task",
            "task:deserialize_arguments",
            "task:execute",
            "task:store_outputs",
            "wait_for_function",
            "ray.get",
            "ray.put",
            "ray.wait",
            "submit_task",
            "fetch_and_run_function",
            # TODO (Alex) :https://github.com/ray-project/ray/pull/9346
            # "register_remote_function",
            "custom_event",  # This is the custom one from ray.profile.
        ]

        if all(expected_type in event_types
               for expected_type in expected_types):
            break

        if time.time() - start_time > timeout_seconds:
            raise RayTestTimeoutException(
                "Timed out while waiting for information in "
                "profile table. Missing events: {}.".format(
                    set(expected_types) - set(event_types)))

        # The profiling information only flushes once every second.
        time.sleep(1.1)


def test_wait_cluster(ray_start_cluster):
    cluster = ray_start_cluster
    cluster.add_node(num_cpus=1, resources={"RemoteResource": 1})
    cluster.add_node(num_cpus=1, resources={"RemoteResource": 1})
    ray.init(address=cluster.address)

    @ray.remote(resources={"RemoteResource": 1})
    def f():
        return

    # Make sure we have enough workers on the remote nodes to execute some
    # tasks.
    tasks = [f.remote() for _ in range(10)]
    start = time.time()
    ray.get(tasks)
    end = time.time()

    # Submit some more tasks that can only be executed on the remote nodes.
    tasks = [f.remote() for _ in range(10)]
    # Sleep for a bit to let the tasks finish.
    time.sleep((end - start) * 2)
    _, unready = ray.wait(tasks, num_returns=len(tasks), timeout=0)
    # All remote tasks should have finished.
    assert len(unready) == 0


@pytest.mark.skip(reason="TODO(ekl)")
def test_object_transfer_dump(ray_start_cluster):
    cluster = ray_start_cluster

    num_nodes = 3
    for i in range(num_nodes):
        cluster.add_node(resources={str(i): 1}, object_store_memory=10**9)
    ray.init(address=cluster.address)

    @ray.remote
    def f(x):
        return

    # These objects will live on different nodes.
    object_refs = [
        f._remote(args=[1], resources={str(i): 1}) for i in range(num_nodes)
    ]

    # Broadcast each object from each machine to each other machine.
    for object_ref in object_refs:
        ray.get([
            f._remote(args=[object_ref], resources={str(i): 1})
            for i in range(num_nodes)
        ])

    # The profiling information only flushes once every second.
    time.sleep(1.1)

    transfer_dump = ray.state.object_transfer_timeline()
    # Make sure the transfer dump can be serialized with JSON.
    json.loads(json.dumps(transfer_dump))
    assert len(transfer_dump) >= num_nodes**2
    assert len({
        event["pid"]
        for event in transfer_dump if event["name"] == "transfer_receive"
    }) == num_nodes
    assert len({
        event["pid"]
        for event in transfer_dump if event["name"] == "transfer_send"
    }) == num_nodes


def test_identical_function_names(ray_start_regular):
    # Define a bunch of remote functions and make sure that we don't
    # accidentally call an older version.

    num_calls = 200

    @ray.remote
    def f():
        return 1

    results1 = [f.remote() for _ in range(num_calls)]

    @ray.remote
    def f():
        return 2

    results2 = [f.remote() for _ in range(num_calls)]

    @ray.remote
    def f():
        return 3

    results3 = [f.remote() for _ in range(num_calls)]

    @ray.remote
    def f():
        return 4

    results4 = [f.remote() for _ in range(num_calls)]

    @ray.remote
    def f():
        return 5

    results5 = [f.remote() for _ in range(num_calls)]

    assert ray.get(results1) == num_calls * [1]
    assert ray.get(results2) == num_calls * [2]
    assert ray.get(results3) == num_calls * [3]
    assert ray.get(results4) == num_calls * [4]
    assert ray.get(results5) == num_calls * [5]

    @ray.remote
    def g():
        return 1

    @ray.remote  # noqa: F811
    def g():  # noqa: F811
        return 2

    @ray.remote  # noqa: F811
    def g():  # noqa: F811
        return 3

    @ray.remote  # noqa: F811
    def g():  # noqa: F811
        return 4

    @ray.remote  # noqa: F811
    def g():  # noqa: F811
        return 5

    result_values = ray.get([g.remote() for _ in range(num_calls)])
    assert result_values == num_calls * [5]


def test_illegal_api_calls(ray_start_regular):

    # Verify that we cannot call put on an ObjectRef.
    x = ray.put(1)
    with pytest.raises(Exception):
        ray.put(x)
    # Verify that we cannot call get on a regular value.
    with pytest.raises(Exception):
        ray.get(3)


@pytest.mark.skipif(
    client_test_enabled(), reason="grpc interaction with releasing resources")
def test_multithreading(ray_start_2_cpus):
    # This test requires at least 2 CPUs to finish since the worker does not
    # release resources when joining the threads.

    def run_test_in_multi_threads(test_case, num_threads=10, num_repeats=25):
        """A helper function that runs test cases in multiple threads."""

        def wrapper():
            for _ in range(num_repeats):
                test_case()
                time.sleep(random.randint(0, 10) / 1000.0)
            return "ok"

        executor = ThreadPoolExecutor(max_workers=num_threads)
        futures = [executor.submit(wrapper) for _ in range(num_threads)]
        for future in futures:
            assert future.result() == "ok"

    @ray.remote
    def echo(value, delay_ms=0):
        if delay_ms > 0:
            time.sleep(delay_ms / 1000.0)
        return value

    def test_api_in_multi_threads():
        """Test using Ray api in multiple threads."""

        @ray.remote
        class Echo:
            def echo(self, value):
                return value

        # Test calling remote functions in multiple threads.
        def test_remote_call():
            value = random.randint(0, 1000000)
            result = ray.get(echo.remote(value))
            assert value == result

        run_test_in_multi_threads(test_remote_call)

        # Test multiple threads calling one actor.
        actor = Echo.remote()

        def test_call_actor():
            value = random.randint(0, 1000000)
            result = ray.get(actor.echo.remote(value))
            assert value == result

        run_test_in_multi_threads(test_call_actor)

        # Test put and get.
        def test_put_and_get():
            value = random.randint(0, 1000000)
            result = ray.get(ray.put(value))
            assert value == result

        run_test_in_multi_threads(test_put_and_get)

        # Test multiple threads waiting for objects.
        num_wait_objects = 10
        objects = [
            echo.remote(i, delay_ms=10) for i in range(num_wait_objects)
        ]

        def test_wait():
            ready, _ = ray.wait(
                objects,
                num_returns=len(objects),
                timeout=1000.0,
            )
            assert len(ready) == num_wait_objects
            assert ray.get(ready) == list(range(num_wait_objects))

        run_test_in_multi_threads(test_wait, num_repeats=1)

    # Run tests in a driver.
    test_api_in_multi_threads()

    # Run tests in a worker.
    @ray.remote
    def run_tests_in_worker():
        test_api_in_multi_threads()
        return "ok"

    assert ray.get(run_tests_in_worker.remote()) == "ok"

    # Test actor that runs background threads.
    @ray.remote
    class MultithreadedActor:
        def __init__(self):
            self.lock = threading.Lock()
            self.thread_results = []

        def background_thread(self, wait_objects):
            try:
                # Test wait
                ready, _ = ray.wait(
                    wait_objects,
                    num_returns=len(wait_objects),
                    timeout=1000.0,
                )
                assert len(ready) == len(wait_objects)
                for _ in range(20):
                    num = 10
                    # Test remote call
                    results = [echo.remote(i) for i in range(num)]
                    assert ray.get(results) == list(range(num))
                    # Test put and get
                    objects = [ray.put(i) for i in range(num)]
                    assert ray.get(objects) == list(range(num))
                    time.sleep(random.randint(0, 10) / 1000.0)
            except Exception as e:
                with self.lock:
                    self.thread_results.append(e)
            else:
                with self.lock:
                    self.thread_results.append("ok")

        def spawn(self):
            wait_objects = [echo.remote(i, delay_ms=10) for i in range(10)]
            self.threads = [
                threading.Thread(
                    target=self.background_thread, args=(wait_objects, ))
                for _ in range(20)
            ]
            [thread.start() for thread in self.threads]

        def join(self):
            [thread.join() for thread in self.threads]
            assert self.thread_results == ["ok"] * len(self.threads)
            return "ok"

    actor = MultithreadedActor.remote()
    actor.spawn.remote()
    ray.get(actor.join.remote()) == "ok"


@pytest.mark.skipif(client_test_enabled(), reason="internal api")
def test_wait_makes_object_local(ray_start_cluster):
    cluster = ray_start_cluster
    cluster.add_node(num_cpus=0)
    cluster.add_node(num_cpus=2)
    ray.init(address=cluster.address)

    @ray.remote
    class Foo:
        def method(self):
            return np.zeros(1024 * 1024)

    a = Foo.remote()

    # Test get makes the object local.
    x_id = a.method.remote()
    assert not ray.worker.global_worker.core_worker.object_exists(x_id)
    ray.get(x_id)
    assert ray.worker.global_worker.core_worker.object_exists(x_id)

    # Test wait makes the object local.
    x_id = a.method.remote()
    assert not ray.worker.global_worker.core_worker.object_exists(x_id)
    ok, _ = ray.wait([x_id])
    assert len(ok) == 1
    assert ray.worker.global_worker.core_worker.object_exists(x_id)


@pytest.mark.skipif(client_test_enabled(), reason="internal api")
def test_future_resolution_skip_plasma(ray_start_cluster):
    cluster = ray_start_cluster
    # Disable worker caching so worker leases are not reused; set object
    # inlining size threshold and enable storing of small objects in in-memory
    # object store so the borrowed ref is inlined.
    cluster.add_node(
        num_cpus=1,
        resources={"pin_head": 1},
        _system_config={
            "worker_lease_timeout_milliseconds": 0,
            "max_direct_call_object_size": 100 * 1024,
            "put_small_object_in_memory_store": True,
        },
    )
    cluster.add_node(num_cpus=1, resources={"pin_worker": 1})
    ray.init(address=cluster.address)

    @ray.remote(resources={"pin_head": 1})
    def f(x):
        return x + 1

    @ray.remote(resources={"pin_worker": 1})
    def g(x):
        borrowed_ref = x[0]
        f_ref = f.remote(borrowed_ref)
        # borrowed_ref should be inlined on future resolution and shouldn't be
        # in Plasma.
        assert ray.worker.global_worker.core_worker.object_exists(
            borrowed_ref, memory_store_only=True)
        return ray.get(f_ref) * 2

    one = ray.put(1)
    g_ref = g.remote([one])
    assert ray.get(g_ref) == 4


def test_task_output_inline_bytes_limit(ray_start_cluster):
    cluster = ray_start_cluster
    # Disable worker caching so worker leases are not reused; set object
    # inlining size threshold and enable storing of small objects in in-memory
    # object store so the borrowed ref is inlined.
    # set task_rpc_inlined_bytes_limit which only allows inline 20 bytes.
    cluster.add_node(
        num_cpus=1,
        resources={"pin_head": 1},
        _system_config={
            "worker_lease_timeout_milliseconds": 0,
            "max_direct_call_object_size": 100 * 1024,
            "task_rpc_inlined_bytes_limit": 20,
            "put_small_object_in_memory_store": True,
        },
    )
    cluster.add_node(num_cpus=1, resources={"pin_worker": 1})
    ray.init(address=cluster.address)

    @ray.remote(num_returns=5, resources={"pin_head": 1})
    def f():
        return list(range(5))

    @ray.remote(resources={"pin_worker": 1})
    def sum():
        numbers = f.remote()
        result = 0
        for i, ref in enumerate(numbers):
            result += ray.get(ref)
            inlined = ray.worker.global_worker.core_worker.object_exists(
                ref, memory_store_only=True)
            if i < 2:
                assert inlined
            else:
                assert not inlined
        return result

    assert ray.get(sum.remote()) == 10


def test_task_arguments_inline_bytes_limit(ray_start_cluster):
    cluster = ray_start_cluster
    cluster.add_node(
        num_cpus=1,
        resources={"pin_head": 1},
        _system_config={
            "max_direct_call_object_size": 100 * 1024,
            # if task_rpc_inlined_bytes_limit is greater than
            # max_grpc_message_size, this test fails.
            "task_rpc_inlined_bytes_limit": 18 * 1024,
            "max_grpc_message_size": 20 * 1024,
            "put_small_object_in_memory_store": True,
        },
    )
    cluster.add_node(num_cpus=1, resources={"pin_worker": 1})
    ray.init(address=cluster.address)

    @ray.remote(resources={"pin_worker": 1})
    def foo(ref1, ref2, ref3):
        return ref1 == ref2 + ref3

    @ray.remote(resources={"pin_head": 1})
    def bar():
        # if the refs are inlined, the test fails.
        # refs = [ray.put(np.random.rand(1024) for _ in range(3))]
        # return ray.get(
        #     foo.remote(refs[0], refs[1], refs[2]))

        return ray.get(
            foo.remote(
                np.random.rand(1024),  # 8k
                np.random.rand(1024),  # 8k
                np.random.rand(1024)))  # 8k

    ray.get(bar.remote())


# This case tests whether gcs-based actor scheduler distributes actors
# in a balanced way. By default, it uses the `SPREAD` strategy of
# gcs resource scheduler.
@pytest.mark.parametrize("args", [[5, 20], [5, 3]])
def test_actor_distribution_balance(ray_start_cluster, args):
    cluster = ray_start_cluster

    node_count = args[0]
    actor_count = args[1]

    for i in range(node_count):
        cluster.add_node(
            memory=1024**3,
            _system_config={"gcs_actor_scheduling_enabled": True}
            if i == 0 else {})
    ray.init(address=cluster.address)
    cluster.wait_for_nodes()

    @ray.remote(memory=100 * 1024**2, num_cpus=0.01)
    class Foo:
        def method(self):
            return ray.worker.global_worker.node.unique_id

    actor_distribution = {}
    actor_list = [Foo.remote() for _ in range(actor_count)]
    for actor in actor_list:
        node_id = ray.get(actor.method.remote())
        if node_id not in actor_distribution.keys():
            actor_distribution[node_id] = []
        actor_distribution[node_id].append(actor)

    if node_count >= actor_count:
        assert len(actor_distribution) == actor_count
        for node_id, actors in actor_distribution.items():
            assert len(actors) == 1
    else:
        assert len(actor_distribution) == node_count
        for node_id, actors in actor_distribution.items():
            assert len(actors) <= int(actor_count / node_count)


# This case tests whether gcs-based actor scheduler works properly with
# a normal task co-existed.
def test_schedule_actor_and_normal_task(ray_start_cluster):
    cluster = ray_start_cluster
    cluster.add_node(
        memory=1024**3, _system_config={"gcs_actor_scheduling_enabled": True})
    ray.init(address=cluster.address)
    cluster.wait_for_nodes()

    @ray.remote(memory=600 * 1024**2, num_cpus=0.01)
    class Foo:
        def method(self):
            return 2

    @ray.remote(memory=600 * 1024**2, num_cpus=0.01)
    def fun(singal1, signal_actor2):
        signal_actor2.send.remote()
        ray.get(singal1.wait.remote())
        return 1

    singal1 = SignalActor.remote()
    signal2 = SignalActor.remote()

    o1 = fun.remote(singal1, signal2)
    # Make sure the normal task is executing.
    ray.get(signal2.wait.remote())

    # The normal task is blocked now.
    # Try to create actor and make sure this actor is not created for the time
    # being.
    foo = Foo.remote()
    o2 = foo.method.remote()
    ready_list, remaining_list = ray.wait([o2], timeout=2)
    assert len(ready_list) == 0 and len(remaining_list) == 1

    # Send a signal to unblock the normal task execution.
    ray.get(singal1.send.remote())

    # Check the result of normal task.
    assert ray.get(o1) == 1

    # Make sure the actor is created.
    assert ray.get(o2) == 2


# This case tests whether gcs-based actor scheduler works properly
# in a large scale.
def test_schedule_many_actors_and_normal_tasks(ray_start_cluster):
    cluster = ray_start_cluster

    node_count = 10
    actor_count = 50
    each_actor_task_count = 50
    normal_task_count = 1000
    node_memory = 2 * 1024**3

    for i in range(node_count):
        cluster.add_node(
            memory=node_memory,
            _system_config={"gcs_actor_scheduling_enabled": True}
            if i == 0 else {})
    ray.init(address=cluster.address)
    cluster.wait_for_nodes()

    @ray.remote(memory=100 * 1024**2, num_cpus=0.01)
    class Foo:
        def method(self):
            return 2

    @ray.remote(memory=100 * 1024**2, num_cpus=0.01)
    def fun():
        return 1

    normal_task_object_list = [fun.remote() for _ in range(normal_task_count)]
    actor_list = [Foo.remote() for _ in range(actor_count)]
    actor_object_list = [
        actor.method.remote() for _ in range(each_actor_task_count)
        for actor in actor_list
    ]
    for object in ray.get(actor_object_list):
        assert object == 2

    for object in ray.get(normal_task_object_list):
        assert object == 1


# This case tests whether RequestWorkerLeaseReply carries normal task resources
# when the request is rejected (due to resource preemption by normal tasks).
@pytest.mark.skip(
    reason="The period of pull based resource report (10ms) is hard-coded.")
def test_worker_lease_reply_with_resources(ray_start_cluster):
    cluster = ray_start_cluster
    cluster.add_node(
        memory=2000 * 1024**2,
        _system_config={
            "raylet_report_resources_period_milliseconds": 1000000,
            "gcs_actor_scheduling_enabled": True,
        })
    node2 = cluster.add_node(memory=1000 * 1024**2)
    ray.init(address=cluster.address)
    cluster.wait_for_nodes()

    @ray.remote(memory=1500 * 1024**2)
    def fun(signal):
        signal.send.remote()
        time.sleep(30)
        return 0

    signal = SignalActor.remote()
    fun.remote(signal)
    # Make sure that the `fun` is running.
    ray.get(signal.wait.remote())

    @ray.remote(memory=800 * 1024**2)
    class Foo:
        def method(self):
            return ray.worker.global_worker.node.unique_id

    foo1 = Foo.remote()
    o1 = foo1.method.remote()
    ready_list, remaining_list = ray.wait([o1], timeout=10)
    # If RequestWorkerLeaseReply carries normal task resources,
    # GCS will then schedule foo1 to node2. Otherwise,
    # GCS would keep trying to schedule foo1 to
    # node1 and getting rejected.
    assert len(ready_list) == 1 and len(remaining_list) == 0
    assert ray.get(o1) == node2.unique_id


if __name__ == "__main__":
    import pytest
    sys.exit(pytest.main(["-v", __file__]))<|MERGE_RESOLUTION|>--- conflicted
+++ resolved
@@ -13,15 +13,12 @@
 
 import ray.cluster_utils
 
-<<<<<<< HEAD
 from ray.test_utils import client_test_enabled
 from ray.test_utils import RayTestTimeoutException
 from ray.test_utils import SignalActor
-=======
 import ray._private.profiling as profiling
 from ray._private.test_utils import (client_test_enabled,
                                      RayTestTimeoutException, SignalActor)
->>>>>>> d958457d
 
 if client_test_enabled():
     from ray.util.client import ray
