--- conflicted
+++ resolved
@@ -9,12 +9,8 @@
 import ray
 import ray.test_utils
 from ray.core.generated import node_manager_pb2, node_manager_pb2_grpc
-<<<<<<< HEAD
 from ray.test_utils import (wait_for_condition, wait_for_pid_to_exit,
                             run_string_as_driver,
-=======
-from ray.test_utils import (wait_for_condition, run_string_as_driver,
->>>>>>> 2b893d1b
                             run_string_as_driver_nonblocking)
 
 
@@ -276,14 +272,15 @@
 ray.shutdown()
     """.format(info["redis_address"])
 
-    before = get_num_workers()
+    wait_for_condition(lambda: len(get_workers()) == 2)
+    before = len(get_workers())
     assert before == 1
 
     run_string_as_driver(driver_code)
 
     # wait for a while to let workers register
     time.sleep(2)
-    wait_for_condition(lambda: get_num_workers() == before, timeout=10)
+    wait_for_condition(lambda: len(get_workers()) == before)
 
 
 if __name__ == "__main__":
