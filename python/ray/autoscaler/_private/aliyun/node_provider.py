--- conflicted
+++ resolved
@@ -229,14 +229,7 @@
 
         logger.info('filter tags %s' % filter_tags)
 
-<<<<<<< HEAD
         reuse_nodes_candidate = self.acs.describe_instances(tags=filter_tags)
-=======
-        reuse_nodes_candidate = self.acs.describe_instances(tags=filter_tags)[:count]
-
-        logger.info('reuse: %s' % reuse_nodes_candidate)
-
->>>>>>> 1d2f69af
         reuse_node_ids = []
         # reused_nodes_dict = {n.get('InstanceId'): n for n in reuse_nodes}
         if reuse_nodes_candidate:
