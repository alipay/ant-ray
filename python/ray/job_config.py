--- conflicted
+++ resolved
@@ -14,26 +14,9 @@
         code_search_path (list): A list of directories or jar files that
             specify the search path for user code. This will be used as
             `CLASSPATH` in Java and `PYTHONPATH` in Python.
-<<<<<<< HEAD
         python_worker_executable (str): The executable path for Python worker.
-        runtime_env (dict): A path to a local directory that will be zipped
-            up and unpackaged in the working directory of the task/actor.
-            There are four important fields.
-            - `working_dir (str)`: A path to a local directory that will be
-                zipped up and unpackaged in the working directory of the
-                task/actor.
-            - `working_dir_uri (str)`: Same as `working_dir` but a URI
-                referencing a stored archive instead of a local path.
-                Takes precedence over working_dir.
-            - `local_modules (list[module])`: A list of local Python modules
-                that will be zipped up and unpacked in a directory prepended
-                to the sys.path of tasks/actors.
-            - `conda_env (str)`: The name of an existing conda environment
-                that worker processes should start in.
-=======
         runtime_env (dict): A runtime environment dictionary (see
             ``runtime_env.py`` for detailed documentation).
->>>>>>> 91308b9b
     """
 
     def __init__(self,
