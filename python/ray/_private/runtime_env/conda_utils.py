import logging
import os
import shutil
import subprocess
import hashlib
import json
from typing import Optional, List, Union, Tuple

"""Utilities for conda.  Adapted from https://github.com/mlflow/mlflow."""

# Name of environment variable indicating a path to a conda installation. Ray
# will default to running "conda" if unset.
RAY_CONDA_HOME = "RAY_CONDA_HOME"


def get_conda_activate_commands(conda_env_name: str) -> List[str]:
    """
    Get a list of commands to run to silently activate the given conda env.
    """
    #  Checking for newer conda versions
    if os.name != "nt" and ("CONDA_EXE" in os.environ or RAY_CONDA_HOME in os.environ):
        conda_path = get_conda_bin_executable("conda")
        activate_conda_env = [
            ". {}/../etc/profile.d/conda.sh".format(os.path.dirname(conda_path))
        ]
        activate_conda_env += ["conda activate {} 1>&2".format(conda_env_name)]

    else:
        activate_path = get_conda_bin_executable("activate")
        # in case os name is not 'nt', we are not running on windows. Introduce
        # bash command otherwise.
        if os.name != "nt":
            return ["source %s %s 1>&2" % (activate_path, conda_env_name)]
        else:
            return ["conda activate %s" % (conda_env_name)]
    return activate_conda_env


def get_conda_bin_executable(executable_name: str) -> str:
    """
    Return path to the specified executable, assumed to be discoverable within
    the 'bin' subdirectory of a conda installation.

    The conda home directory (expected to contain a 'bin' subdirectory) is
    configurable via the ``RAY_CONDA_HOME`` environment variable. If
    ``RAY_CONDA_HOME`` is unspecified, this method simply returns the passed-in
    executable name.
    """
    conda_home = os.environ.get(RAY_CONDA_HOME)
    if conda_home:
        return os.path.join(conda_home, "bin/%s" % executable_name)
    # Use CONDA_EXE as per https://github.com/conda/conda/issues/7126
    if "CONDA_EXE" in os.environ:
        conda_bin_dir = os.path.dirname(os.environ["CONDA_EXE"])
        return os.path.join(conda_bin_dir, executable_name)
    return executable_name


def _get_conda_env_name(conda_env_path: str) -> str:
    conda_env_contents = open(conda_env_path).read()
    return "ray-%s" % hashlib.sha1(conda_env_contents.encode("utf-8")).hexdigest()


def create_conda_env_if_needed(
    conda_yaml_file: str, prefix: str, logger: Optional[logging.Logger] = None
) -> None:
    """
    Given a conda YAML, creates a conda environment containing the required
    dependencies if such a conda environment doesn't already exist.
    Args:
        conda_yaml_file (str): The path to a conda `environment.yml` file.
        prefix (str): Directory to install the environment into via
            the `--prefix` option to conda create.  This also becomes the name
            of the conda env; i.e. it can be passed into `conda activate` and
            `conda remove`
    """
    if logger is None:
        logger = logging.getLogger(__name__)
    conda_path = get_conda_bin_executable("conda")
    try:
        exec_cmd([conda_path, "--help"], throw_on_error=False)
    except EnvironmentError:
        raise ValueError(
            f"Could not find Conda executable at {conda_path}. "
            "Ensure Conda is installed as per the instructions at "
            "https://conda.io/projects/conda/en/latest/"
            "user-guide/install/index.html. "
            "You can also configure Ray to look for a specific "
            f"Conda executable by setting the {RAY_CONDA_HOME} "
            "environment variable to the path of the Conda executable."
        )

    _, stdout, _ = exec_cmd([conda_path, "env", "list", "--json"])
    envs = json.loads(stdout)["envs"]

    if prefix in envs:
        logger.info(f"Conda environment {prefix} already exists.")
        return

    create_cmd = [
        conda_path,
        "env",
        "create",
        "--file",
        conda_yaml_file,
        "--prefix",
        prefix,
    ]

    logger.info(f"Creating conda environment {prefix}")
    exit_code, output = exec_cmd_stream_to_logger(create_cmd, logger)
    if exit_code != 0:
        if os.path.exists(prefix):
            shutil.rmtree(prefix)
        raise RuntimeError(
            f"Failed to install conda environment {prefix}:\nOutput:\n{output}"
        )


def delete_conda_env(prefix: str, logger: Optional[logging.Logger] = None) -> bool:
    if logger is None:
        logger = logging.getLogger(__name__)

    logger.info(f"Deleting conda environment {prefix}")

    conda_path = get_conda_bin_executable("conda")
    delete_cmd = [conda_path, "remove", "-p", prefix, "--all", "-y"]
    exit_code, output = exec_cmd_stream_to_logger(delete_cmd, logger)

    if exit_code != 0:
        logger.debug(f"Failed to delete conda environment {prefix}:\n{output}")
        return False

    return True


def get_conda_env_list() -> list:
    """
    Get conda env list.
    """
    conda_path = get_conda_bin_executable("conda")
    try:
        exec_cmd([conda_path, "--help"], throw_on_error=False)
    except EnvironmentError:
        raise ValueError(f"Could not find Conda executable at {conda_path}.")
    _, stdout, _ = exec_cmd([conda_path, "env", "list", "--json"])
    envs = json.loads(stdout)["envs"]
    return envs


class ShellCommandException(Exception):
    pass


def exec_cmd(
    cmd: List[str], throw_on_error: bool = True, logger: Optional[logging.Logger] = None
) -> Union[int, Tuple[int, str, str]]:
    """
    Runs a command as a child process.

    A convenience wrapper for running a command from a Python script.

    Note on the return value: A tuple of the exit code,
    standard output and standard error is returned.

    Args:
        cmd: the command to run, as a list of strings
        throw_on_error: if true, raises an Exception if the exit code of the
            program is nonzero
    """
    child = subprocess.Popen(
        cmd,
        stdout=subprocess.PIPE,
        stdin=subprocess.PIPE,
        stderr=subprocess.PIPE,
        universal_newlines=True,
    )
    (stdout, stderr) = child.communicate()
    exit_code = child.wait()
    if throw_on_error and exit_code != 0:
        raise ShellCommandException(
            "Non-zero exit code: %s\n\nSTDOUT:\n%s\n\nSTDERR:%s"
            % (exit_code, stdout, stderr)
        )
    return exit_code, stdout, stderr


def exec_cmd_stream_to_logger(
<<<<<<< HEAD
    cmd: List[str], logger: logging.Logger, n_lines: int = 10, **kwargs
=======
    cmd: List[str], logger: logging.Logger, n_lines: int = 50
>>>>>>> 495eb141
) -> Tuple[int, str]:
    """Runs a command as a child process, streaming output to the logger.

    The last n_lines lines of output are also returned (stdout and stderr).
    """
    child = subprocess.Popen(
        cmd,
        universal_newlines=True,
        stdout=subprocess.PIPE,
        stderr=subprocess.STDOUT,
        **kwargs,
    )
    last_n_lines = []
    with child.stdout:
        for line in iter(child.stdout.readline, b""):
            exit_code = child.poll()
            if exit_code is not None:
                break
            line = line.strip()
            if not line:
                continue
            last_n_lines.append(line.strip())
            last_n_lines = last_n_lines[-n_lines:]
            logger.info(line.strip())

    exit_code = child.wait()
    return exit_code, "\n".join(last_n_lines)<|MERGE_RESOLUTION|>--- conflicted
+++ resolved
@@ -186,11 +186,7 @@
 
 
 def exec_cmd_stream_to_logger(
-<<<<<<< HEAD
-    cmd: List[str], logger: logging.Logger, n_lines: int = 10, **kwargs
-=======
-    cmd: List[str], logger: logging.Logger, n_lines: int = 50
->>>>>>> 495eb141
+    cmd: List[str], logger: logging.Logger, n_lines: int = 50, **kwargs
 ) -> Tuple[int, str]:
     """Runs a command as a child process, streaming output to the logger.
 
