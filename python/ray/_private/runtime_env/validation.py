import copy
import json
import logging
import os
from pathlib import Path
import sys
from typing import Any, Dict, List, Optional, Set, Union
import yaml

import ray
from ray._private.runtime_env.plugin import RuntimeEnvPlugin
from ray._private.utils import import_attr

logger = logging.getLogger(__name__)


def parse_and_validate_working_dir(working_dir: str) -> str:
    """Parses and validates a user-provided 'working_dir' option.

    This should be a URI.
    """
    assert working_dir is not None

    if not isinstance(working_dir, str):
        raise TypeError("`working_dir` must be a string, got "
                        f"{type(working_dir)}.")

    try:
        from ray._private.runtime_env.packaging import parse_uri, Protocol
        protocol, path = parse_uri(working_dir)

    except ValueError:
        raise ValueError(
            f"working_dir must be a valid URI, got {working_dir}. Passing "
            "directories to be dynamically uploaded is only supported at "
            "the job level (i.e., passed to `ray.init`).")

    if protocol == Protocol.S3 and not path.endswith(".zip"):
        raise ValueError("Only .zip files supported for S3 URIs.")

    return working_dir


def parse_and_validate_conda(conda: Union[str, dict]) -> Union[str, dict]:
    """Parses and validates a user-provided 'conda' option.

    Conda can be one of three cases:
        1) A dictionary describing the env. This is passed through directly.
        2) A string referring to a preinstalled conda env.
        3) A string pointing to a local conda YAML file. This is detected
           by looking for a '.yaml' or '.yml' suffix. In this case, the file
           will be read as YAML and passed through as a dictionary.
    """
    assert conda is not None

    result = None
    if sys.platform == "win32":
        raise NotImplementedError("The 'conda' field in runtime_env "
                                  "is not currently supported on "
                                  "Windows.")
    elif isinstance(conda, str):
        yaml_file = Path(conda)
        if yaml_file.suffix in (".yaml", ".yml"):
            if not yaml_file.is_file():
                raise ValueError(f"Can't find conda YAML file {yaml_file}.")
            try:
                result = yaml.safe_load(yaml_file.read_text())
            except Exception as e:
                raise ValueError(
                    f"Failed to read conda file {yaml_file}: {e}.")
        else:
            # Assume it's a pre-existing conda environment name.
            result = conda
    elif isinstance(conda, dict):
        result = conda
    else:
        raise TypeError("runtime_env['conda'] must be of type str or "
                        f"dict, got {type(conda)}.")

    return result


def parse_and_validate_pip(pip: Union[str, List[str]]) -> Optional[List[str]]:
    """Parses and validates a user-provided 'pip' option.

    Conda can be one of two cases:
        1) A List[str] describing the requirements. This is passed through.
        2) A string pointing to a local requirements file. In this case, the
           file contents will be read split into a list.
    """
    assert pip is not None

    result = None
    if sys.platform == "win32":
        raise NotImplementedError("The 'pip' field in runtime_env "
                                  "is not currently supported on "
                                  "Windows.")
    elif isinstance(pip, str):
        # We have been given a path to a requirements.txt file.
        pip_file = Path(pip)
        if not pip_file.is_file():
            raise ValueError(f"{pip_file} is not a valid file")
        result = pip_file.read_text().strip().split("\n")
    elif isinstance(pip, list) and all(isinstance(dep, str) for dep in pip):
        if len(pip) == 0:
            result = None
        else:
            result = pip
    else:
        raise TypeError("runtime_env['pip'] must be of type str or "
                        f"List[str], got {type(pip)}")

    return result


def parse_and_validate_container(container: List[str]) -> List[str]:
    """Parses and validates a user-provided 'container' option.

    This is passed through without validation (for now).
    """
    assert container is not None
    return container


def parse_and_validate_excludes(excludes: List[str]) -> List[str]:
    """Parses and validates a user-provided 'excludes' option.

    This is validated to verify that it is of type List[str].

    If an empty list is passed, we return `None` for consistency.
    """
    assert excludes is not None

    if isinstance(excludes, list) and len(excludes) == 0:
        return None

    if (isinstance(excludes, list)
            and all(isinstance(path, str) for path in excludes)):
        return excludes
    else:
        raise TypeError("runtime_env['excludes'] must be of type "
                        f"List[str], got {type(excludes)}")


def parse_and_validate_env_vars(
        env_vars: Dict[str, str]) -> Optional[Dict[str, str]]:
    """Parses and validates a user-provided 'env_vars' option.

    This is validated to verify that all keys and vals are strings.

    If an empty dictionary is passed, we return `None` for consistency.
    """
    assert env_vars is not None
    if len(env_vars) == 0:
        return None

    if not (isinstance(env_vars, dict) and all(
            isinstance(k, str) and isinstance(v, str)
            for (k, v) in env_vars.items())):
        raise TypeError("runtime_env['env_vars'] must be of type "
                        "Dict[str, str]")

    return env_vars


# Dictionary mapping runtime_env options with the function to parse and
# validate them.
OPTION_TO_VALIDATION_FN = {
    "working_dir": parse_and_validate_working_dir,
    "excludes": parse_and_validate_excludes,
    "conda": parse_and_validate_conda,
    "pip": parse_and_validate_pip,
    "env_vars": parse_and_validate_env_vars,
    "container": parse_and_validate_container,
}


class ParsedRuntimeEnv(dict):
    """An internal wrapper for runtime_env that is parsed and validated.

    This should be constructed from user-provided input (the API runtime_env)
    and used everywhere that the runtime_env is passed around internally.

    All options in the resulting dictionary will have non-None values.

    Currently supported options:
        working_dir (Path): Specifies the working directory of the worker.
            This can either be a local directory or a remote URI.
            Examples:
                "."  # Dynamically uploaded and unpacked into the directory.
                ""s3://bucket/local_project.zip" # Downloaded and unpacked.

        pip (List[str] | str): Either a list of pip packages, or a string
            containing the path to a pip requirements.txt file.
        conda (dict | str): Either the conda YAML config, the name of a
            local conda env (e.g., "pytorch_p36"), or the path to a conda
            environment.yaml file.
            The Ray dependency will be automatically injected into the conda
            env to ensure compatibility with the cluster Ray. The conda name
            may be mangled automatically to avoid conflicts between runtime
            envs.
            This field cannot be specified at the same time as the 'pip' field.
            To use pip with conda, please specify your pip dependencies within
            the conda YAML config:
            https://conda.io/projects/conda/en/latest/user-guide/tasks/manage-e
            nvironments.html#create-env-file-manually
            Examples:
                {"channels": ["defaults"], "dependencies": ["codecov"]}
                "pytorch_p36"   # Found on DLAMIs
        container (dict): Require a given (Docker) container image,
            The Ray worker process will run in a container with this image.
            The `worker_path` is the default_worker.py path.
            The `run_options` list spec is here:
            https://docs.docker.com/engine/reference/run/
            Examples:
                {"image": "anyscale/ray-ml:nightly-py38-cpu",
                 "worker_path": "/root/python/ray/workers/default_worker.py",
                 "run_options": ["--cap-drop SYS_ADMIN","--log-level=debug"]}
        env_vars (dict): Environment variables to set.
            Examples:
                {"OMP_NUM_THREADS": "32", "TF_WARNINGS": "none"}
    """

    known_fields: Set[str] = {
<<<<<<< HEAD
        "working_dir", "conda", "pip", "uris", "containers", "excludes",
        "env_vars", "_ray_release", "_ray_commit", "_inject_current_ray",
        "plugins", "container"
=======
        "working_dir",
        "conda",
        "pip",
        "containers",
        "excludes",
        "env_vars",
        "_ray_release",
        "_ray_commit",
        "_inject_current_ray",
        "plugins",
        "eager_install",
>>>>>>> 40d52eda
    }

    def __init__(self, runtime_env: Dict[str, Any], _validate: bool = True):
        super().__init__()

        # Blindly trust that the runtime_env has already been validated.
        # This is dangerous and should only be used internally (e.g., on the
        # deserialization codepath.
        if not _validate:
            self.update(runtime_env)
            return

        if runtime_env.get("conda") and runtime_env.get("pip"):
            raise ValueError(
                "The 'pip' field and 'conda' field of "
                "runtime_env cannot both be specified.\n"
                f"specified pip field: {runtime_env['pip']}\n"
                f"specified conda field: {runtime_env['conda']}\n"
                "To use pip with conda, please only set the 'conda' "
                "field, and specify your pip dependencies "
                "within the conda YAML config dict: see "
                "https://conda.io/projects/conda/en/latest/"
                "user-guide/tasks/manage-environments.html"
                "#create-env-file-manually")

        for option, validate_fn in OPTION_TO_VALIDATION_FN.items():
            option_val = runtime_env.get(option)
            if option_val is not None:
                validated_option_val = validate_fn(option_val)
                if validated_option_val is not None:
                    self[option] = validated_option_val

        if "_ray_release" in runtime_env:
            self["_ray_release"] = runtime_env["_ray_release"]

        if "_ray_commit" in runtime_env:
            self["_ray_commit"] = runtime_env["_ray_commit"]
        else:
            if self.get("pip") or self.get("conda"):
                self["_ray_commit"] = ray.__commit__

        # Used for testing wheels that have not yet been merged into master.
        # If this is set to True, then we do not inject Ray into the conda
        # or pip dependencies.
        if "_inject_current_ray" in runtime_env:
            self["_inject_current_ray"] = runtime_env["_inject_current_ray"]
        elif "RAY_RUNTIME_ENV_LOCAL_DEV_MODE" in os.environ:
            self["_inject_current_ray"] = True

        if "plugins" in runtime_env:
            self["plugins"] = dict()
            for class_path, plugin_field in runtime_env["plugins"].items():
                plugin_class: RuntimeEnvPlugin = import_attr(class_path)
                if not issubclass(plugin_class, RuntimeEnvPlugin):
                    # TODO(simon): move the inferface to public once ready.
                    raise TypeError(
                        f"{class_path} must be inherit from "
                        "ray._private.runtime_env.plugin.RuntimeEnvPlugin.")
                # TODO(simon): implement uri support.
                _ = plugin_class.validate(runtime_env)
                # Validation passed, add the entry to parsed runtime env.
                self["plugins"][class_path] = plugin_field

        unknown_fields = (
            set(runtime_env.keys()) - ParsedRuntimeEnv.known_fields)
        if len(unknown_fields):
            logger.warning(
                "The following unknown entries in the runtime_env dictionary "
                f"will be ignored: {unknown_fields}. If you intended to use "
                "them as plugins, they must be nested in the `plugins` field.")

        # NOTE(architkulkarni): This allows worker caching code in C++ to check
        # if a runtime env is empty without deserializing it.  This is a catch-
        # all; for validated inputs we won't set the key if the value is None.
        if all(val is None for val in self.values()):
            self.clear()

    def get_uris(self) -> List[str]:
        # TODO(edoakes): this should be extended with other resource URIs.
        return [self["working_dir"]] if "working_dir" in self else []

    @classmethod
    def deserialize(cls, serialized: str) -> "ParsedRuntimeEnv":
        return cls(json.loads(serialized), _validate=False)

    def serialize(self) -> str:
        # Sort the keys we can compare the serialized string for equality.
        return json.dumps(self, sort_keys=True)


def override_task_or_actor_runtime_env(
        child_runtime_env: ParsedRuntimeEnv,
        parent_runtime_env: ParsedRuntimeEnv) -> ParsedRuntimeEnv:
    """Merge the given child runtime env with the parent runtime env.

    If running in a driver, the current runtime env comes from the
    JobConfig.  Otherwise, we are running in a worker for an actor or
    task, and the current runtime env comes from the current TaskSpec.

    By default, the child runtime env inherits non-specified options from the
    parent. There is one exception to this:
        - The env_vars dictionaries are merged, so environment variables
          not specified by the child are still inherited from the parent.

    Returns:
        The resulting merged ParsedRuntimeEnv.
    """
    assert child_runtime_env is not None
    assert parent_runtime_env is not None

    # Override environment variables.
    result_env_vars = copy.deepcopy(parent_runtime_env.get("env_vars") or {})
    child_env_vars = child_runtime_env.get("env_vars") or {}
    result_env_vars.update(child_env_vars)

    # Inherit all other non-specified options from the parent.
    result = copy.deepcopy(parent_runtime_env)
    result.update(child_runtime_env)
    if len(result_env_vars) > 0:
        result["env_vars"] = result_env_vars

    # NOTE(architkulkarni): This allows worker caching code in C++ to
    # check if a runtime env is empty without deserializing it.
    assert all(val is not None for val in result.values())

    return result<|MERGE_RESOLUTION|>--- conflicted
+++ resolved
@@ -222,15 +222,10 @@
     """
 
     known_fields: Set[str] = {
-<<<<<<< HEAD
-        "working_dir", "conda", "pip", "uris", "containers", "excludes",
-        "env_vars", "_ray_release", "_ray_commit", "_inject_current_ray",
-        "plugins", "container"
-=======
         "working_dir",
         "conda",
         "pip",
-        "containers",
+        "container",
         "excludes",
         "env_vars",
         "_ray_release",
@@ -238,7 +233,6 @@
         "_inject_current_ray",
         "plugins",
         "eager_install",
->>>>>>> 40d52eda
     }
 
     def __init__(self, runtime_env: Dict[str, Any], _validate: bool = True):
