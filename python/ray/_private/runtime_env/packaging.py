import hashlib
import logging
import os
import shutil
from collections import namedtuple
from enum import Enum, auto
from pathlib import Path
from tempfile import TemporaryDirectory
from typing import Callable, List, Optional, Tuple
from urllib.parse import urlparse
from zipfile import ZipFile

from filelock import FileLock

from ray._private.ray_constants import (
    RAY_RUNTIME_ENV_URI_PIN_EXPIRATION_S_DEFAULT,
    RAY_RUNTIME_ENV_URI_PIN_EXPIRATION_S_ENV_VAR,
)
from ray._private.gcs_utils import GcsAioClient
from ray._private.thirdparty.pathspec import PathSpec
from ray.experimental.internal_kv import (
    _internal_kv_exists,
    _internal_kv_put,
    _pin_runtime_env_uri,
)

default_logger = logging.getLogger(__name__)

# If an individual file is beyond this size, print a warning.
FILE_SIZE_WARNING = 10 * 1024 * 1024  # 10MiB
# The size is bounded by the max gRPC message size.
# Keep in sync with max_grpc_message_size in ray_config_def.h.
GCS_STORAGE_MAX_SIZE = int(
    os.environ.get("RAY_max_grpc_message_size", 500 * 1024 * 1024)
)
RAY_PKG_PREFIX = "_ray_pkg_"

RAY_RUNTIME_ENV_FAIL_UPLOAD_FOR_TESTING_ENV_VAR = (
    "RAY_RUNTIME_ENV_FAIL_UPLOAD_FOR_TESTING"
)
RAY_RUNTIME_ENV_FAIL_DOWNLOAD_FOR_TESTING_ENV_VAR = (
    "RAY_RUNTIME_ENV_FAIL_DOWNLOAD_FOR_TESTING"
)


def _mib_string(num_bytes: float) -> str:
    size_mib = float(num_bytes / 1024 ** 2)
    return f"{size_mib:.2f}MiB"


class Protocol(Enum):
    """A enum for supported storage backends."""

    # For docstring
    def __new__(cls, value, doc=None):
        self = object.__new__(cls)
        self._value_ = value
        if doc is not None:
            self.__doc__ = doc
        return self

    GCS = "gcs", "For packages dynamically uploaded and managed by the GCS."
    CONDA = "conda", "For conda environments installed locally on each node."
    PIP = "pip", "For pip environments installed locally on each node."
    HTTPS = "https", "Remote https path, assumes everything packed in one zip file."
    S3 = "s3", "Remote s3 path, assumes everything packed in one zip file."
    GS = "gs", "Remote google storage path, assumes everything packed in one zip file."
    FILE = "file", "File storage path, assumes everything packed in one zip file."

    @classmethod
    def remote_protocols(cls):
        # Returns a list of protocols that support remote storage
        # These protocols should only be used with paths that end in ".zip"
        return [cls.HTTPS, cls.S3, cls.GS]


def _xor_bytes(left: bytes, right: bytes) -> bytes:
    if left and right:
        return bytes(a ^ b for (a, b) in zip(left, right))
    return left or right


def _dir_travel(
    path: Path,
    excludes: List[Callable],
    handler: Callable,
    logger: Optional[logging.Logger] = default_logger,
):
    """Travels the path recursively, calling the handler on each subpath.

    Respects excludes, which will be called to check if this path is skipped.
    """
    e = _get_gitignore(path)

    if e is not None:
        excludes.append(e)

    skip = any(e(path) for e in excludes)
    if not skip:
        try:
            handler(path)
        except Exception as e:
            logger.error(f"Issue with path: {path}")
            raise e
        if path.is_dir():
            for sub_path in path.iterdir():
                _dir_travel(sub_path, excludes, handler, logger=logger)

    if e is not None:
        excludes.pop()


def _hash_directory(
    root: Path,
    relative_path: Path,
    excludes: Optional[Callable],
    logger: Optional[logging.Logger] = default_logger,
) -> bytes:
    """Helper function to create hash of a directory.

    It'll go through all the files in the directory and xor
    hash(file_name, file_content) to create a hash value.
    """
    hash_val = b"0" * 8
    BUF_SIZE = 4096 * 1024

    def handler(path: Path):
        md5 = hashlib.md5()
        md5.update(str(path.relative_to(relative_path)).encode())
        if not path.is_dir():
            try:
                f = path.open("rb")
            except Exception as e:
                logger.debug(
                    f"Skipping contents of file {path} when calculating package hash "
                    f"because the file could not be opened: {e}"
                )
            else:
                try:
                    data = f.read(BUF_SIZE)
                    while len(data) != 0:
                        md5.update(data)
                        data = f.read(BUF_SIZE)
                finally:
                    f.close()

        nonlocal hash_val
        hash_val = _xor_bytes(hash_val, md5.digest())

    excludes = [] if excludes is None else [excludes]
    _dir_travel(root, excludes, handler, logger=logger)
    return hash_val


class UriType(Enum):
    REMOTE = (auto(),)
    USER_LOCAL = (auto(),)
    CLUSTER_LOCAL = (auto(),)


ParsedUri = namedtuple("ParsedUri", ["protocol", "uri_type", "package_name", "path"])


def parse_uri(pkg_uri: str) -> ParsedUri:
    """
    Parse resource uri into `ParsedUri` based on its format.
    Note that the output of this function is not for handling actual IO, it's
    only for setting up local directory folders by using package name as path.
    For GCS URIs, netloc is the package name and path.
        urlparse("gcs://_ray_pkg_029f88d5ecc55e1e4d64fc6e388fd103.zip")
            -> ParsedUri(
                scheme='gcs',
                netloc='_ray_pkg_029f88d5ecc55e1e4d64fc6e388fd103.zip'
            )
            -> (
                "gcs",
                UriType.REMOTE,
                "_ray_pkg_029f88d5ecc55e1e4d64fc6e388fd103.zip",
                "_ray_pkg_029f88d5ecc55e1e4d64fc6e388fd103.zip",
                )
    For HTTPS URIs, the netloc will have '.' replaced with '_', and
    the path will have '/' replaced with '_'. The package name will be the
    adjusted path with 'https_' prepended.
        urlparse(
            "https://github.com/shrekris-anyscale/test_module/archive/HEAD.zip"
        )
            -> ParseResult(
                scheme='https',
                netloc='github.com',
                path='/shrekris-anyscale/test_repo/archive/HEAD.zip'
            )
            -> (
                "https",
                UriType.REMOTE,
                "github_com_shrekris-anyscale_test_repo_archive_HEAD.zip",
                "/shrekris-anyscale/test_repo/archive/HEAD.zip",
                )
    For S3 URIs, the bucket and path will have '/' replaced with '_'. The
    package name will be the adjusted path with 's3_' prepended.
        urlparse("s3://bucket/dir/file.zip")
            -> ParseResult(
                scheme='s3',
                netloc='bucket',
                path='/dir/file.zip'
            )
            -> (
                "s3",
                UriType.REMOTE,
                "bucket_dir_file.zip",
                "/dir/file.zip",
                )
    For GS URIs, the path will have '/' replaced with '_'. The package name
    will be the adjusted path with 'gs_' prepended.
        urlparse("gs://public-runtime-env-test/test_module.zip")
            -> ParseResult(
                scheme='gs',
                netloc='public-runtime-env-test',
                path='/test_module.zip'
            )
            -> (
                "gs",
                UriType.REMOTE,
                "gs_public-runtime-env-test_test_module.zip",
                "/test_module.zip",
                )
    For FILE URIs, the path will have '/' replaced with '_'. The package name
    will be the adjusted path with 'file_' prepended.
        There are three cases:
        (1) "file:///home/admin/app_modules" represent a user side local path(such as
            ray client side or driver side).
        urlparse("file:///home/admin/app_modules")
            -> ParseResult(
                scheme='file',
                netloc='',
                path='/home/admin/app_modules'
            )
            -> (
                "file",
                UriType.USER_LOCAL,
                None,
                "/home/admin/app_modules"
                )

        (2) "file://localhost/home/admin/app_modules" represent a path of ray
            cluster side local path.
        urlparse("file://localhost/home/admin/app_modules")
            -> ParseResult(
                scheme='file',
                netloc='localhost',
                path='/home/admin/app_modules'
            )
            -> (
                "file",
                UriType.CLUSTER_LOCAL,
                None,
                "/home/admin/app_modules"
                )

        (3) "file://hostname/home/admin/app_modules" represent a remote path
            from a special hostname.
        urlparse("file://hostname/home/admin/app_modules")
            -> ParseResult(
                scheme='file',
                netloc='hostname',
                path='/home/admin/app_modules'
            )
            -> (
                "file",
                UriType.REMOTE,
                "file__hostname_home_admin_app_modules",
                "/home/admin/app_modules"
                )
    For path of file system, the path will be parsed to a user local URI.
        urlparse("/home/admin/app_modules")
            -> ParseResult(
                scheme='',
                netloc='',
                path='/home/admin/app_modules'
            )
            -> (
                "file",
                UriType.USER_LOCAL,
                None,
                "/home/admin/app_modules"
                )
    """
    uri = urlparse(pkg_uri)
    # Path of file system.
    if uri.scheme == "":
        return ParsedUri(Protocol.FILE, UriType.USER_LOCAL, None, uri.path)
    try:
        protocol = Protocol(uri.scheme)
    except ValueError as e:
        raise ValueError(
            f"Invalid protocol for runtime_env URI {pkg_uri}. "
            f"Supported protocols: {Protocol._member_names_}. Original error: {e}"
        )
    if protocol == Protocol.FILE:
        if uri.netloc == "":
            return ParsedUri(protocol, UriType.USER_LOCAL, None, uri.path)
        elif uri.netloc.lower() == "localhost":
            return ParsedUri(protocol, UriType.CLUSTER_LOCAL, None, uri.path)
        else:
            return ParsedUri(
                protocol,
                UriType.REMOTE,
                f"file_{uri.path.replace('/', '_')}",
                uri.path,
            )
    elif protocol == Protocol.S3 or protocol == Protocol.GS:
        return ParsedUri(
            protocol,
            UriType.REMOTE,
            f"{protocol.value}_{uri.netloc}{uri.path.replace('/', '_')}",
            uri.path,
        )
    elif protocol == Protocol.HTTPS:
        return ParsedUri(
            protocol,
            UriType.REMOTE,
            f"https_{uri.netloc.replace('.', '_')}{uri.path.replace('/', '_')}",
            uri.path,
        )
    elif protocol == Protocol.GCS:
        return ParsedUri(
            protocol,
            UriType.REMOTE,
            uri.netloc,
            # We replace path with uri.netloc here because the GCS URI isn't standard.
            # For example, `gcs://my-package.whl` haven't netloc and the uri.path will
            # be parsed to empty by urlparse.
            uri.netloc,
        )
    else:
        return ParsedUri(protocol, UriType.REMOTE, uri.netloc, uri.path)


def is_zip_uri(uri: str) -> bool:
    try:
        _, _, _, path = parse_uri(uri)
    except ValueError:
        return False

    return Path(path).suffix == ".zip"


def is_whl_uri(uri: str) -> bool:
    try:
        _, _, _, path = parse_uri(uri)
    except ValueError:
        return False
    return Path(path).suffix == ".whl"


def is_jar_uri(uri: str) -> bool:
    try:
        _, _, _, path = parse_uri(uri)
    except ValueError:
        return False

    return Path(path).suffix == ".jar"


def _get_excludes(path: Path, excludes: List[str]) -> Callable:
    path = path.absolute()
    pathspec = PathSpec.from_lines("gitwildmatch", excludes)

    def match(p: Path):
        path_str = str(p.absolute().relative_to(path))
        return pathspec.match_file(path_str)

    return match


def _get_gitignore(path: Path) -> Optional[Callable]:
    path = path.absolute()
    ignore_file = path / ".gitignore"
    if ignore_file.is_file():
        with ignore_file.open("r") as f:
            pathspec = PathSpec.from_lines("gitwildmatch", f.readlines())

        def match(p: Path):
            path_str = str(p.absolute().relative_to(path))
            return pathspec.match_file(path_str)

        return match
    else:
        return None


def pin_runtime_env_uri(uri: str, *, expiration_s: Optional[int] = None) -> None:
    """Pin a reference to a runtime_env URI in the GCS on a timeout.

    This is used to avoid premature eviction in edge conditions for job
    reference counting. See https://github.com/ray-project/ray/pull/24719.

    Packages are uploaded to GCS in order to be downloaded by a runtime env plugin
    (e.g. working_dir, py_modules) after the job starts.

    This function adds a temporary reference to the package in the GCS to prevent
    it from being deleted before the job starts. (See #23423 for the bug where
    this happened.)

    If this reference didn't have an expiration, then if the script exited
    (e.g. via Ctrl-C) before the job started, the reference would never be
    removed, so the package would never be deleted.
    """

    if expiration_s is None:
        expiration_s = int(
            os.environ.get(
                RAY_RUNTIME_ENV_URI_PIN_EXPIRATION_S_ENV_VAR,
                RAY_RUNTIME_ENV_URI_PIN_EXPIRATION_S_DEFAULT,
            )
        )
    elif not isinstance(expiration_s, int):
        raise ValueError(f"expiration_s must be an int, got {type(expiration_s)}.")

    if expiration_s < 0:
        raise ValueError(f"expiration_s must be >= 0, got {expiration_s}.")
    elif expiration_s > 0:
        _pin_runtime_env_uri(uri, expiration_s=expiration_s)


def _store_package_in_gcs(
    pkg_uri: str,
    data: bytes,
    logger: Optional[logging.Logger] = default_logger,
) -> int:
    """Stores package data in the Global Control Store (GCS).

    Args:
        pkg_uri: The GCS key to store the data in.
        data: The serialized package's bytes to store in the GCS.
        logger (Optional[logging.Logger]): The logger used by this function.

    Return:
        int: Size of data

    Raises:
        RuntimeError: If the upload to the GCS fails.
        ValueError: If the data's size exceeds GCS_STORAGE_MAX_SIZE.
    """

    file_size = len(data)
    size_str = _mib_string(file_size)
    if len(data) >= GCS_STORAGE_MAX_SIZE:
        raise ValueError(
            f"Package size ({size_str}) exceeds the maximum size of "
            f"{_mib_string(GCS_STORAGE_MAX_SIZE)}. You can exclude large "
            "files using the 'excludes' option to the runtime_env."
        )

    logger.info(f"Pushing file package '{pkg_uri}' ({size_str}) to Ray cluster...")
    try:
        if os.environ.get(RAY_RUNTIME_ENV_FAIL_UPLOAD_FOR_TESTING_ENV_VAR):
            raise RuntimeError(
                "Simulating failure to upload package for testing purposes."
            )
        _internal_kv_put(pkg_uri, data)
    except Exception as e:
        raise RuntimeError(
            "Failed to store package in the GCS.\n"
            f"  - GCS URI: {pkg_uri}\n"
            f"  - Package data ({size_str}): {data[:15]}...\n"
        ) from e
    logger.info(f"Successfully pushed file package '{pkg_uri}'.")
    return len(data)


def _get_local_path(base_directory: str, pkg_uri: str) -> Tuple[str, UriType]:
    _, uri_type, pkg_name, path = parse_uri(pkg_uri)
    if uri_type is not UriType.REMOTE:
        # Support relative path for tests.
        RELATIVE_PATH_PREFIX = "/./"
        if path.startswith(RELATIVE_PATH_PREFIX):
            path = path[len(RELATIVE_PATH_PREFIX) :]
        return (path, uri_type)
    return (os.path.join(base_directory, pkg_name), uri_type)


def _zip_directory(
    directory: str,
    excludes: List[str],
    output_path: str,
    include_parent_dir: bool = False,
    logger: Optional[logging.Logger] = default_logger,
) -> None:
    """Zip the target directory and write it to the output_path.

    directory: The directory to zip.
    excludes (List(str)): The directories or file to be excluded.
    output_path: The output path for the zip file.
    include_parent_dir: If true, includes the top-level directory as a
        directory inside the zip file.
    """
    pkg_file = Path(output_path).absolute()
    with ZipFile(pkg_file, "w") as zip_handler:
        # Put all files in the directory into the zip file.
        dir_path = Path(directory).absolute()

        def handler(path: Path):
            # Pack this path if it's an empty directory or it's a file.
            if path.is_dir() and next(path.iterdir(), None) is None or path.is_file():
                file_size = path.stat().st_size
                if file_size >= FILE_SIZE_WARNING:
                    logger.warning(
                        f"File {path} is very large "
                        f"({_mib_string(file_size)}). Consider adding this "
                        "file to the 'excludes' list to skip uploading it: "
                        "`ray.init(..., "
                        f"runtime_env={{'excludes': ['{path}']}})`"
                    )
                to_path = path.relative_to(dir_path)
                if include_parent_dir:
                    to_path = dir_path.name / to_path
                zip_handler.write(path, to_path)

        excludes = [_get_excludes(dir_path, excludes)]
        _dir_travel(dir_path, excludes, handler, logger=logger)


def package_exists(pkg_uri: str) -> bool:
    """Check whether the package with given URI exists or not.

    Args:
        pkg_uri: The uri of the package

    Return:
        True for package existing and False for not.
    """
    protocol, _, _, _ = parse_uri(pkg_uri)
    if protocol == Protocol.GCS:
        return _internal_kv_exists(pkg_uri)
    else:
        raise NotImplementedError(f"Protocol {protocol} is not supported")


def get_uri_for_package(package: Path) -> str:
    """Get a content-addressable URI from a package's contents."""

    if package.suffix == ".whl":
        # Wheel file names include the Python package name, version
        # and tags, so it is already effectively content-addressed.
        return "{protocol}://{whl_filename}".format(
            protocol=Protocol.GCS.value, whl_filename=package.name
        )
    else:
        hash_val = hashlib.md5(package.read_bytes()).hexdigest()
        return "{protocol}://{pkg_name}.zip".format(
            protocol=Protocol.GCS.value, pkg_name=RAY_PKG_PREFIX + hash_val
        )


def get_uri_for_directory(directory: str, excludes: Optional[List[str]] = None) -> str:
    """Get a content-addressable URI from a directory's contents.

    This function will generate the name of the package by the directory.
    It'll go through all the files in the directory and hash the contents
    of the files to get the hash value of the package.
    The final package name is: _ray_pkg_<HASH_VAL>.zip of this package.
    e.g., _ray_pkg_029f88d5ecc55e1e4d64fc6e388fd103.zip

    Examples:

    .. code-block:: python
        >>> get_uri_for_directory("/my_directory")
        .... _ray_pkg_af2734982a741.zip

    Args:
        directory: The directory.
        excludes (list[str]): The dir or files that should be excluded.

    Returns:
        URI (str)

    Raises:
        ValueError if the directory doesn't exist.
    """
    if excludes is None:
        excludes = []

    directory = Path(directory).absolute()
    if not directory.exists() or not directory.is_dir():
        raise ValueError(f"directory {directory} must be an existing directory")

    hash_val = _hash_directory(directory, directory, _get_excludes(directory, excludes))

    return "{protocol}://{pkg_name}.zip".format(
        protocol=Protocol.GCS.value, pkg_name=RAY_PKG_PREFIX + hash_val.hex()
    )


<<<<<<< HEAD
def upload_package_to_gcs(pkg_uri: str, pkg_bytes: bytes):
    protocol, _, _, _ = parse_uri(pkg_uri)
=======
def upload_package_to_gcs(pkg_uri: str, pkg_bytes: bytes) -> None:
    """Upload a local package to GCS.

    Args:
        pkg_uri: The URI of the package, e.g. gcs://my_package.zip
        pkg_bytes: The data to be uploaded.

    Raises:
        RuntimeError: If the upload fails.
        ValueError: If the pkg_uri is a remote path or if the data's
            size exceeds GCS_STORAGE_MAX_SIZE.
        NotImplementedError: If the protocol of the URI is not supported.

    """
    protocol, pkg_name = parse_uri(pkg_uri)
>>>>>>> ec3c7f85
    if protocol == Protocol.GCS:
        _store_package_in_gcs(pkg_uri, pkg_bytes)
    elif protocol in Protocol.remote_protocols():
        raise ValueError(
            "upload_package_to_gcs should not be called with a remote path."
        )
    else:
        raise NotImplementedError(f"Protocol {protocol} is not supported")


def create_package(
    directory: str,
    target_path: Path,
    include_parent_dir: bool = False,
    excludes: Optional[List[str]] = None,
    logger: Optional[logging.Logger] = default_logger,
):
    if excludes is None:
        excludes = []

    if logger is None:
        logger = default_logger

    if not target_path.exists():
        logger.info(f"Creating a file package for local directory '{directory}'.")
        _zip_directory(
            directory,
            excludes,
            target_path,
            include_parent_dir=include_parent_dir,
            logger=logger,
        )


def upload_package_if_needed(
    pkg_uri: str,
    base_directory: str,
    directory: str,
    include_parent_dir: bool = False,
    excludes: Optional[List[str]] = None,
    logger: Optional[logging.Logger] = default_logger,
) -> bool:
    """Upload the contents of the directory under the given URI.

    This will first create a temporary zip file under the passed
    base_directory.

    If the package already exists in storage, this is a no-op.

    Args:
        pkg_uri: URI of the package to upload.
        base_directory: Directory where package files are stored.
        directory: Directory to be uploaded.
        include_parent_dir: If true, includes the top-level directory as a
            directory inside the zip file.
        excludes: List specifying files to exclude.

    Raises:
        RuntimeError: If the upload fails.
        ValueError: If the pkg_uri is a remote path or if the data's
            size exceeds GCS_STORAGE_MAX_SIZE.
        NotImplementedError: If the protocol of the URI is not supported.
    """
    if excludes is None:
        excludes = []

    if logger is None:
        logger = default_logger

    pin_runtime_env_uri(pkg_uri)

    if package_exists(pkg_uri):
        return False

    path, _ = _get_local_path(base_directory, pkg_uri)
    package_file = Path(path)
    create_package(
        directory,
        package_file,
        include_parent_dir=include_parent_dir,
        excludes=excludes,
    )

    upload_package_to_gcs(pkg_uri, package_file.read_bytes())

    # Remove the local file to avoid accumulating temporary zip files.
    package_file.unlink()

    return True


def get_local_path_from_uri(uri: str, base_directory: str) -> Path:
    """Return the local directory corresponding to this URI."""
    path, uri_type = _get_local_path(base_directory, uri)
    if uri_type is UriType.REMOTE:
        return Path(path).with_suffix("")
    else:
        return Path(path)


async def download_and_unpack_package(
    pkg_uri: str,
    base_directory: str,
    gcs_aio_client: GcsAioClient,
    logger: Optional[logging.Logger] = default_logger,
) -> str:
    """Download the package corresponding to this URI and unpack it if zipped.

    Will be written to a file or directory named {base_directory}/{uri}.
    Returns the path to this file or directory.

    Args:
        pkg_uri: URI of the package to download.
        base_directory: Directory to use as the parent directory of the target
            directory for the unpacked files.
        gcs_aio_client: Client to use for downloading from the GCS.
        logger: The logger to use.

    Returns:
        Path to the local directory containing the unpacked package files.

    Raises:
        IOError: If the download fails.
        ImportError: If smart_open is not installed and a remote URI is used.
        NotImplementedError: If the protocol of the URI is not supported.

    """
<<<<<<< HEAD
    path, _ = _get_local_path(base_directory, pkg_uri)
    pkg_file = Path(path)
=======
    if os.environ.get(RAY_RUNTIME_ENV_FAIL_DOWNLOAD_FOR_TESTING_ENV_VAR):
        raise IOError("Failed to download package. (Simulated failure for testing)")

    pkg_file = Path(_get_local_path(base_directory, pkg_uri))
>>>>>>> ec3c7f85
    with FileLock(str(pkg_file) + ".lock"):
        if logger is None:
            logger = default_logger

        logger.debug(f"Fetching package for URI: {pkg_uri}")

        local_dir = get_local_path_from_uri(pkg_uri, base_directory)
        assert local_dir != pkg_file, "Invalid pkg_file!"
        if local_dir.exists():
            assert local_dir.is_dir(), f"{local_dir} is not a directory"
        else:
            protocol, _, pkg_name, _ = parse_uri(pkg_uri)
            if protocol == Protocol.GCS:
                # Download package from the GCS.
                code = await gcs_aio_client.internal_kv_get(
                    pkg_uri.encode(), namespace=None, timeout=None
                )
                if code is None:
                    raise IOError(
                        f"Failed to download runtime_env file package {pkg_uri} "
                        "from the GCS to the Ray worker node. The package may "
                        "have prematurely been deleted from the GCS due to a "
                        "problem with Ray. Try re-running the statement or "
                        "restarting the Ray cluster."
                    )
                code = code or b""
                pkg_file.write_bytes(code)

                if is_zip_uri(pkg_uri):
                    unzip_package(
                        package_path=pkg_file,
                        target_dir=local_dir,
                        remove_top_level_directory=False,
                        unlink_zip=True,
                        logger=logger,
                    )
                else:
                    return str(pkg_file)
            elif protocol in Protocol.remote_protocols():
                # Download package from remote URI
                tp = None

                if protocol == Protocol.S3:
                    try:
                        import boto3
                        from smart_open import open as open_file
                    except ImportError:
                        raise ImportError(
                            "You must `pip install smart_open` and "
                            "`pip install boto3` to fetch URIs in s3 "
                            "bucket."
                        )
                    tp = {"client": boto3.client("s3")}
                elif protocol == Protocol.GS:
                    try:
                        from google.cloud import storage  # noqa: F401
                        from smart_open import open as open_file
                    except ImportError:
                        raise ImportError(
                            "You must `pip install smart_open` and "
                            "`pip install google-cloud-storage` "
                            "to fetch URIs in Google Cloud Storage bucket."
                        )
                elif protocol == Protocol.FILE:
                    pkg_uri = pkg_uri[len("file://") :]

                    def open_file(uri, mode, *, transport_params=None):
                        return open(uri, mode)

                else:
                    try:
                        from smart_open import open as open_file
                    except ImportError:
                        raise ImportError(
                            "You must `pip install smart_open` "
                            f"to fetch {protocol.value.upper()} URIs."
                        )

                with open_file(pkg_uri, "rb", transport_params=tp) as package_zip:
                    with open_file(pkg_file, "wb") as fin:
                        fin.write(package_zip.read())

                unzip_package(
                    package_path=pkg_file,
                    target_dir=local_dir,
                    remove_top_level_directory=True,
                    unlink_zip=True,
                    logger=logger,
                )
            else:
                raise NotImplementedError(f"Protocol {protocol} is not supported")

        return str(local_dir)


def get_top_level_dir_from_compressed_package(package_path: str):
    """
    If compressed package at package_path contains a single top-level
    directory, returns the name of the top-level directory. Otherwise,
    returns None.
    """

    package_zip = ZipFile(package_path, "r")
    top_level_directory = None

    for file_name in package_zip.namelist():
        if top_level_directory is None:
            # Cache the top_level_directory name when checking
            # the first file in the zipped package
            if "/" in file_name:
                top_level_directory = file_name.split("/")[0]
            else:
                return None
        else:
            # Confirm that all other files
            # belong to the same top_level_directory
            if "/" not in file_name or file_name.split("/")[0] != top_level_directory:
                return None

    return top_level_directory


def remove_dir_from_filepaths(base_dir: str, rdir: str):
    """
    base_dir: String path of the directory containing rdir
    rdir: String path of directory relative to base_dir whose contents should
          be moved to its base_dir, its parent directory

    Removes rdir from the filepaths of all files and directories inside it.
    In other words, moves all the files inside rdir to the directory that
    contains rdir. Assumes base_dir's contents and rdir's contents have no
    name conflicts.
    """

    # Move rdir to a temporary directory, so its contents can be moved to
    # base_dir without any name conflicts
    with TemporaryDirectory() as tmp_dir:

        # shutil.move() is used instead of os.rename() in case rdir and tmp_dir
        # are located on separate file systems
        shutil.move(os.path.join(base_dir, rdir), os.path.join(tmp_dir, rdir))

        # Shift children out of rdir and into base_dir
        rdir_children = os.listdir(os.path.join(tmp_dir, rdir))
        for child in rdir_children:
            shutil.move(
                os.path.join(tmp_dir, rdir, child), os.path.join(base_dir, child)
            )


def unzip_package(
    package_path: str,
    target_dir: str,
    remove_top_level_directory: bool,
    unlink_zip: bool,
    logger: Optional[logging.Logger] = default_logger,
):
    """
    Unzip the compressed package contained at package_path and store the
    contents in target_dir. If remove_top_level_directory is True, the function
    will automatically remove the top_level_directory and store the contents
    directly in target_dir. If unlink_zip is True, the function will unlink the
    zip file stored at package_path.
    """
    try:
        os.mkdir(target_dir)
    except FileExistsError:
        logger.info(f"Directory at {target_dir} already exists")

    logger.debug(f"Unpacking {package_path} to {target_dir}")

    with ZipFile(str(package_path), "r") as zip_ref:
        zip_ref.extractall(target_dir)
    if remove_top_level_directory:
        top_level_directory = get_top_level_dir_from_compressed_package(package_path)
        if top_level_directory is None:
            raise ValueError(
                "The package at package_path must contain "
                "a single top level directory. Make sure there "
                "are no hidden files at the same level as the "
                "top level directory."
            )

        remove_dir_from_filepaths(target_dir, top_level_directory)

    if unlink_zip:
        Path(package_path).unlink()


def delete_package(pkg_uri: str, base_directory: str) -> Tuple[bool, int]:
    """Deletes a specific URI from the local filesystem.

    Args:
        pkg_uri: URI to delete.

    Returns:
        bool: True if the URI was successfully deleted, else False.
    """

    deleted = False
    local_path, uri_type = _get_local_path(base_directory, pkg_uri)
    if uri_type is not UriType.REMOTE:
        raise RuntimeError(
            f"The deletion of the package of {uri_type} type is forbidden."
        )
    path = Path(local_path)
    with FileLock(str(path) + ".lock"):
        path = path.with_suffix("")
        if path.exists():
            if path.is_dir() and not path.is_symlink():
                shutil.rmtree(str(path))
            else:
                path.unlink()
            deleted = True

    return deleted<|MERGE_RESOLUTION|>--- conflicted
+++ resolved
@@ -591,10 +591,6 @@
     )
 
 
-<<<<<<< HEAD
-def upload_package_to_gcs(pkg_uri: str, pkg_bytes: bytes):
-    protocol, _, _, _ = parse_uri(pkg_uri)
-=======
 def upload_package_to_gcs(pkg_uri: str, pkg_bytes: bytes) -> None:
     """Upload a local package to GCS.
 
@@ -609,8 +605,7 @@
         NotImplementedError: If the protocol of the URI is not supported.
 
     """
-    protocol, pkg_name = parse_uri(pkg_uri)
->>>>>>> ec3c7f85
+    protocol, _, _, _ = parse_uri(pkg_uri)
     if protocol == Protocol.GCS:
         _store_package_in_gcs(pkg_uri, pkg_bytes)
     elif protocol in Protocol.remote_protocols():
@@ -738,15 +733,11 @@
         NotImplementedError: If the protocol of the URI is not supported.
 
     """
-<<<<<<< HEAD
+    if os.environ.get(RAY_RUNTIME_ENV_FAIL_DOWNLOAD_FOR_TESTING_ENV_VAR):
+        raise IOError("Failed to download package. (Simulated failure for testing)")
+
     path, _ = _get_local_path(base_directory, pkg_uri)
     pkg_file = Path(path)
-=======
-    if os.environ.get(RAY_RUNTIME_ENV_FAIL_DOWNLOAD_FOR_TESTING_ENV_VAR):
-        raise IOError("Failed to download package. (Simulated failure for testing)")
-
-    pkg_file = Path(_get_local_path(base_directory, pkg_uri))
->>>>>>> ec3c7f85
     with FileLock(str(pkg_file) + ".lock"):
         if logger is None:
             logger = default_logger
