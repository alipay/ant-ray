--- conflicted
+++ resolved
@@ -1499,29 +1499,6 @@
     if max_worker_port is None:
         max_worker_port = 0
 
-<<<<<<< HEAD
-    # Create agent command
-    agent_command = [
-        sys.executable,
-        "-u",
-        os.path.join(RAY_PATH, "new_dashboard/agent.py"),
-        f"--node-ip-address={node_ip_address}",
-        f"--redis-address={redis_address}",
-        f"--metrics-export-port={metrics_export_port}",
-        f"--dashboard-agent-port={dashboard_agent_port}",
-        f"--listen-port={dashboard_agent_listen_port}",
-        "--node-manager-port=RAY_NODE_MANAGER_PORT_PLACEHOLDER",
-        f"--object-store-name={plasma_store_name}",
-        f"--raylet-name={raylet_name}",
-        f"--temp-dir={temp_dir}",
-        f"--session-dir={session_dir}",
-        f"--runtime-env-dir={resource_dir}",
-        f"--runtime-env-setup-hook={runtime_env_setup_hook}",
-        f"--log-dir={log_dir}",
-        f"--logging-rotate-bytes={max_bytes}",
-        f"--logging-rotate-backup-count={backup_count}",
-    ]
-=======
     # Check to see if we should start the dashboard agent or not based on the
     # Ray installation version the user has installed (ray vs. ray[default]).
     # Unfortunately there doesn't seem to be a cleaner way to detect this other
@@ -1547,7 +1524,7 @@
             f"--node-ip-address={node_ip_address}",
             f"--redis-address={redis_address}",
             f"--metrics-export-port={metrics_export_port}",
-            f"--dashboard-agent-port={metrics_agent_port}",
+            f"--dashboard-agent-port={dashboard_agent_port}",
             f"--listen-port={dashboard_agent_listen_port}",
             "--node-manager-port=RAY_NODE_MANAGER_PORT_PLACEHOLDER",
             f"--object-store-name={plasma_store_name}",
@@ -1560,7 +1537,6 @@
             f"--logging-rotate-bytes={max_bytes}",
             f"--logging-rotate-backup-count={backup_count}",
         ]
->>>>>>> fca8af88
 
         if redis_password is not None and len(redis_password) != 0:
             agent_command.append("--redis-password={}".format(redis_password))
