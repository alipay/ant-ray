--- conflicted
+++ resolved
@@ -511,36 +511,20 @@
     is_flag=True,
     default=False,
     help="Make the Ray debugger available externally to the node. This is only"
-<<<<<<< HEAD
-    "safe to activate if the node is behind a firewall.")
+    "safe to activate if the node is behind a firewall.",
+)
+@click.option(
+    "--disable-usage-stats",
+    is_flag=True,
+    default=False,
+    help="If True, the usage stats collection will be disabled.",
+)
 @click.option(
     "--load-code-mode",
     hidden=True,
     default=ray_constants.LoadCodeMode.HYBRID.value,
     help="The load code mode for executing remote tasks. It should be one of "
     f"{[e.value for e in ray_constants.LoadCodeMode]}")
-@add_click_options(logging_options)
-def start(node_ip_address, address, port, redis_password, redis_shard_ports,
-          object_manager_port, node_manager_port, gcs_server_port,
-          min_worker_port, max_worker_port, worker_port_list,
-          ray_client_server_port, memory, object_store_memory,
-          redis_max_memory, num_cpus, num_gpus, resources, head,
-          include_dashboard, dashboard_host, dashboard_port,
-          dashboard_agent_listen_port, block, plasma_directory,
-          autoscaling_config, no_redirect_worker_output, no_redirect_output,
-          plasma_store_socket_name, raylet_socket_name, temp_dir,
-          system_config, enable_object_reconstruction, metrics_export_port,
-          no_monitor, tracing_startup_hook, ray_debugger_external,
-          load_code_mode, log_style, log_color, verbose):
-=======
-    "safe to activate if the node is behind a firewall.",
-)
-@click.option(
-    "--disable-usage-stats",
-    is_flag=True,
-    default=False,
-    help="If True, the usage stats collection will be disabled.",
-)
 @add_click_logging_options
 @PublicAPI
 def start(
@@ -584,8 +568,8 @@
     tracing_startup_hook,
     ray_debugger_external,
     disable_usage_stats,
+    load_code_mode,
 ):
->>>>>>> 5a7c5ab7
     """Start Ray processes manually on the local machine."""
 
     if gcs_server_port is not None:
@@ -618,14 +602,10 @@
             '"CustomReseource2": 2}\''
         )
 
-<<<<<<< HEAD
     if load_code_mode not in [e.value for e in ray_constants.LoadCodeMode]:
         raise Exception("The local code mode should be one of "
                         f"{[e.value for e in ray_constants.LoadCodeMode]}")
 
-    redirect_worker_output = None if not no_redirect_worker_output else True
-=======
->>>>>>> 5a7c5ab7
     redirect_output = None if not no_redirect_output else True
     ray_params = ray._private.parameter.RayParams(
         node_ip_address=node_ip_address,
@@ -661,15 +641,12 @@
         no_monitor=no_monitor,
         tracing_startup_hook=tracing_startup_hook,
         ray_debugger_external=ray_debugger_external,
-<<<<<<< HEAD
-        load_code_mode=ray_constants.LoadCodeMode(load_code_mode))
-=======
+        load_code_mode=ray_constants.LoadCodeMode(load_code_mode),
     )
 
     if ray_constants.RAY_START_HOOK in os.environ:
         _load_class(os.environ[ray_constants.RAY_START_HOOK])(ray_params, head)
 
->>>>>>> 5a7c5ab7
     if head:
         # Start head node.
 
