--- conflicted
+++ resolved
@@ -17,11 +17,8 @@
 
 from typing import Optional, Dict
 from collections import defaultdict
-<<<<<<< HEAD
 import platform
-=======
 from filelock import FileLock
->>>>>>> 49d725b0
 
 import ray
 import ray.ray_constants as ray_constants
@@ -473,7 +470,6 @@
 
         if not self._resource_spec:
             env_resources = {}
-<<<<<<< HEAD
             required_cpu_instruction_sets_str = \
                 os.getenv(
                     ray_constants.CPU_INSTRUCTION_SETS_ENV,
@@ -495,9 +491,6 @@
                 })
             env_string = os.getenv(
                 ray_constants.RESOURCES_ENVIRONMENT_VARIABLE)
-=======
-            env_string = os.getenv(ray_constants.RESOURCES_ENVIRONMENT_VARIABLE)
->>>>>>> 49d725b0
             if env_string:
                 try:
                     env_resources.update(json.loads(env_string))
