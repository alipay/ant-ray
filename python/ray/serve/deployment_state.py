--- conflicted
+++ resolved
@@ -266,7 +266,6 @@
         )
 
         self._actor_resources = deployment_info.replica_config.resource_dict
-<<<<<<< HEAD
         # it is currently not possible to create a placement group
         # with no resources (https://github.com/ray-project/ray/issues/20401)
         has_resources_assigned = all(
@@ -281,8 +280,6 @@
             deployment_info.deployment_config.is_cross_language
         )
 
-=======
->>>>>>> a0120330
         logger.debug(
             f"Starting replica {self.replica_tag} for deployment "
             f"{self.deployment_name}."
