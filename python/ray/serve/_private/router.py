import asyncio
from dataclasses import dataclass
import itertools
import logging
import pickle
import random
import sys
from typing import Any, Dict, List, Optional

import ray
from ray.actor import ActorHandle
from ray.dag.py_obj_scanner import _PyObjScanner
from ray.exceptions import RayActorError, RayTaskError
from ray.util import metrics

from ray.serve._private.common import RunningReplicaInfo
from ray.serve._private.constants import SERVE_LOGGER_NAME
from ray.serve._private.long_poll import LongPollClient, LongPollNamespace
from ray.serve._private.utils import (
    compute_iterable_delta,
    JavaActorHandleProxy,
)
from ray.serve.generated.serve_pb2 import (
    RequestMetadata as RequestMetadataProto,
)

logger = logging.getLogger(SERVE_LOGGER_NAME)


@dataclass
class RequestMetadata:
    request_id: str
    endpoint: str
    call_method: str = "__call__"

    # This flag will be set to true if the input argument is manually pickled
    # and it needs to be deserialized by the replica.
    http_arg_is_pickled: bool = False


@dataclass
class Query:
    args: List[Any]
    kwargs: Dict[Any, Any]
    metadata: RequestMetadata
    return_num: int = 2

    async def resolve_async_tasks(self):
        """Find all unresolved asyncio.Task and gather them all at once."""
        scanner = _PyObjScanner(source_type=asyncio.Task)
        tasks = scanner.find_nodes((self.args, self.kwargs))

        if len(tasks) > 0:
            resolved = await asyncio.gather(*tasks)
            replacement_table = dict(zip(tasks, resolved))
            self.args, self.kwargs = scanner.replace_nodes(replacement_table)

        # Make the scanner GCable to avoid memory leak
        scanner.clear()


class ReplicaSet:
    """Data structure representing a set of replica actor handles"""

    def __init__(
        self,
        deployment_name,
        event_loop: asyncio.AbstractEventLoop,
    ):
        self.deployment_name = deployment_name
        self.in_flight_queries: Dict[RunningReplicaInfo, set] = dict()
        # The iterator used for load balancing among replicas. Using itertools
        # cycle, we implements a round-robin policy, skipping overloaded
        # replicas.
        # NOTE(simon): We can make this more pluggable and consider different
        # policies like: min load, pick min of two replicas, pick replicas on
        # the same node.
        self.replica_iterator = itertools.cycle(self.in_flight_queries.keys())

        # Used to unblock this replica set waiting for free replicas. A newly
        # added replica or updated max_concurrent_queries value means the
        # query that waits on a free replica might be unblocked on.

        # Python 3.8 has deprecated the 'loop' parameter, and Python 3.10 has
        # removed it alltogether. Call accordingly.
        if sys.version_info.major >= 3 and sys.version_info.minor >= 10:
            self.config_updated_event = asyncio.Event()
        else:
            self.config_updated_event = asyncio.Event(loop=event_loop)

        self.num_queued_queries = 0
        self.num_queued_queries_gauge = metrics.Gauge(
            "serve_deployment_queued_queries",
            description=(
                "The current number of queries to this deployment waiting"
                " to be assigned to a replica."
            ),
            tag_keys=("deployment", "endpoint"),
        )
        self.num_queued_queries_gauge.set_default_tags(
            {"deployment": self.deployment_name}
        )

    def _reset_replica_iterator(self):
        """Reset the iterator used to load balance replicas.

        This call is expected to be called after the replica membership has
        been updated. It will shuffle the replicas randomly to avoid multiple
        handle sending requests in the same order.
        """
        replicas = list(self.in_flight_queries.keys())
        random.shuffle(replicas)
        self.replica_iterator = itertools.cycle(replicas)

    def update_running_replicas(self, running_replicas: List[RunningReplicaInfo]):
        added, removed, _ = compute_iterable_delta(
            self.in_flight_queries.keys(), running_replicas
        )

        for new_replica in added:
            self.in_flight_queries[new_replica] = set()

        for removed_replica in removed:
            # Delete it directly because shutdown is processed by controller.
            # Replicas might already been deleted due to early detection of
            # actor error.
            self.in_flight_queries.pop(removed_replica, None)

        if len(added) > 0 or len(removed) > 0:
            logger.debug(f"ReplicaSet: +{len(added)}, -{len(removed)} replicas.")
            self._reset_replica_iterator()
            self.config_updated_event.set()

    def _try_assign_replica(self, query: Query) -> Optional[ray.ObjectRef]:
        """Try to assign query to a replica, return the object ref if succeeded
        or return None if it can't assign this query to any replicas.
        """
        for _ in range(len(self.in_flight_queries.keys())):
            replica = next(self.replica_iterator)
            if len(self.in_flight_queries[replica]) >= replica.max_concurrent_queries:
                # This replica is overloaded, try next one
                continue

            logger.debug(
                f"Assigned query {query.metadata.request_id} "
                f"to replica {replica.replica_tag}."
            )
            if replica.is_cross_language:
                # Handling requests for Java replica
                arg = query.args[0]
                if query.metadata.http_arg_is_pickled:
                    assert isinstance(arg, bytes)
                    loaded_http_input = pickle.loads(arg)
                    call_method_signature = "__call__"
                    request_proto = RequestWrapperProto(
                        body=loaded_http_input.body,
                        scope={
                            str(k): v.decode(encoding="UTF-8")
                            if isinstance(v, bytes)
                            else str(v)
                            for k, v in loaded_http_input.scope.items()
                        },
                    )
                else:
                    call_method_signature = ""
                    request_proto = RequestWrapperProto(body=msgpack_serialize(arg))
                user_ref = JavaActorHandleProxy(
                    replica.actor_handle
                ).handle_request.remote(
                    RequestMetadataProto(
                        request_id=query.metadata.request_id,
                        endpoint=query.metadata.endpoint,
<<<<<<< HEAD
                        call_method=query.metadata.call_method,
                        call_method_signature=call_method_signature,
                    ).SerializeToString(),
                    request_proto.SerializeToString(),
=======
                        call_method=query.metadata.call_method
                        if query.metadata.call_method != "__call__"
                        else "call",
                    ).SerializeToString(),
                    [arg],
>>>>>>> a892241c
                )
                self.in_flight_queries[replica].add(user_ref)
            else:
                # Directly passing args because it might contain an ObjectRef.
                tracker_ref, user_ref = replica.actor_handle.handle_request.remote(
                    pickle.dumps(query.metadata), *query.args, **query.kwargs
                )
                self.in_flight_queries[replica].add(tracker_ref)
            return user_ref
        return None

    @property
    def _all_query_refs(self):
        return list(itertools.chain.from_iterable(self.in_flight_queries.values()))

    def _drain_completed_object_refs(self) -> int:
        refs = self._all_query_refs
        # NOTE(simon): even though the timeout is 0, a large number of refs can still
        # cause some blocking delay in the event loop. Consider moving this to async?
        done, _ = ray.wait(refs, num_returns=len(refs), timeout=0)
        replicas_to_remove = []
        for replica_info, replica_in_flight_queries in self.in_flight_queries.items():
            completed_queries = replica_in_flight_queries.intersection(done)
            if len(completed_queries):
                try:
                    # NOTE(simon): this ray.get call should be cheap because all these
                    # refs are ready as indicated by previous `ray.wait` call.
                    ray.get(list(completed_queries))
                except RayActorError:
                    logger.debug(
                        f"Removing {replica_info.replica_tag} from replica set "
                        "because the actor exited."
                    )
                    replicas_to_remove.append(replica_info)
                except RayTaskError:
                    # Ignore application error.
                    pass
                except Exception:
                    logger.exception(
                        "Handle received unexpected error when processing request."
                    )

                replica_in_flight_queries.difference_update(completed_queries)

        if len(replicas_to_remove) > 0:
            for replica_info in replicas_to_remove:
                self.in_flight_queries.pop(replica_info, None)
            self._reset_replica_iterator()

        return len(done)

    async def assign_replica(self, query: Query) -> ray.ObjectRef:
        """Given a query, submit it to a replica and return the object ref.
        This method will keep track of the in flight queries for each replicas
        and only send a query to available replicas (determined by the
        max_concurrent_quries value.)
        """
        endpoint = query.metadata.endpoint
        self.num_queued_queries += 1
        self.num_queued_queries_gauge.set(
            self.num_queued_queries, tags={"endpoint": endpoint}
        )
        await query.resolve_async_tasks()
        assigned_ref = self._try_assign_replica(query)
        while assigned_ref is None:  # Can't assign a replica right now.
            logger.debug(
                "Failed to assign a replica for " f"query {query.metadata.request_id}"
            )
            # Maybe there exists a free replica, we just need to refresh our
            # query tracker.
            num_finished = self._drain_completed_object_refs()
            # All replicas are really busy, wait for a query to complete or the
            # config to be updated.
            if num_finished == 0:
                logger.debug("All replicas are busy, waiting for a free replica.")
                await asyncio.wait(
                    self._all_query_refs + [self.config_updated_event.wait()],
                    return_when=asyncio.FIRST_COMPLETED,
                )
                if self.config_updated_event.is_set():
                    self.config_updated_event.clear()
            # We are pretty sure a free replica is ready now, let's recurse and
            # assign this query a replica.
            assigned_ref = self._try_assign_replica(query)
        self.num_queued_queries -= 1
        self.num_queued_queries_gauge.set(
            self.num_queued_queries, tags={"endpoint": endpoint}
        )
        return assigned_ref


class Router:
    def __init__(
        self,
        controller_handle: ActorHandle,
        deployment_name: str,
        event_loop: asyncio.BaseEventLoop = None,
    ):
        """Router process incoming queries: assign a replica.

        Args:
            controller_handle: The controller handle.
        """
        self._event_loop = event_loop
        self._replica_set = ReplicaSet(deployment_name, event_loop)

        # -- Metrics Registration -- #
        self.num_router_requests = metrics.Counter(
            "serve_num_router_requests",
            description="The number of requests processed by the router.",
            tag_keys=("deployment",),
        )
        self.num_router_requests.set_default_tags({"deployment": deployment_name})

        self.long_poll_client = LongPollClient(
            controller_handle,
            {
                (
                    LongPollNamespace.RUNNING_REPLICAS,
                    deployment_name,
                ): self._replica_set.update_running_replicas,
            },
            call_in_event_loop=event_loop,
        )

    def get_num_queued_queries(self):
        return self._replica_set.num_queued_queries

    async def assign_request(
        self,
        request_meta: RequestMetadata,
        *request_args,
        **request_kwargs,
    ):
        """Assign a query and returns an object ref represent the result"""

        self.num_router_requests.inc()
        return await self._replica_set.assign_replica(
            Query(
                args=list(request_args),
                kwargs=request_kwargs,
                metadata=request_meta,
            )
        )<|MERGE_RESOLUTION|>--- conflicted
+++ resolved
@@ -170,18 +170,10 @@
                     RequestMetadataProto(
                         request_id=query.metadata.request_id,
                         endpoint=query.metadata.endpoint,
-<<<<<<< HEAD
                         call_method=query.metadata.call_method,
                         call_method_signature=call_method_signature,
                     ).SerializeToString(),
                     request_proto.SerializeToString(),
-=======
-                        call_method=query.metadata.call_method
-                        if query.metadata.call_method != "__call__"
-                        else "call",
-                    ).SerializeToString(),
-                    [arg],
->>>>>>> a892241c
                 )
                 self.in_flight_queries[replica].add(user_ref)
             else:
