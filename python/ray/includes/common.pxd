--- conflicted
+++ resolved
@@ -87,32 +87,17 @@
                                  int parent_task_counter)
 
 
-<<<<<<< HEAD
-cdef extern from "ray/gcs/format/gcs_generated.h" nogil:
-    cdef cppclass GCSArg "Arg":
-        pass
-
-    cdef cppclass CLanguage "::Language":
-=======
 cdef extern from "ray/protobuf/common.pb.h" nogil:
-    cdef cppclass CLanguage "Language":
->>>>>>> dfc94ce7
+    cdef cppclass CLanguage "ray::rpc::Language":
         pass
 
 
 # This is a workaround for C++ enum class since Cython has no corresponding
 # representation.
-<<<<<<< HEAD
-cdef extern from "ray/gcs/format/gcs_generated.h" nogil:
-    cdef CLanguage LANGUAGE_PYTHON "::Language::PYTHON"
-    cdef CLanguage LANGUAGE_CPP "::Language::CPP"
-    cdef CLanguage LANGUAGE_JAVA "::Language::JAVA"
-=======
-cdef extern from "ray/protobuf/common.pb.h" namespace "Language" nogil:
-    cdef CLanguage LANGUAGE_PYTHON "Language::PYTHON"
-    cdef CLanguage LANGUAGE_CPP "Language::CPP"
-    cdef CLanguage LANGUAGE_JAVA "Language::JAVA"
->>>>>>> dfc94ce7
+cdef extern from "ray/protobuf/common.pb.h" namespace "ray::rpc::Language" nogil:
+    cdef CLanguage LANGUAGE_PYTHON "ray::rpc::Language::PYTHON"
+    cdef CLanguage LANGUAGE_CPP "ray::rpc::Language::CPP"
+    cdef CLanguage LANGUAGE_JAVA "ray::rpc::Language::JAVA"
 
 
 cdef extern from "ray/raylet/scheduling_resources.h" \
