import argparse
import errno
import glob
import io
import logging
import os
import re
import shutil
import subprocess
import sys
import tarfile
import tempfile
import zipfile

from itertools import chain
from enum import Enum

import urllib.error
import urllib.parse
import urllib.request

logger = logging.getLogger(__name__)

SUPPORTED_PYTHONS = [(3, 6), (3, 7), (3, 8), (3, 9)]
# When the bazel version is updated, make sure to update it
# in WORKSPACE file as well.
SUPPORTED_BAZEL = (4, 2, 1)

ROOT_DIR = os.path.dirname(__file__)
BUILD_JAVA = os.getenv("RAY_INSTALL_JAVA") == "1"
SKIP_BAZEL_BUILD = os.getenv("SKIP_BAZEL_BUILD") == "1"
BAZEL_LIMIT_CPUS = os.getenv("BAZEL_LIMIT_CPUS")

PICKLE5_SUBDIR = os.path.join("ray", "pickle5_files")
THIRDPARTY_SUBDIR = os.path.join("ray", "thirdparty_files")

CLEANABLE_SUBDIRS = [PICKLE5_SUBDIR, THIRDPARTY_SUBDIR]

# In automated builds, we do a few adjustments before building. For instance,
# the bazel environment is set up slightly differently, and symlinks are
# replaced with junctions in Windows. This variable is set e.g. in our conda
# feedstock.
is_automated_build = bool(int(os.environ.get("IS_AUTOMATED_BUILD", "0")))

exe_suffix = ".exe" if sys.platform == "win32" else ""

# .pyd is the extension Python requires on Windows for shared libraries.
# https://docs.python.org/3/faq/windows.html#is-a-pyd-file-the-same-as-a-dll
pyd_suffix = ".pyd" if sys.platform == "win32" else ".so"

pickle5_url = ("https://github.com/pitrou/pickle5-backport/archive/"
               "e6117502435aba2901585cc6c692fb9582545f08.tar.gz")


def find_version(*filepath):
    # Extract version information from filepath
    with open(os.path.join(ROOT_DIR, *filepath)) as fp:
        version_match = re.search(r"^__version__ = ['\"]([^'\"]*)['\"]",
                                  fp.read(), re.M)
        if version_match:
            return version_match.group(1)
        raise RuntimeError("Unable to find version string.")


class SetupType(Enum):
    RAY = 1
    RAY_CPP = 2


class BuildType(Enum):
    DEFAULT = 1
    DEBUG = 2
    ASAN = 3
    TSAN = 4


class SetupSpec:
    def __init__(self, type: SetupType, name: str, description: str,
                 build_type: BuildType):
        self.type: SetupType = type
        self.name: str = name
        version = find_version("ray", "__init__.py")
        # add .dbg suffix if debug mode is on.
        if build_type == BuildType.DEBUG:
            self.version: str = f"{version}+dbg"
        elif build_type == BuildType.ASAN:
            self.version: str = f"{version}+asan"
        elif build_type == BuildType.TSAN:
            self.version: str = f"{version}+tsan"
        else:
            self.version = version
        self.description: str = description
        self.build_type: BuildType = build_type
        self.files_to_include: list = []
        self.install_requires: list = []
        self.extras: dict = {}

    def get_packages(self):
        if self.type == SetupType.RAY:
            return setuptools.find_packages()
        else:
            return []


build_type = os.getenv("RAY_DEBUG_BUILD")
if build_type == "debug":
    BUILD_TYPE = BuildType.DEBUG
elif build_type == "asan":
    BUILD_TYPE = BuildType.ASAN
elif build_type == "tsan":
    BUILD_TYPE = BuildType.TSAN
else:
    BUILD_TYPE = BuildType.DEFAULT

if os.getenv("RAY_INSTALL_CPP") == "1":
    # "ray-cpp" wheel package.
    setup_spec = SetupSpec(
        SetupType.RAY_CPP, "ray-cpp",
        "A subpackage of Ray which provides the Ray C++ API.", BUILD_TYPE)
else:
    # "ray" primary wheel package.
    setup_spec = SetupSpec(
        SetupType.RAY, "ray", "Ray provides a simple, "
        "universal API for building distributed applications.", BUILD_TYPE)
    RAY_EXTRA_CPP = True
    # Disable extra cpp for the development versions.
    if "dev" in setup_spec.version or os.getenv(
            "RAY_DISABLE_EXTRA_CPP") == "1":
        RAY_EXTRA_CPP = False

# Ideally, we could include these files by putting them in a
# MANIFEST.in or using the package_data argument to setup, but the
# MANIFEST.in gets applied at the very beginning when setup.py runs
# before these files have been created, so we have to move the files
# manually.

# NOTE: The lists below must be kept in sync with ray/BUILD.bazel.
ray_files = [
    "ray/core/src/ray/thirdparty/redis/src/redis-server" + exe_suffix,
    "ray/_raylet" + pyd_suffix,
    "ray/core/src/ray/gcs/gcs_server" + exe_suffix,
    "ray/core/src/ray/raylet/raylet" + exe_suffix,
]

if BUILD_JAVA or os.path.exists(
        os.path.join(ROOT_DIR, "ray/jars/ray_dist.jar")):
    ray_files.append("ray/jars/ray_dist.jar")

if setup_spec.type == SetupType.RAY_CPP:
    setup_spec.files_to_include += ["ray/cpp/default_worker" + exe_suffix]
    # C++ API library and project template files.
    setup_spec.files_to_include += [
        os.path.join(dirpath, filename)
        for dirpath, dirnames, filenames in os.walk("ray/cpp")
        for filename in filenames
    ]

# These are the directories where automatically generated Python protobuf
# bindings are created.
generated_python_directories = [
    "ray/core/generated",
    "ray/serve/generated",
]

ray_files.append("ray/nightly-wheels.yaml")

# Autoscaler files.
ray_files += [
    "ray/autoscaler/aws/defaults.yaml",
    "ray/autoscaler/aws/cloudwatch/prometheus.yml",
    "ray/autoscaler/aws/cloudwatch/ray_prometheus_waiter.sh",
    "ray/autoscaler/azure/defaults.yaml",
    "ray/autoscaler/_private/_azure/azure-vm-template.json",
    "ray/autoscaler/_private/_azure/azure-config-template.json",
    "ray/autoscaler/gcp/defaults.yaml",
    "ray/autoscaler/local/defaults.yaml",
    "ray/autoscaler/kubernetes/defaults.yaml",
    "ray/autoscaler/_private/_kubernetes/kubectl-rsync.sh",
    "ray/autoscaler/staroid/defaults.yaml",
    "ray/autoscaler/ray-schema.json",
]

# Dashboard files.
ray_files += [
    os.path.join(dirpath, filename)
    for dirpath, dirnames, filenames in os.walk("ray/dashboard/client/build")
    for filename in filenames
]

# If you're adding dependencies for ray extras, please
# also update the matching section of requirements/requirements.txt
# in this directory
if setup_spec.type == SetupType.RAY:
    setup_spec.extras = {
        "data": [
            "pandas",
            "pyarrow>=4.0.1",
            "fsspec",
        ],
        "default": [
            "aiohttp >= 3.7",
            "aiohttp_cors",
            "colorful",
            "py-spy >= 0.2.0",
            "requests",
            "gpustat >= 1.0.0b1",  # for windows
            "opencensus",
            "prometheus_client >= 0.7.1",
            "smart_open"
        ],
        "serve": [
            "uvicorn==0.16.0", "requests", "starlette", "fastapi", "aiorwlock"
        ],
        "tune": ["pandas", "tabulate", "tensorboardX>=1.9", "requests"],
        "k8s": ["kubernetes", "urllib3"],
        "observability": [
            "opentelemetry-api==1.1.0", "opentelemetry-sdk==1.1.0",
            "opentelemetry-exporter-otlp==1.1.0"
        ],
    }

    if sys.version_info >= (3, 7):
        # Numpy dropped python 3.6 support in 1.20.
        setup_spec.extras["data"].append("numpy >= 1.20")
    else:
        setup_spec.extras["data"].append("numpy >= 1.19")

    # Ray Serve depends on the Ray dashboard components.
    setup_spec.extras["serve"] = list(
        set(setup_spec.extras["serve"] + setup_spec.extras["default"]))

    if RAY_EXTRA_CPP:
        setup_spec.extras["cpp"] = ["ray-cpp==" + setup_spec.version]

    if sys.version_info >= (3, 7, 0):
        setup_spec.extras["k8s"].append("kopf")

    setup_spec.extras["rllib"] = setup_spec.extras["tune"] + [
        "dm_tree",
        "gym",
        "lz4",
        # matplotlib (dependency of scikit-image) 3.4.3 breaks docker build
        # Todo: Remove this when safe?
        "matplotlib!=3.4.3",
        "scikit-image",
        "pyyaml",
        "scipy",
    ]

    setup_spec.extras["all"] = list(
        set(chain.from_iterable(setup_spec.extras.values())))

# These are the main dependencies for users of ray. This list
# should be carefully curated. If you change it, please reflect
# the change in the matching section of requirements/requirements.txt
if setup_spec.type == SetupType.RAY:
    setup_spec.install_requires = [
        "attrs",
        "click >= 7.0",
        "dataclasses; python_version < '3.7'",
        "filelock",
        "grpcio >= 1.28.1",
        "jsonschema",
        "msgpack >= 1.0.0, < 2.0.0",
        "numpy >= 1.16; python_version < '3.9'",
        "numpy >= 1.19.3; python_version >= '3.9'",
        "protobuf >= 3.15.3",
        "pyyaml",
        "redis >= 3.5.0",
<<<<<<< HEAD
        "virtualenv",  # For pip runtime env.
=======
        "aioredis < 2",
        "aiosignal",
        "frozenlist",
>>>>>>> 2939f153
    ]


def is_native_windows_or_msys():
    """Check to see if we are running on native Windows,
    but NOT WSL (which is seen as Linux)."""
    return sys.platform == "msys" or sys.platform == "win32"


def is_invalid_windows_platform():
    # 'GCC' check is how you detect MinGW:
    # https://github.com/msys2/MINGW-packages/blob/abd06ca92d876b9db05dd65f27d71c4ebe2673a9/mingw-w64-python2/0410-MINGW-build-extensions-with-GCC.patch#L53
    platform = sys.platform
    ver = sys.version
    return platform == "msys" or (platform == "win32" and ver and "GCC" in ver)


# Calls Bazel in PATH, falling back to the standard user installatation path
# (~/.bazel/bin/bazel) if it isn't found.
def bazel_invoke(invoker, cmdline, *args, **kwargs):
    home = os.path.expanduser("~")
    first_candidate = os.getenv("BAZEL_PATH", "bazel")
    candidates = [first_candidate]
    if sys.platform == "win32":
        mingw_dir = os.getenv("MINGW_DIR")
        if mingw_dir:
            candidates.append(mingw_dir + "/bin/bazel.exe")
    else:
        candidates.append(os.path.join(home, ".bazel", "bin", "bazel"))
    result = None
    for i, cmd in enumerate(candidates):
        try:
            result = invoker([cmd] + cmdline, *args, **kwargs)
            break
        except IOError:
            if i >= len(candidates) - 1:
                raise
    return result


def download(url):
    try:
        result = urllib.request.urlopen(url).read()
    except urllib.error.URLError:
        # This fallback is necessary on Python 3.5 on macOS due to TLS 1.2.
        curl_args = ["curl", "-s", "-L", "-f", "-o", "-", url]
        result = subprocess.check_output(curl_args)
    return result


# Installs pickle5-backport into the local subdirectory.
def download_pickle5(pickle5_dir):
    pickle5_file = urllib.parse.unquote(
        urllib.parse.urlparse(pickle5_url).path)
    pickle5_name = re.sub("\\.tar\\.gz$", ".tgz", pickle5_file, flags=re.I)
    url_path_parts = os.path.splitext(pickle5_name)[0].split("/")
    (project, commit) = (url_path_parts[2], url_path_parts[4])
    pickle5_archive = download(pickle5_url)
    with tempfile.TemporaryDirectory() as work_dir:
        tf = tarfile.open(None, "r", io.BytesIO(pickle5_archive))
        try:
            tf.extractall(work_dir)
        finally:
            tf.close()
        src_dir = os.path.join(work_dir, project + "-" + commit)
        args = [sys.executable, "setup.py", "-q", "bdist_wheel"]
        subprocess.check_call(args, cwd=src_dir)
        for wheel in glob.glob(os.path.join(src_dir, "dist", "*.whl")):
            wzf = zipfile.ZipFile(wheel, "r")
            try:
                wzf.extractall(pickle5_dir)
            finally:
                wzf.close()


def patch_isdir():
    """
    Python on Windows is having hard times at telling if a symlink is
    a directory - it can "guess" wrong at times, which bites when
    finding packages. Replace with a fixed version which unwraps links first.
    """
    orig_isdir = os.path.isdir

    def fixed_isdir(path):
        while os.path.islink(path):
            try:
                link = os.readlink(path)
            except OSError:
                break
            path = os.path.abspath(os.path.join(os.path.dirname(path), link))
        return orig_isdir(path)

    os.path.isdir = fixed_isdir


def replace_symlinks_with_junctions():
    """
    Per default Windows requires admin access to create symlinks, while
    junctions (which behave similarly) can be created by users.

    This function replaces symlinks (which might be broken when checked
    out without admin rights) with junctions so Ray can be built both
    with and without admin access.
    """
    assert is_native_windows_or_msys()

    # Update this list if new symlinks are introduced to the source tree
    _LINKS = {
        r"ray\dashboard": "../../dashboard",
        r"ray\rllib": "../../rllib",
    }
    root_dir = os.path.dirname(__file__)
    for link, default in _LINKS.items():
        path = os.path.join(root_dir, link)
        try:
            out = subprocess.check_output(
                "DIR /A:LD /B", shell=True, cwd=os.path.dirname(path))
        except subprocess.CalledProcessError:
            out = b""
        if os.path.basename(path) in out.decode("utf8").splitlines():
            logger.info(f"'{link}' is already converted to junction point")
        else:
            logger.info(f"Converting '{link}' to junction point...")
            if os.path.isfile(path):
                with open(path) as inp:
                    target = inp.read()
                os.unlink(path)
            elif os.path.isdir(path):
                target = default
                try:
                    # unlink() works on links as well as on regular files,
                    # and links to directories are considered directories now
                    os.unlink(path)
                except OSError as err:
                    # On Windows attempt to unlink a regular directory results
                    # in a PermissionError with errno set to errno.EACCES.
                    if err.errno != errno.EACCES:
                        raise
                    # For regular directories deletion is done with rmdir call.
                    os.rmdir(path)
            else:
                raise ValueError(f"Unexpected type of entry: '{path}'")
            target = os.path.abspath(
                os.path.join(os.path.dirname(path), target))
            logger.info("Setting {} -> {}".format(link, target))
            subprocess.check_call(
                f'MKLINK /J "{os.path.basename(link)}" "{target}"',
                shell=True,
                cwd=os.path.dirname(path))


if is_automated_build and is_native_windows_or_msys():
    # Automated replacements should only happen in automatic build
    # contexts for now
    patch_isdir()
    replace_symlinks_with_junctions()


def build(build_python, build_java, build_cpp):
    if tuple(sys.version_info[:2]) not in SUPPORTED_PYTHONS:
        msg = ("Detected Python version {}, which is not supported. "
               "Only Python {} are supported.").format(
                   ".".join(map(str, sys.version_info[:2])),
                   ", ".join(".".join(map(str, v)) for v in SUPPORTED_PYTHONS))
        raise RuntimeError(msg)

    if is_invalid_windows_platform():
        msg = ("Please use official native CPython on Windows,"
               " not Cygwin/MSYS/MSYS2/MinGW/etc.\n" +
               "Detected: {}\n  at: {!r}".format(sys.version, sys.executable))
        raise OSError(msg)

    bazel_env = dict(os.environ, PYTHON3_BIN_PATH=sys.executable)

    if is_native_windows_or_msys():
        SHELL = bazel_env.get("SHELL")
        if SHELL:
            bazel_env.setdefault("BAZEL_SH", os.path.normpath(SHELL))
        BAZEL_SH = bazel_env.get("BAZEL_SH", "")
        SYSTEMROOT = os.getenv("SystemRoot")
        wsl_bash = os.path.join(SYSTEMROOT, "System32", "bash.exe")
        if (not BAZEL_SH) and SYSTEMROOT and os.path.isfile(wsl_bash):
            msg = ("You appear to have Bash from WSL,"
                   " which Bazel may invoke unexpectedly. "
                   "To avoid potential problems,"
                   " please explicitly set the {name!r}"
                   " environment variable for Bazel.").format(name="BAZEL_SH")
            raise RuntimeError(msg)

    # Check if the current Python already has pickle5 (either comes with newer
    # Python versions, or has been installed by us before).
    pickle5 = None
    if sys.version_info >= (3, 8, 2):
        import pickle as pickle5
    else:
        try:
            import pickle5
        except ImportError:
            pass
    if not pickle5:
        download_pickle5(os.path.join(ROOT_DIR, PICKLE5_SUBDIR))

    # Note: We are passing in sys.executable so that we use the same
    # version of Python to build packages inside the build.sh script. Note
    # that certain flags will not be passed along such as --user or sudo.
    # TODO(rkn): Fix this.
    if not os.getenv("SKIP_THIRDPARTY_INSTALL"):
        pip_packages = ["psutil", "setproctitle==1.2.2", "colorama"]
        subprocess.check_call(
            [
                sys.executable, "-m", "pip", "install", "-q",
                "--target=" + os.path.join(ROOT_DIR, THIRDPARTY_SUBDIR)
            ] + pip_packages,
            env=dict(os.environ, CC="gcc"))

    bazel_flags = ["--verbose_failures"]
    if BAZEL_LIMIT_CPUS:
        n = int(BAZEL_LIMIT_CPUS)  # the value must be an int
        bazel_flags.append(f"--local_cpu_resources={n}")

    if not is_automated_build:
        bazel_precmd_flags = []
    if is_automated_build:
        root_dir = os.path.join(
            os.path.abspath(os.environ["SRC_DIR"]), "..", "bazel-root")
        out_dir = os.path.join(
            os.path.abspath(os.environ["SRC_DIR"]), "..", "b-o")

        for d in (root_dir, out_dir):
            if not os.path.exists(d):
                os.makedirs(d)

        bazel_precmd_flags = [
            "--output_user_root=" + root_dir, "--output_base=" + out_dir
        ]

        if is_native_windows_or_msys():
            bazel_flags.append("--enable_runfiles=false")

    bazel_targets = []
    bazel_targets += ["//:ray_pkg"] if build_python else []
    bazel_targets += ["//cpp:ray_cpp_pkg"] if build_cpp else []
    bazel_targets += ["//java:ray_java_pkg"] if build_java else []

    if setup_spec.build_type == BuildType.DEBUG:
        bazel_flags.extend(["--config", "debug"])
    if setup_spec.build_type == BuildType.ASAN:
        bazel_flags.extend(["--config=asan-build"])
    if setup_spec.build_type == BuildType.TSAN:
        bazel_flags.extend(["--config=tsan"])

    return bazel_invoke(
        subprocess.check_call,
        bazel_precmd_flags + ["build"] + bazel_flags + ["--"] + bazel_targets,
        env=bazel_env)


def walk_directory(directory):
    file_list = []
    for (root, dirs, filenames) in os.walk(directory):
        for name in filenames:
            file_list.append(os.path.join(root, name))
    return file_list


def copy_file(target_dir, filename, rootdir):
    # TODO(rkn): This feels very brittle. It may not handle all cases. See
    # https://github.com/apache/arrow/blob/master/python/setup.py for an
    # example.
    # File names can be absolute paths, e.g. from walk_directory().
    source = os.path.relpath(filename, rootdir)
    destination = os.path.join(target_dir, source)
    # Create the target directory if it doesn't already exist.
    os.makedirs(os.path.dirname(destination), exist_ok=True)
    if not os.path.exists(destination):
        if sys.platform == "win32":
            # Does not preserve file mode (needed to avoid read-only bit)
            shutil.copyfile(source, destination, follow_symlinks=True)
        else:
            # Preserves file mode (needed to copy executable bit)
            shutil.copy(source, destination, follow_symlinks=True)
        return 1
    return 0


def add_system_dlls(dlls, target_dir):
    """
    Copy any required dlls required by the c-extension module and not already
    provided by python. They will end up in the wheel next to the c-extension
    module which will guarentee they are available at runtime.
    """
    for dll in dlls:
        # Installing Visual Studio will copy the runtime dlls to system32
        src = os.path.join(r"c:\Windows\system32", dll)
        assert os.path.exists(src)
        shutil.copy(src, target_dir)


def pip_run(build_ext):
    if SKIP_BAZEL_BUILD:
        build(False, False, False)
    else:
        build(True, BUILD_JAVA, True)

    if setup_spec.type == SetupType.RAY:
        setup_spec.files_to_include += ray_files
        # We also need to install pickle5 along with Ray, so make sure that the
        # relevant non-Python pickle5 files get copied.
        pickle5_dir = os.path.join(ROOT_DIR, PICKLE5_SUBDIR)
        setup_spec.files_to_include += walk_directory(
            os.path.join(pickle5_dir, "pickle5"))

        thirdparty_dir = os.path.join(ROOT_DIR, THIRDPARTY_SUBDIR)
        setup_spec.files_to_include += walk_directory(thirdparty_dir)

        # Copy over the autogenerated protobuf Python bindings.
        for directory in generated_python_directories:
            for filename in os.listdir(directory):
                if filename[-3:] == ".py":
                    setup_spec.files_to_include.append(
                        os.path.join(directory, filename))

    copied_files = 0
    for filename in setup_spec.files_to_include:
        copied_files += copy_file(build_ext.build_lib, filename, ROOT_DIR)
    if sys.platform == "win32":
        # _raylet.pyd links to some MSVC runtime DLLS, this one may not be
        # present on a user's machine. While vcruntime140.dll and
        # vcruntime140_1.dll are also required, they are provided by CPython.
        runtime_dlls = ["msvcp140.dll"]
        add_system_dlls(runtime_dlls, os.path.join(build_ext.build_lib, "ray"))
        copied_files += len(runtime_dlls)
    print("# of files copied to {}: {}".format(build_ext.build_lib,
                                               copied_files))


def api_main(program, *args):
    parser = argparse.ArgumentParser()
    choices = ["build", "bazel_version", "python_versions", "clean", "help"]
    parser.add_argument("command", type=str, choices=choices)
    parser.add_argument(
        "-l",
        "--language",
        default="python,cpp",
        type=str,
        help="A list of languages to build native libraries. "
        "Supported languages include \"python\" and \"java\". "
        "If not specified, only the Python library will be built.")
    parsed_args = parser.parse_args(args)

    result = None

    if parsed_args.command == "build":
        kwargs = dict(build_python=False, build_java=False, build_cpp=False)
        for lang in parsed_args.language.split(","):
            if "python" in lang:
                kwargs.update(build_python=True)
            elif "java" in lang:
                kwargs.update(build_java=True)
            elif "cpp" in lang:
                kwargs.update(build_cpp=True)
            else:
                raise ValueError("invalid language: {!r}".format(lang))
        result = build(**kwargs)
    elif parsed_args.command == "bazel_version":
        print(".".join(map(str, SUPPORTED_BAZEL)))
    elif parsed_args.command == "python_versions":
        for version in SUPPORTED_PYTHONS:
            # NOTE: On Windows this will print "\r\n" on the command line.
            # Strip it out by piping to tr -d "\r".
            print(".".join(map(str, version)))
    elif parsed_args.command == "clean":

        def onerror(function, path, excinfo):
            nonlocal result
            if excinfo[1].errno != errno.ENOENT:
                msg = excinfo[1].strerror
                logger.error("cannot remove {}: {}".format(path, msg))
                result = 1

        for subdir in CLEANABLE_SUBDIRS:
            shutil.rmtree(os.path.join(ROOT_DIR, subdir), onerror=onerror)
    elif parsed_args.command == "help":
        parser.print_help()
    else:
        raise ValueError("Invalid command: {!r}".format(parsed_args.command))

    return result


if __name__ == "__api__":
    api_main(*sys.argv)

if __name__ == "__main__":
    import setuptools
    import setuptools.command.build_ext

    class build_ext(setuptools.command.build_ext.build_ext):
        def run(self):
            return pip_run(self)

    class BinaryDistribution(setuptools.Distribution):
        def has_ext_modules(self):
            return True


# Ensure no remaining lib files.
build_dir = os.path.join(ROOT_DIR, "build")
if os.path.isdir(build_dir):
    shutil.rmtree(build_dir)

setuptools.setup(
    name=setup_spec.name,
    version=setup_spec.version,
    author="Ray Team",
    author_email="ray-dev@googlegroups.com",
    description=(setup_spec.description),
    long_description=io.open(
        os.path.join(ROOT_DIR, os.path.pardir, "README.rst"),
        "r",
        encoding="utf-8").read(),
    url="https://github.com/ray-project/ray",
    keywords=("ray distributed parallel machine-learning hyperparameter-tuning"
              "reinforcement-learning deep-learning serving python"),
    classifiers=[
        "Programming Language :: Python :: 3.6",
        "Programming Language :: Python :: 3.7",
        "Programming Language :: Python :: 3.8",
        "Programming Language :: Python :: 3.9",
    ],
    packages=setup_spec.get_packages(),
    cmdclass={"build_ext": build_ext},
    # The BinaryDistribution argument triggers build_ext.
    distclass=BinaryDistribution,
    install_requires=setup_spec.install_requires,
    setup_requires=["cython >= 0.29.26", "wheel"],
    extras_require=setup_spec.extras,
    entry_points={
        "console_scripts": [
            "ray=ray.scripts.scripts:main",
            "rllib=ray.rllib.scripts:cli [rllib]",
            "tune=ray.tune.scripts:cli",
            "ray-operator=ray.ray_operator.operator:main",
            "serve=ray.serve.scripts:cli",
        ]
    },
    include_package_data=True,
    zip_safe=False,
    license="Apache 2.0") if __name__ == "__main__" else None<|MERGE_RESOLUTION|>--- conflicted
+++ resolved
@@ -267,13 +267,10 @@
         "protobuf >= 3.15.3",
         "pyyaml",
         "redis >= 3.5.0",
-<<<<<<< HEAD
-        "virtualenv",  # For pip runtime env.
-=======
         "aioredis < 2",
         "aiosignal",
         "frozenlist",
->>>>>>> 2939f153
+        "virtualenv",  # For pip runtime env.
     ]
 
 
