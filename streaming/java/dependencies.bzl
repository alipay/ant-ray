load("@rules_jvm_external//:defs.bzl", "maven_install")

def gen_streaming_java_deps():
    maven_install(
        name = "ray_streaming_maven",
        artifacts = [
            "com.beust:jcommander:1.72",
            "com.google.guava:guava:27.0.1-jre",
            "com.github.davidmoten:flatbuffers-java:1.9.0.1",
            "com.google.protobuf:protobuf-java:3.8.0",
            "de.ruedigermoeller:fst:2.57",
            "org.aeonbits.owner:owner:1.0.10",
            "org.slf4j:slf4j-api:1.7.12",
            "org.slf4j:slf4j-log4j12:1.7.25",
            "org.apache.logging.log4j:log4j-core:2.8.2",
            "org.testng:testng:6.9.10",
<<<<<<< HEAD
            "log4j:log4j:1.2.17",
            "org.mockito:mockito_all:1.10.19",
            "org.apache.commons:commons-lang3:3.3.2",
            "com.twmacinta:fast-md5:2.7.1",
=======
            "org.msgpack:msgpack-core:0.8.20",
>>>>>>> 29b08ddc
        ],
        repositories = [
            "https://repo1.maven.org/maven2/",
        ],
    )<|MERGE_RESOLUTION|>--- conflicted
+++ resolved
@@ -14,14 +14,11 @@
             "org.slf4j:slf4j-log4j12:1.7.25",
             "org.apache.logging.log4j:log4j-core:2.8.2",
             "org.testng:testng:6.9.10",
-<<<<<<< HEAD
             "log4j:log4j:1.2.17",
             "org.mockito:mockito_all:1.10.19",
             "org.apache.commons:commons-lang3:3.3.2",
             "com.twmacinta:fast-md5:2.7.1",
-=======
             "org.msgpack:msgpack-core:0.8.20",
->>>>>>> 29b08ddc
         ],
         repositories = [
             "https://repo1.maven.org/maven2/",
