package org.ray.streaming.runtime.worker.tasks;

import java.util.ArrayList;
import java.util.HashMap;
import java.util.List;
import java.util.Map;
import org.ray.api.BaseActor;
import org.ray.api.Ray;
<<<<<<< HEAD
import org.ray.api.RayActor;
=======
import org.ray.api.id.ActorId;
>>>>>>> 1b477c6d
import org.ray.streaming.api.collector.Collector;
import org.ray.streaming.api.context.RuntimeContext;
import org.ray.streaming.api.partition.Partition;
import org.ray.streaming.runtime.core.collector.OutputCollector;
import org.ray.streaming.runtime.core.graph.ExecutionEdge;
import org.ray.streaming.runtime.core.graph.ExecutionGraph;
import org.ray.streaming.runtime.core.graph.ExecutionNode;
import org.ray.streaming.runtime.core.processor.Processor;
import org.ray.streaming.runtime.transfer.ChannelID;
import org.ray.streaming.runtime.transfer.DataReader;
import org.ray.streaming.runtime.transfer.DataWriter;
import org.ray.streaming.runtime.worker.JobWorker;
import org.ray.streaming.runtime.worker.context.RayRuntimeContext;
import org.ray.streaming.util.Config;
import org.slf4j.Logger;
import org.slf4j.LoggerFactory;

public abstract class StreamTask implements Runnable {

  private static final Logger LOG = LoggerFactory.getLogger(StreamTask.class);

  protected int taskId;
  protected Processor processor;
  protected JobWorker worker;
  protected DataReader reader;
  private Map<ExecutionEdge, DataWriter> writers;
  private Thread thread;

  public StreamTask(int taskId, Processor processor, JobWorker worker) {
    this.taskId = taskId;
    this.processor = processor;
    this.worker = worker;
    prepareTask();

    this.thread = new Thread(Ray.wrapRunnable(this), this.getClass().getName()
        + "-" + System.currentTimeMillis());
    this.thread.setDaemon(true);
  }

  private void prepareTask() {
    Map<String, String> queueConf = new HashMap<>();
    worker.getConfig().forEach((k, v) -> queueConf.put(k, String.valueOf(v)));
    String queueSize = (String) worker.getConfig()
        .getOrDefault(Config.CHANNEL_SIZE, Config.CHANNEL_SIZE_DEFAULT);
    queueConf.put(Config.CHANNEL_SIZE, queueSize);
    queueConf.put(Config.TASK_JOB_ID, Ray.getRuntimeContext().getCurrentJobId().toString());
    String channelType = (String) worker.getConfig()
        .getOrDefault(Config.CHANNEL_TYPE, Config.MEMORY_CHANNEL);
    queueConf.put(Config.CHANNEL_TYPE, channelType);

    ExecutionGraph executionGraph = worker.getExecutionGraph();
    ExecutionNode executionNode = worker.getExecutionNode();

    // writers
    writers = new HashMap<>();
    List<ExecutionEdge> outputEdges = executionNode.getOutputEdges();
    List<Collector> collectors = new ArrayList<>();
    for (ExecutionEdge edge : outputEdges) {
<<<<<<< HEAD
      Map<String, RayActor> outputActors = new HashMap<>();
      Map<Integer, RayActor> taskId2Worker = executionGraph
=======
      Map<String, ActorId> outputActorIds = new HashMap<>();
      Map<Integer, BaseActor> taskId2Worker = executionGraph
>>>>>>> 1b477c6d
          .getTaskId2WorkerByNodeId(edge.getTargetNodeId());
      taskId2Worker.forEach((targetTaskId, targetActor) -> {
        String queueName = ChannelID.genIdStr(taskId, targetTaskId, executionGraph.getBuildTime());
        outputActors.put(queueName, targetActor);
      });

      if (!outputActors.isEmpty()) {
        List<String> channelIDs = new ArrayList<>();
        outputActors.forEach((k, v) -> {
          channelIDs.add(k);
        });
        DataWriter writer = new DataWriter(channelIDs, outputActors, queueConf);
        LOG.info("Create DataWriter succeed.");
        writers.put(edge, writer);
        Partition partition = edge.getPartition();
        collectors.add(new OutputCollector(channelIDs, writer, partition));
      }
    }

    // consumer
    List<ExecutionEdge> inputEdges = executionNode.getInputsEdges();
    Map<String, RayActor> inputActors = new HashMap<>();
    for (ExecutionEdge edge : inputEdges) {
      Map<Integer, BaseActor> taskId2Worker = executionGraph
          .getTaskId2WorkerByNodeId(edge.getSrcNodeId());
      taskId2Worker.forEach((srcTaskId, srcActor) -> {
        String queueName = ChannelID.genIdStr(srcTaskId, taskId, executionGraph.getBuildTime());
        inputActors.put(queueName, srcActor);
      });
    }
    if (!inputActors.isEmpty()) {
      List<String> channelIDs = new ArrayList<>();
      inputActors.forEach((k, v) -> {
        channelIDs.add(k);
      });
      LOG.info("Register queue consumer, queues {}.", channelIDs);
      reader = new DataReader(channelIDs, inputActors, queueConf);
    }

    RuntimeContext runtimeContext = new RayRuntimeContext(
        worker.getExecutionTask(), worker.getConfig(), executionNode.getParallelism());

    processor.open(collectors, runtimeContext);

    Runtime.getRuntime().addShutdownHook(new Thread(() -> {
      try {
        // Make DataReader stop read data when MockQueue destructor gets called to avoid crash
        StreamTask.this.cancelTask();
      } catch (Exception e) {
        e.printStackTrace();
      }
    }));
  }

  protected abstract void init() throws Exception;

  protected abstract void cancelTask() throws Exception;

  public void start() {
    this.thread.start();
    LOG.info("started {}-{}", this.getClass().getSimpleName(), taskId);
  }

}<|MERGE_RESOLUTION|>--- conflicted
+++ resolved
@@ -6,11 +6,8 @@
 import java.util.Map;
 import org.ray.api.BaseActor;
 import org.ray.api.Ray;
-<<<<<<< HEAD
 import org.ray.api.RayActor;
-=======
 import org.ray.api.id.ActorId;
->>>>>>> 1b477c6d
 import org.ray.streaming.api.collector.Collector;
 import org.ray.streaming.api.context.RuntimeContext;
 import org.ray.streaming.api.partition.Partition;
@@ -69,13 +66,8 @@
     List<ExecutionEdge> outputEdges = executionNode.getOutputEdges();
     List<Collector> collectors = new ArrayList<>();
     for (ExecutionEdge edge : outputEdges) {
-<<<<<<< HEAD
       Map<String, RayActor> outputActors = new HashMap<>();
-      Map<Integer, RayActor> taskId2Worker = executionGraph
-=======
-      Map<String, ActorId> outputActorIds = new HashMap<>();
       Map<Integer, BaseActor> taskId2Worker = executionGraph
->>>>>>> 1b477c6d
           .getTaskId2WorkerByNodeId(edge.getTargetNodeId());
       taskId2Worker.forEach((targetTaskId, targetActor) -> {
         String queueName = ChannelID.genIdStr(taskId, targetTaskId, executionGraph.getBuildTime());
