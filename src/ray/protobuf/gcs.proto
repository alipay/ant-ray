--- conflicted
+++ resolved
@@ -295,11 +295,12 @@
   string node_name = 12;
 }
 
-<<<<<<< HEAD
+
 message HeartbeatTableData {
   // Node id.
   bytes node_id = 1;
-=======
+}
+
 message JobConfig {
   enum ActorLifetime {
     DETACHED = 0;
@@ -325,7 +326,6 @@
   // System paths of the driver scripts. Python workers need to search
   // these paths to load modules.
   repeated string py_driver_sys_path = 8;
->>>>>>> 0c8b59d2
 }
 
 message JobTableData {
