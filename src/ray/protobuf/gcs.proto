--- conflicted
+++ resolved
@@ -358,7 +358,10 @@
   // exposed to user code; it is only used internally to indicate the result of a direct
   // call has been placed in plasma.
   OBJECT_IN_PLASMA = 4;
-<<<<<<< HEAD
+  // Indicates that an object has been cancelled.
+  TASK_CANCELLED = 5;
+  // Inidicates that creating the GCS service failed to create the actor.
+  ACTOR_CREATION_FAILED = 6;
 }
 
 message GcsServerInfo {
@@ -370,10 +373,4 @@
   // Pubsub server address and port.
   string pubsub_server_address = 4;
   int32 pubsub_server_port = 5;
-=======
-  // Indicates that an object has been cancelled.
-  TASK_CANCELLED = 5;
-  // Inidicates that creating the GCS service failed to create the actor.
-  ACTOR_CREATION_FAILED = 6;
->>>>>>> ab278071
 }