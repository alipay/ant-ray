// Copyright 2017 The Ray Authors.
//
// Licensed under the Apache License, Version 2.0 (the "License");
// you may not use this file except in compliance with the License.
// You may obtain a copy of the License at
//
//  http://www.apache.org/licenses/LICENSE-2.0
//
// Unless required by applicable law or agreed to in writing, software
// distributed under the License is distributed on an "AS IS" BASIS,
// WITHOUT WARRANTIES OR CONDITIONS OF ANY KIND, either express or implied.
// See the License for the specific language governing permissions and
// limitations under the License.

syntax = "proto3";
option cc_enable_arenas = true;

package ray.rpc;

import "src/ray/protobuf/runtime_env_common.proto";

option java_package = "io.ray.runtime.generated";

// Language of a task or worker.
enum Language {
  PYTHON = 0;
  JAVA = 1;
  CPP = 2;
}

// Type of a worker.
enum WorkerType {
  WORKER = 0;
  DRIVER = 1;
  // IO worker types.
  SPILL_WORKER = 2;
  RESTORE_WORKER = 3;
}

// Type of a task.
enum TaskType {
  // Normal task.
  NORMAL_TASK = 0;
  // Actor creation task.
  ACTOR_CREATION_TASK = 1;
  // Actor task.
  ACTOR_TASK = 2;
  // Driver task.
  DRIVER_TASK = 3;
}

message NodeAffinitySchedulingStrategy {
  bytes node_id = 1;
  bool soft = 2;
}

message PlacementGroupSchedulingStrategy {
  // Placement group that is associated with this task.
  bytes placement_group_id = 1;
  // Placement group bundle that is associated with this task.
  int64 placement_group_bundle_index = 2;
  // Whether or not this task should capture parent's placement group automatically.
  bool placement_group_capture_child_tasks = 3;
}

message DefaultSchedulingStrategy {}

message SpreadSchedulingStrategy {}

// Update std::hash<SchedulingStrategy> in task_spec.h when this is changed.
message SchedulingStrategy {
  oneof scheduling_strategy {
    // Default hybrid scheduling strategy.
    DefaultSchedulingStrategy default_scheduling_strategy = 1;
    // Placement group based scheduling strategy.
    PlacementGroupSchedulingStrategy placement_group_scheduling_strategy = 2;
    // Best effort spread scheduling strategy.
    SpreadSchedulingStrategy spread_scheduling_strategy = 3;
    NodeAffinitySchedulingStrategy node_affinity_scheduling_strategy = 4;
  }
}

// Address of a worker or node manager.
message Address {
  bytes raylet_id = 1;
  string ip_address = 2;
  int32 port = 3;
  // Optional unique id for the worker.
  bytes worker_id = 4;
}

/// Function descriptor for Java.
message JavaFunctionDescriptor {
  string class_name = 1;
  string function_name = 2;
  string signature = 3;
}

/// Function descriptor for Python.
message PythonFunctionDescriptor {
  string module_name = 1;
  string class_name = 2;
  string function_name = 3;
  string function_hash = 4;
}

/// Function descriptor for C/C++.
message CppFunctionDescriptor {
  /// Remote function name.
  string function_name = 1;
  string caller = 2;
  string class_name = 3;
}

// A union wrapper for various function descriptor types.
message FunctionDescriptor {
  oneof function_descriptor {
    JavaFunctionDescriptor java_function_descriptor = 1;
    PythonFunctionDescriptor python_function_descriptor = 2;
    CppFunctionDescriptor cpp_function_descriptor = 3;
  }
}

// Actor concurrency group is used to define a concurrent
// unit to indicate how some methods are performed concurrently.
message ConcurrencyGroup {
  // The name of the method concurrency group.
  string name = 1;
  // The maximum concurrency of this group.
  int32 max_concurrency = 2;
  // Function descriptors of the actor methods that will run in this concurrency group.
  repeated FunctionDescriptor function_descriptors = 3;
}

// This enum type is used as object's metadata to indicate the object's
// creating task has failed because of a certain error.
// TODO(hchen): We may want to make these errors more specific. E.g., we may
// want to distinguish between intentional and expected actor failures, and
// between worker process failure and node failure.
enum ErrorType {
  // Indicates that a task failed because the worker died unexpectedly while
  // executing it.
  WORKER_DIED = 0;
  // Indicates that a task failed because the actor died unexpectedly before
  // finishing it.
  ACTOR_DIED = 1;
  // This object was lost from distributed memory due to a node failure or
  // system error. We use this error when lineage reconstruction is enabled,
  // but this object is not reconstructable (created by actor, ray.put, or a
  // borowed ObjectRef).
  OBJECT_UNRECONSTRUCTABLE = 2;
  // Indicates that a task failed because the function or class couldn't be loaded.
  FUNCTION_LOADING_ERROR = 3;
  // Indicates that a task failed due to user code failure.
  TASK_EXECUTION_EXCEPTION = 4;
  // Indicates that the object has been placed in plasma. This error shouldn't
  // ever be exposed to user code; it is only used internally to indicate the
  // result of a direct call has been placed in plasma.
  OBJECT_IN_PLASMA = 5;
  // Indicates that an object has been cancelled.
  TASK_CANCELLED = 6;
  // Indicates that the GCS service failed to create the actor.
  ACTOR_CREATION_FAILED = 7;
  // Indicates that the runtime_env failed to be created.
  RUNTIME_ENV_SETUP_FAILED = 8;
  // This object was lost from distributed memory to a node failure or system
  // error. We use this error when lineage reconstruction is disabled.
  OBJECT_LOST = 9;
  // This object is unreachable because its owner has died.
  OWNER_DIED = 10;
  // This object is unreachable because the owner is alive but no longer has a
  // record of this object, meaning that the physical object has likely already
  // been deleted from distributed memory. This can happen in distributed
  // reference counting, due to a bug or corner case.
  OBJECT_DELETED = 11;
  // Indicates there is some error when resolving the dependence
  DEPENDENCY_RESOLUTION_FAILED = 12;
  // The object is reconstructable but we have already exceeded its maximum
  // number of task retries.
  OBJECT_UNRECONSTRUCTABLE_MAX_ATTEMPTS_EXCEEDED = 13;
  // The object is reconstructable, but its lineage was evicted due to memory
  // pressure.
  OBJECT_UNRECONSTRUCTABLE_LINEAGE_EVICTED = 14;
  // We use this error for object fetches that have timed out. This error will
  // get thrown if an object appears to be created, but the requestor is not
  // able to fetch it after the configured timeout.
<<<<<<< HEAD
  OBJECT_FETCH_TIMED_OUT = 15;
=======
  OBJECT_FETCH_TIMED_OUT = 14;
  // Indicates that a task failed because the local raylet died.
  LOCAL_RAYLET_DIED = 15;
  // Indicates that the placement group corresponding to a task has been removed.
  TASK_PLACEMENT_GROUP_REMOVED = 16;
  // Indicates that the placement group corresponding to an actor has been removed.
  ACTOR_PLACEMENT_GROUP_REMOVED = 17;
  // The task is unschedulable.
  TASK_UNSCHEDULABLE_ERROR = 18;
  // The actor is unschedulable.
  ACTOR_UNSCHEDULABLE_ERROR = 19;
>>>>>>> 5a7c5ab7
}

/// The information per ray error type.
message RayErrorInfo {
  oneof error {
    ActorDeathCause actor_died_error = 2;
    RuntimeEnvFailedContext runtime_env_setup_failed_error = 3;
    string error_message = 4;
  }
}

/// The task exception encapsulates all information about task
/// execution execeptions.
message RayException {
  // Language of this exception.
  Language language = 1;
  // The serialized exception.
  bytes serialized_exception = 2;
  // The formatted exception string.
  string formatted_exception_string = 3;
}

message ActorDeathCause {
  oneof context {
    // Indicates that this actor is marked as DEAD due to actor creation task failure.
    RayException creation_task_failure_context = 1;
    RuntimeEnvFailedContext runtime_env_failed_context = 2;
    ActorDiedErrorContext actor_died_error_context = 3;
    ActorUnschedulableContext actor_unschedulable_context = 4;
  }
}
// ---Actor death contexts start----
// Indicates that this actor is marked as DEAD due to runtime environment setup failure.
message RuntimeEnvFailedContext {
  // TODO(sang,lixin) Get this error message from agent.
  string error_message = 1;
}

message ActorUnschedulableContext {
  string error_message = 1;
}

message ActorDiedErrorContext {
  string error_message = 1;
  // The id of owner of the actor.
  bytes owner_id = 2;
  // The ip address of the owner worker.
  string owner_ip_address = 3;
  // The IP address where actor was created.
  string node_ip_address = 4;
  // The process id of this actor.
  uint32 pid = 5;
  // Name of the actor.
  string name = 6;
  // The actor's namespace. Named `ray_namespace` to avoid confusions when invoked in c++.
  string ray_namespace = 7;
  // The actor's class name.
  string class_name = 8;
  // The id of the actor
  bytes actor_id = 9;
}
// ---Actor death contexts end----

/// The task specification encapsulates all immutable information about the
/// task.
message TaskSpec {
  // Type of this task.
  TaskType type = 1;
  // Name of this task.
  string name = 2;
  // Language of this task.
  Language language = 3;
  // Function descriptor of this task uniquely describe the function to execute.
  FunctionDescriptor function_descriptor = 4;
  // ID of the job that this task belongs to.
  bytes job_id = 5;
  // Task ID of the task.
  bytes task_id = 6;
  // Task ID of the parent task.
  bytes parent_task_id = 7;
  // A count of the number of tasks submitted by the parent task before this one.
  uint64 parent_counter = 8;
  // Task ID of the caller. This is the same as parent_task_id for non-actors.
  // This is the actor ID (embedded in a nil task ID) for actors.
  bytes caller_id = 9;
  /// Address of the caller.
  Address caller_address = 10;
  // Task arguments.
  repeated TaskArg args = 11;
  // Number of return objects.
  uint64 num_returns = 12;
  // Quantities of the different resources required by this task.
  map<string, double> required_resources = 13;
  // The resources required for placing this task on a node. If this is empty,
  // then the placement resources are equal to the required_resources.
  map<string, double> required_placement_resources = 14;
  // Task specification for an actor creation task.
  // This field is only valid when `type == ACTOR_CREATION_TASK`.
  ActorCreationTaskSpec actor_creation_task_spec = 15;
  // Task specification for an actor task.
  // This field is only valid when `type == ACTOR_TASK`.
  ActorTaskSpec actor_task_spec = 16;
  // Number of times this task may be retried on worker failure.
  int32 max_retries = 17;
  // Whether or not to skip the execution of this task. When it's true,
  // the receiver will not execute the task. This field is used by async actors
  // to guarantee task submission order after restart.
  bool skip_execution = 21;
  // Breakpoint if this task should drop into the debugger when it starts executing
  // and "" if the task should not drop into the debugger.
  bytes debugger_breakpoint = 22;
  // Runtime environment for this task.
  RuntimeEnvInfo runtime_env_info = 23;
  // The concurrency group name in which this task will be performed.
  string concurrency_group_name = 24;
  // Whether application-level errors (exceptions) should be retried.
  bool retry_exceptions = 25;
  // The depth of the task. The driver has depth 0, anything it calls has depth
  // 1, etc.
  int64 depth = 26;
  // Strategy about how to schedule this task.
  SchedulingStrategy scheduling_strategy = 27;
  // A count of the number of times this task has been attempted so far. 0
  // means this is the first execution.
  uint64 attempt_number = 28;
}

message TaskInfoEntry {
  // Type of this task.
  TaskType type = 1;
  // Name of this task.
  string name = 2;
  // Language of this task.
  Language language = 3;
  // Function descriptor of this task uniquely describe the function to execute.
  string func_or_class_name = 4;
  TaskStatus scheduling_state = 5;
  // ID of the job that this task belongs to.
  bytes job_id = 6;
  // Task ID of the task.
  bytes task_id = 7;
  // Task ID of the parent task.
  bytes parent_task_id = 8;
  // Quantities of the different resources required by this task.
  map<string, double> required_resources = 13;
  // Runtime environment for this task.
  RuntimeEnvInfo runtime_env_info = 23;
}

message Bundle {
  message BundleIdentifier {
    bytes placement_group_id = 1;
    int32 bundle_index = 2;
  }
  BundleIdentifier bundle_id = 1;
  map<string, double> unit_resources = 2;
  // The location of this bundle.
  bytes node_id = 3;
}

message PlacementGroupSpec {
  // ID of the PlacementGroup.
  bytes placement_group_id = 1;
  // The name of the placement group.
  string name = 2;
  // The array of the bundle in Placement Group.
  repeated Bundle bundles = 3;
  // The schedule strategy of this Placement Group.
  PlacementStrategy strategy = 4;
  // The job id that created this placement group.
  bytes creator_job_id = 5;
  // The actor id that created this placement group.
  bytes creator_actor_id = 6;
  // Whether or not if the creator job is dead.
  bool creator_job_dead = 7;
  // Whether or not if the creator actor is dead.
  bool creator_actor_dead = 8;
  // Whether the placement group is persistent.
  bool is_detached = 9;
}

message ObjectReference {
  // ObjectID that the worker has a reference to.
  bytes object_id = 1;
  // The address of the object's owner.
  Address owner_address = 2;
  // Language call site of the object reference (i.e., file and line number).
  // Used to print debugging information if there is an error retrieving the
  // object.
  string call_site = 3;
}

message ObjectReferenceCount {
  // The reference that the worker has or had a reference to.
  ObjectReference reference = 1;
  // Whether the worker is still using the ObjectID locally. This means that
  // it has a copy of the ObjectID in the language frontend, has a pending task
  // that depends on the object, and/or owns an ObjectID that is in scope and
  // that contains the ObjectID.
  bool has_local_ref = 2;
  // Any other borrowers that the worker created (by passing the ID on to them).
  repeated Address borrowers = 3;
  // The borrower may have returned the object ID nested inside the return
  // value of a task that it executed. This list contains all task returns that
  // were owned by a process other than the borrower. Then, the process that
  // owns the task's return value is also a borrower for as long as it has the
  // task return ID in scope. Note that only the object ID and owner address
  // are used for elements in this list.
  repeated ObjectReference stored_in_objects = 4;
  // The borrowed object ID that contained this object, if any. This is used
  // for nested object IDs.
  repeated bytes contained_in_borrowed_ids = 5;
  // The object IDs that this object contains, if any. This is used for nested
  // object IDs.
  repeated bytes contains = 6;
}

// Argument in the task.
message TaskArg {
  // A pass-by-ref argument.
  ObjectReference object_ref = 1;
  // Data for pass-by-value arguments.
  bytes data = 2;
  // Metadata for pass-by-value arguments.
  bytes metadata = 3;
  // ObjectIDs that were nested in the inlined arguments of the data field.
  repeated ObjectReference nested_inlined_refs = 4;
}

// Task spec of an actor creation task.
message ActorCreationTaskSpec {
  // ID of the actor that will be created by this task.
  bytes actor_id = 2;
  // The max number of times this actor should be restarted.
  // If this number is 0 the actor won't be restarted.
  // If this number is -1 the actor will be restarted indefinitely.
  int64 max_actor_restarts = 3;
  // The max number of times tasks submitted on this actor should be retried
  // if the actor fails and is restarted.
  // If this number is 0 the tasks won't be resubmitted.
  // If this number is -1 the tasks will be resubmitted indefinitely.
  int64 max_task_retries = 4;
  // The dynamic options used in the worker command when starting a worker process for
  // an actor creation task. If the list isn't empty, the options will be used to replace
  // the placeholder string `RAY_WORKER_DYNAMIC_OPTION_PLACEHOLDER` in the worker command.
  repeated string dynamic_worker_options = 5;
  // The max number of concurrent calls for default concurrency group of this actor.
  int32 max_concurrency = 6;
  // Whether the actor is persistent.
  bool is_detached = 7;
  // Globally-unique name of the actor. Should only be populated when is_detached is true.
  string name = 8;
  // The namespace of the actor. Should only be populated when is_detached is true.
  string ray_namespace = 9;
  // Whether the actor use async actor calls.
  bool is_asyncio = 10;
  // Field used for storing application-level extensions to the actor definition.
  string extension_data = 11;
  // Serialized bytes of the Handle to the actor that will be created by this task.
  bytes serialized_actor_handle = 12;
  // The concurrency groups of this actor.
  repeated ConcurrencyGroup concurrency_groups = 13;
  // Whether to enable out of order execution.
  bool execute_out_of_order = 14;
  // The max number of pending actor calls.
  int32 max_pending_calls = 15;
}

// Task spec of an actor task.
message ActorTaskSpec {
  // Actor ID of the actor that this task is executed on.
  bytes actor_id = 2;
  // The dummy object ID of the actor creation task.
  bytes actor_creation_dummy_object_id = 4;
  // Number of tasks that have been submitted to this actor so far.
  uint64 actor_counter = 5;
  // The dummy object ID of the previous actor task.
  bytes previous_actor_task_dummy_object_id = 7;
}

// Represents a task, including task spec.
message Task {
  TaskSpec task_spec = 1;
}

// Represents a resource id.
message ResourceId {
  // The index of the resource (i.e., CPU #3).
  int64 index = 1;
  // The quantity of the resource assigned (i.e., 0.5 CPU).
  double quantity = 2;
}

// Represents a set of resource ids.
message ResourceMapEntry {
  // The name of the resource (i.e., "CPU").
  string name = 1;
  // The set of resource ids assigned.
  repeated ResourceId resource_ids = 2;
}

message ViewData {
  message Measure {
    // A short string that describes the tags for this mesaure, e.g.,
    // "Tag1:Value1,Tag2:Value2,Tag3:Value3"
    string tags = 1;
    // Int64 type value (if present).
    int64 int_value = 2;
    // Double type value (if present).
    double double_value = 3;
    // Distribution type value (if present).
    double distribution_min = 4;
    double distribution_mean = 5;
    double distribution_max = 6;
    double distribution_count = 7;
    repeated double distribution_bucket_boundaries = 8;
    repeated double distribution_bucket_counts = 9;
  }

  // The name of this Census view.
  string view_name = 1;
  // The list of measures recorded under this view.
  repeated Measure measures = 2;
}

enum TaskStatus {
  // We don't have a status for this task because we are not the owner or the
  // task metadata has already been deleted.
  NIL = 0;
  // The task is waiting for its dependencies to be created.
  WAITING_FOR_DEPENDENCIES = 1;
  // All dependencies have been created and the task is scheduled to execute.
  SCHEDULED = 2;
  // The task finished successfully.
  FINISHED = 3;
}

// Debug info for a referenced object.
message ObjectRefInfo {
  // Object id that is referenced.
  bytes object_id = 1;
  // Language call site of the object reference (i.e., file and line number).
  string call_site = 2;
  // Size of the object if this core worker is the owner, otherwise -1.
  int64 object_size = 3;
  // Number of local references to the object.
  int64 local_ref_count = 4;
  // Number of references in submitted tasks.
  int64 submitted_task_ref_count = 5;
  // Object ids that contain this object.
  repeated bytes contained_in_owned = 6;
  // True if this object is pinned in memory by the current process.
  bool pinned_in_memory = 7;
  // Status of the task that creates this object.
  TaskStatus task_status = 8;
  // A count of the number of times this task has been attempted so far. 0
  // means this is the first execution.
  uint64 attempt_number = 9;
}

// Details about the allocation of a given resource. Some resources
// (e.g., GPUs) have individually allocatable units that are represented
// as "slots" here.
message ResourceAllocations {
  message ResourceSlot {
    int64 slot = 1;
    double allocation = 2;
  }
  repeated ResourceSlot resource_slots = 1;
}

// Debug info returned from the core worker.
message CoreWorkerStats {
  // Debug string of the currently executing task.
  string current_task_desc = 1;
  // Number of pending normal and actor tasks.
  int32 num_pending_tasks = 2;
  // Number of object refs in local scope.
  int32 num_object_refs_in_scope = 3;
  // Name of the currently executing task.
  string current_task_name = 4;
  // String representation of the function descriptor of the currently executing task.
  string current_task_func_desc = 5;
  // IP address of the core worker.
  string ip_address = 7;
  // Port of the core worker.
  int64 port = 8;
  // Actor ID.
  bytes actor_id = 9;
  // A map from the resource name (e.g. "CPU") to its allocation.
  map<string, ResourceAllocations> used_resources = 10;
  // A string displayed on Dashboard.
  map<string, string> webui_display = 11;
  // Number of objects that are IN_PLASMA_ERROR in the local memory store.
  int32 num_in_plasma = 12;
  // Number of objects stored in local memory.
  int32 num_local_objects = 13;
  // Used local object store memory.
  int64 used_object_store_memory = 14;
  // Length of the task queue.
  int32 task_queue_length = 15;
  // Number of executed tasks.
  int32 num_executed_tasks = 16;
  // Actor constructor.
  string actor_title = 17;
  // Local reference table.
  repeated ObjectRefInfo object_refs = 18;
  // Job ID.
  bytes job_id = 19;
  // Worker id of core worker.
  bytes worker_id = 20;
  // Language
  Language language = 21;
  // PID of the worker process.
  uint32 pid = 22;
  // The worker type.
  WorkerType worker_type = 23;
}

message MetricPoint {
  // Name of the metric.
  string metric_name = 1;
  // Timestamp when metric is exported.
  int64 timestamp = 2;
  // Value of the metric point.
  double value = 3;
  // Tags of the metric.
  map<string, string> tags = 4;
  // [Optional] Description of the metric.
  string description = 5;
  // [Optional] Unit of the metric.
  string units = 6;
}

// Type of a worker exit.
enum WorkerExitType {
  // Worker exit due to system level failures (i.e. worker crash).
  SYSTEM_ERROR_EXIT = 0;
  // Intended, initiated worker exit via raylet API.
  INTENDED_EXIT = 1;
  // Worker exit due to resource bundle release.
  UNUSED_RESOURCE_RELEASED = 2;
  // Worker exit due to placement group removal.
  PLACEMENT_GROUP_REMOVED = 3;
  // Worker exit due to exceptions in creation task.
  CREATION_TASK_ERROR = 4;
  // Worker killed by raylet if it has been idle for too long.
  IDLE_EXIT = 5;
  // Worker killed because its node is dead.
  NODE_DIED = 6;
}

///////////////////////////////////////////////////////////////////////////////
/* Please do not modify/remove/change the following enum to maintain
backwards compatibility in autoscaler. This is necessary to make sure we can
run autoscaler with any version of ray. For example, the K8s operator runs
autoscaler in a separate pod, if the user upgrades the ray version on the head
pod autoscaler can crash (if the newer version of ray modified the messages
below). */

// Type of placement group strategy.
enum PlacementStrategy {
  // Packs Bundles into as few nodes as possible.
  PACK = 0;
  // Places Bundles across distinct nodes or processes as even as possible.
  SPREAD = 1;
  // Packs Bundles within one node. The group is not allowed to span multiple nodes.
  STRICT_PACK = 2;
  // Places Bundles across distinct nodes.
  // The group is not allowed to deploy more than one bundle on a node.
  STRICT_SPREAD = 3;
}
///////////////////////////////////////////////////////////////////////////////

// Info about a named actor.
message NamedActorInfo {
  string ray_namespace = 1;
  string name = 2;
}<|MERGE_RESOLUTION|>--- conflicted
+++ resolved
@@ -149,44 +149,39 @@
   // but this object is not reconstructable (created by actor, ray.put, or a
   // borowed ObjectRef).
   OBJECT_UNRECONSTRUCTABLE = 2;
-  // Indicates that a task failed because the function or class couldn't be loaded.
-  FUNCTION_LOADING_ERROR = 3;
   // Indicates that a task failed due to user code failure.
-  TASK_EXECUTION_EXCEPTION = 4;
+  TASK_EXECUTION_EXCEPTION = 3;
   // Indicates that the object has been placed in plasma. This error shouldn't
   // ever be exposed to user code; it is only used internally to indicate the
   // result of a direct call has been placed in plasma.
-  OBJECT_IN_PLASMA = 5;
+  OBJECT_IN_PLASMA = 4;
   // Indicates that an object has been cancelled.
-  TASK_CANCELLED = 6;
+  TASK_CANCELLED = 5;
   // Indicates that the GCS service failed to create the actor.
-  ACTOR_CREATION_FAILED = 7;
+  ACTOR_CREATION_FAILED = 6;
   // Indicates that the runtime_env failed to be created.
-  RUNTIME_ENV_SETUP_FAILED = 8;
+  RUNTIME_ENV_SETUP_FAILED = 7;
   // This object was lost from distributed memory to a node failure or system
   // error. We use this error when lineage reconstruction is disabled.
-  OBJECT_LOST = 9;
+  OBJECT_LOST = 8;
   // This object is unreachable because its owner has died.
-  OWNER_DIED = 10;
+  OWNER_DIED = 9;
   // This object is unreachable because the owner is alive but no longer has a
   // record of this object, meaning that the physical object has likely already
   // been deleted from distributed memory. This can happen in distributed
   // reference counting, due to a bug or corner case.
-  OBJECT_DELETED = 11;
+  OBJECT_DELETED = 10;
   // Indicates there is some error when resolving the dependence
-  DEPENDENCY_RESOLUTION_FAILED = 12;
+  DEPENDENCY_RESOLUTION_FAILED = 11;
   // The object is reconstructable but we have already exceeded its maximum
   // number of task retries.
-  OBJECT_UNRECONSTRUCTABLE_MAX_ATTEMPTS_EXCEEDED = 13;
+  OBJECT_UNRECONSTRUCTABLE_MAX_ATTEMPTS_EXCEEDED = 12;
   // The object is reconstructable, but its lineage was evicted due to memory
   // pressure.
-  OBJECT_UNRECONSTRUCTABLE_LINEAGE_EVICTED = 14;
+  OBJECT_UNRECONSTRUCTABLE_LINEAGE_EVICTED = 13;
   // We use this error for object fetches that have timed out. This error will
   // get thrown if an object appears to be created, but the requestor is not
   // able to fetch it after the configured timeout.
-<<<<<<< HEAD
-  OBJECT_FETCH_TIMED_OUT = 15;
-=======
   OBJECT_FETCH_TIMED_OUT = 14;
   // Indicates that a task failed because the local raylet died.
   LOCAL_RAYLET_DIED = 15;
@@ -198,7 +193,8 @@
   TASK_UNSCHEDULABLE_ERROR = 18;
   // The actor is unschedulable.
   ACTOR_UNSCHEDULABLE_ERROR = 19;
->>>>>>> 5a7c5ab7
+  // Indicates that a task failed because the function or class couldn't be loaded.
+  FUNCTION_LOADING_ERROR = 20;
 }
 
 /// The information per ray error type.
