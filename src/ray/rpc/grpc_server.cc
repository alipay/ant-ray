--- conflicted
+++ resolved
@@ -19,11 +19,7 @@
   builder.AddListeningPort(server_address, grpc::InsecureServerCredentials(), &port_);
   // Register all the services to this server.
   if (services_.size() == 0) {
-<<<<<<< HEAD
     RAY_LOG(WARNING) << "No service is found when start " << name_ << " grpc server.";
-=======
-    RAY_LOG(WARNING) << "No service is found when start grpc server " << name_;
->>>>>>> 27423396
   }
   for (auto &entry : services_) {
     builder.RegisterService(&entry.get());
