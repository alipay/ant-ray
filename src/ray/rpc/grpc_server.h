#ifndef RAY_RPC_GRPC_SERVER_H
#define RAY_RPC_GRPC_SERVER_H

#include <thread>

#include <grpcpp/grpcpp.h>
#include <boost/asio.hpp>

#include "ray/common/status.h"
#include "ray/rpc/server_call.h"

namespace ray {
namespace rpc {

/// Base class that represents an abstract gRPC server.
///
/// A `GrpcServer` listens on a specific port. It owns
/// 1) a `ServerCompletionQueue` that is used for polling events from gRPC,
/// 2) and a thread that polls events from the `ServerCompletionQueue`.
///
/// Subclasses can register one or multiple services to a `GrpcServer`, see
/// `RegisterServices`. And they should also implement `InitServerCallFactories` to decide
/// which kinds of requests this server should accept.
class GrpcServer {
 public:
  /// Constructor.
  ///
  /// \param[in] name Name of this server, used for logging and debugging purpose.
  /// \param[in] port The port to bind this server to. If it's 0, a random available port
  ///  will be chosen.
  /// \param[in] main_service The main event loop, to which service handler functions
  /// will be posted.
  GrpcServer(const std::string &name, const uint32_t port,
             boost::asio::io_service &main_service)
      : name_(name), port_(port), main_service_(main_service) {}

  /// Destruct this gRPC server.
  ~GrpcServer() {
    // shutdown the server forcelly after 200ms, even some requests haven't finished
    auto deadline = std::chrono::system_clock::now() + std::chrono::milliseconds(200);
    server_->Shutdown(deadline);
    cq_->Shutdown();
    RAY_LOG(INFO) << "gRPC server of " << name_ << " shutdown.";
  }

  /// Initialize and run this server.
  void Run();

  /// Get the port of this gRPC server.
  int GetPort() const { return port_; }

 protected:
  /// Subclasses should implement this method and register one or multiple gRPC services
  /// to the given `ServerBuilder`.
  ///
  /// \param[in] builder The `ServerBuilder` instance to register services to.
  virtual void RegisterServices(grpc::ServerBuilder &builder) = 0;

  /// Subclasses should implement this method to initialize the `ServerCallFactory`
  /// instances, as well as specify maximum number of concurrent requests that gRPC
  /// server can "accept" (not "handle"). Each factory will be used to create
  /// `accept_concurrency` `ServerCall` objects, each of which will be used to accept and
  /// handle an incoming request.
  ///
  /// \param[out] server_call_factories_and_concurrencies The `ServerCallFactory` objects,
  /// and the maximum number of concurrent requests that gRPC server can accept.
  virtual void InitServerCallFactories(
      std::vector<std::pair<std::unique_ptr<ServerCallFactory>, int>>
          *server_call_factories_and_concurrencies) = 0;

  /// This function runs in a background thread. It keeps polling events from the
  /// `ServerCompletionQueue`, and dispaches the event to the `ServiceHandler` instances
  /// via the `ServerCall` objects.
  void PollEventsFromCompletionQueue();

  /// The main event loop, to which the service handler functions will be posted.
  boost::asio::io_service &main_service_;
  /// Name of this server, used for logging and debugging purpose.
  const std::string name_;
  /// Port of this server.
  int port_;
  /// The `ServerCallFactory` objects, and the maximum number of concurrent requests that
  /// gRPC server can accept.
  std::vector<std::pair<std::unique_ptr<ServerCallFactory>, int>>
      server_call_factories_and_concurrencies_;
  /// The `ServerCompletionQueue` object used for polling events.
  std::unique_ptr<grpc::ServerCompletionQueue> cq_;
  /// The `Server` object.
<<<<<<< HEAD
  std::unique_ptr<::grpc::Server> server_;
  std::thread polling_thread_;
=======
  std::unique_ptr<grpc::Server> server_;
>>>>>>> abda7fc6
};

}  // namespace rpc
}  // namespace ray

#endif<|MERGE_RESOLUTION|>--- conflicted
+++ resolved
@@ -32,19 +32,24 @@
   /// will be posted.
   GrpcServer(const std::string &name, const uint32_t port,
              boost::asio::io_service &main_service)
-      : name_(name), port_(port), main_service_(main_service) {}
+      : name_(name), port_(port), main_service_(main_service), is_closed_(false) {}
 
   /// Destruct this gRPC server.
-  ~GrpcServer() {
-    // shutdown the server forcelly after 200ms, even some requests haven't finished
-    auto deadline = std::chrono::system_clock::now() + std::chrono::milliseconds(200);
-    server_->Shutdown(deadline);
-    cq_->Shutdown();
-    RAY_LOG(INFO) << "gRPC server of " << name_ << " shutdown.";
-  }
+  ~GrpcServer() { Shutdown(); }
 
   /// Initialize and run this server.
   void Run();
+
+  // Shutdown this server
+  void Shutdown() {
+    if (!is_closed_) {
+      server_->Shutdown();
+      cq_->Shutdown();
+      polling_thread_.join();
+      is_closed_ = true;
+      RAY_LOG(DEBUG) << "gRPC server of " << name_ << " shutdown.";
+    }
+  }
 
   /// Get the port of this gRPC server.
   int GetPort() const { return port_; }
@@ -86,12 +91,9 @@
   /// The `ServerCompletionQueue` object used for polling events.
   std::unique_ptr<grpc::ServerCompletionQueue> cq_;
   /// The `Server` object.
-<<<<<<< HEAD
-  std::unique_ptr<::grpc::Server> server_;
+  std::unique_ptr<grpc::Server> server_;
   std::thread polling_thread_;
-=======
-  std::unique_ptr<grpc::Server> server_;
->>>>>>> abda7fc6
+  bool is_closed_;
 };
 
 }  // namespace rpc
