#ifndef RAY_CORE_WORKER_TASK_EXECUTION_H
#define RAY_CORE_WORKER_TASK_EXECUTION_H

#include "ray/common/buffer.h"
#include "ray/common/status.h"
#include "ray/core_worker/common.h"
#include "ray/core_worker/context.h"
#include "ray/core_worker/object_interface.h"
#include "ray/core_worker/transport/transport.h"
#include "ray/rpc/client_call.h"
#include "ray/rpc/worker/worker_client.h"
#include "ray/rpc/worker/worker_server.h"

namespace ray {

class CoreWorker;

namespace raylet {
class TaskSpecification;
}

/// The interface that contains all `CoreWorker` methods that are related to task
/// execution.
class CoreWorkerTaskExecutionInterface {
 public:
  /// The callback provided app-language workers that executes tasks.
  ///
  /// \param ray_function[in] Information about the function to execute.
  /// \param args[in] Arguments of the task.
  /// \param results[out] Results of the task execution.
  /// \return Status.
  using TaskExecutor = std::function<Status(
      const RayFunction &ray_function,
      const std::vector<std::shared_ptr<RayObject>> &args, int num_returns,
      std::vector<std::shared_ptr<RayObject>> *results)>;

<<<<<<< HEAD
  CoreWorkerTaskExecutionInterface(WorkerContext &worker_context,
                                   const std::vector<WorkerID> &worker_ids,
                                   std::unique_ptr<RayletClient> &raylet_client,
                                   CoreWorkerStoreProviderMap &store_providers,
                                   const TaskExecutor &executor,
                                   boost::asio::io_service &io_service,
                                   bool use_asio_rpc);
=======
  CoreWorkerTaskExecutionInterface(
      CoreWorkerStoreProviderMap &store_providers,
      std::shared_ptr<boost::asio::io_service> io_service,
      std::unordered_map<WorkerID, std::shared_ptr<boost::asio::io_service>> &worker_main_services,
      const TaskExecutor &executor,
      bool use_asio_rpc);
>>>>>>> c1351438

  /// Start receiving and executing tasks.
  /// \return void.
  void Run();

  /// Stop receiving and executing tasks.
  /// \return void.
  void Stop();

 private:
  /// Build arguments for task executor. This would loop through all the arguments
  /// in task spec, and for each of them that's passed by reference (ObjectID),
  /// fetch its content from store and; for arguments that are passed by value,
  /// just copy their content.
  ///
  /// \param spec[in] Task specification.
  /// \param args[out] The arguments for passing to task executor.
  ///
  Status BuildArgsForExecutor(const TaskSpecification &spec,
                              std::vector<std::shared_ptr<RayObject>> *args);

  /// Execute a task.
  ///
  /// \param spec[in] Task specification.
  /// \param results[out] Results for task execution.
  /// \return Status.
  Status ExecuteTask(const TaskSpecification &spec,
                     std::vector<std::shared_ptr<RayObject>> *results);

<<<<<<< HEAD
  boost::asio::io_service &GetWorkerService(const WorkerID &worker_id);

  /// Reference to the parent CoreWorker's context.
  WorkerContext &worker_context_;

=======
>>>>>>> c1351438

  CoreWorkerStoreProviderMap &store_providers_;

  std::shared_ptr<boost::asio::io_service> io_service_;

  std::unordered_map<WorkerID, std::shared_ptr<boost::asio::io_service>> &worker_main_services_;

  // Task execution callback.
  TaskExecutor execution_callback_;

  /// All the task task receivers supported.
  EnumUnorderedMap<TaskTransportType, std::unique_ptr<CoreWorkerTaskReceiver>>
      task_receivers_;

  /// The RPC server.
  std::unique_ptr<rpc::RpcServer> worker_server_;

<<<<<<< HEAD
  /// The IO event loop.
  boost::asio::io_service &io_service_;

  std::vector<WorkerID> worker_ids_;

  /// Event loop where tasks are processed.
  std::unordered_map<WorkerID, std::shared_ptr<boost::asio::io_service>> worker_services_;

  /// The asio work to keep main_service_ alive.
  std::unordered_map<WorkerID, boost::asio::io_service::work> worker_works_;

  std::unordered_map<WorkerID, std::thread> worker_threads_;

  friend class CoreWorker;
=======
  friend class CoreWorkerProcess;
>>>>>>> c1351438
};

}  // namespace ray

#endif  // RAY_CORE_WORKER_TASK_EXECUTION_H<|MERGE_RESOLUTION|>--- conflicted
+++ resolved
@@ -34,22 +34,11 @@
       const std::vector<std::shared_ptr<RayObject>> &args, int num_returns,
       std::vector<std::shared_ptr<RayObject>> *results)>;
 
-<<<<<<< HEAD
-  CoreWorkerTaskExecutionInterface(WorkerContext &worker_context,
-                                   const std::vector<WorkerID> &worker_ids,
-                                   std::unique_ptr<RayletClient> &raylet_client,
+  CoreWorkerTaskExecutionInterface(const std::vector<WorkerID> &worker_ids,
                                    CoreWorkerStoreProviderMap &store_providers,
                                    const TaskExecutor &executor,
-                                   boost::asio::io_service &io_service,
+                                   std::shared_ptr<boost::asio::io_service> io_service,
                                    bool use_asio_rpc);
-=======
-  CoreWorkerTaskExecutionInterface(
-      CoreWorkerStoreProviderMap &store_providers,
-      std::shared_ptr<boost::asio::io_service> io_service,
-      std::unordered_map<WorkerID, std::shared_ptr<boost::asio::io_service>> &worker_main_services,
-      const TaskExecutor &executor,
-      bool use_asio_rpc);
->>>>>>> c1351438
 
   /// Start receiving and executing tasks.
   /// \return void.
@@ -79,20 +68,8 @@
   Status ExecuteTask(const TaskSpecification &spec,
                      std::vector<std::shared_ptr<RayObject>> *results);
 
-<<<<<<< HEAD
-  boost::asio::io_service &GetWorkerService(const WorkerID &worker_id);
-
-  /// Reference to the parent CoreWorker's context.
-  WorkerContext &worker_context_;
-
-=======
->>>>>>> c1351438
 
   CoreWorkerStoreProviderMap &store_providers_;
-
-  std::shared_ptr<boost::asio::io_service> io_service_;
-
-  std::unordered_map<WorkerID, std::shared_ptr<boost::asio::io_service>> &worker_main_services_;
 
   // Task execution callback.
   TaskExecutor execution_callback_;
@@ -104,9 +81,8 @@
   /// The RPC server.
   std::unique_ptr<rpc::RpcServer> worker_server_;
 
-<<<<<<< HEAD
   /// The IO event loop.
-  boost::asio::io_service &io_service_;
+  std::shared_ptr<boost::asio::io_service> io_service_;
 
   std::vector<WorkerID> worker_ids_;
 
@@ -118,10 +94,7 @@
 
   std::unordered_map<WorkerID, std::thread> worker_threads_;
 
-  friend class CoreWorker;
-=======
   friend class CoreWorkerProcess;
->>>>>>> c1351438
 };
 
 }  // namespace ray
