--- conflicted
+++ resolved
@@ -332,20 +332,9 @@
   /// \return Status::Invalid if we don't have the specified handle.
   Status SerializeActorHandle(const ActorID &actor_id, std::string *output) const;
 
-<<<<<<< HEAD
-  Status ActorLanguage(const ActorID &actor_id, Language *language) const;
-
-  Status ActorCreationTaskFunctionDescriptor(
-      const ActorID &actor_id, std::vector<std::string> *function_descriptor) const;
-
-  Status IsDirectCallActor(const ActorID &actor_id, bool *is_direct) const;
-
-  /* Public methods related to task execution. Should not be used by driver processes. */
-=======
   ///
   /// Public methods related to task execution. Should not be used by driver processes.
   ///
->>>>>>> 044527ad
 
   const ActorID &GetActorId() const { return actor_id_; }
 
