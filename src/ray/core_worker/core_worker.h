--- conflicted
+++ resolved
@@ -46,33 +46,14 @@
 
   /// Return the `CoreWorkerTaskExecutionInterface` that contains methods related to
   /// task execution.
-<<<<<<< HEAD
-  CoreWorkerTaskExecutionInterface &Execution() { return *task_execution_interface_; }
-
- private:
-  /// Translate from WorkLanguage to Language type (required by raylet client).
-  ///
-  /// \param[in] language Language for a task.
-  /// \return Translated task language.
-  ::Language ToTaskLanguage(WorkerLanguage language);
-
-  /// Initialize raylet client.
-  ///
-  /// \praam[in] rpc_server_port The port that the worker rpc server binds to.
-  /// \return void.
-  void InitializeRayletClient(int server_port);
-
-  /// Run IO service.
-  void RunIOService();
-
-=======
   CoreWorkerTaskExecutionInterface &Execution() {
     RAY_CHECK(task_execution_interface_ != nullptr);
     return *task_execution_interface_;
   }
 
  private:
->>>>>>> 32b3d3ec
+  void RunIOService();
+
   /// Type of this worker.
   const enum WorkerType worker_type_;
 
@@ -85,12 +66,11 @@
   /// Worker context.
   WorkerContext worker_context_;
 
-<<<<<<< HEAD
-  /// Plasma store client.
-  plasma::PlasmaClient store_client_;
+  /// Raylet client.
+  std::unique_ptr<RayletClient> raylet_client_;
 
-  /// Mutex to protect store_client_.
-  std::mutex store_client_mutex_;
+  /// GCS client.
+  std::unique_ptr<gcs::GcsClient> gcs_client_;
 
   /// event loop where the IO events are handled. e.g. async GCS operations.
   boost::asio::io_service io_service_;
@@ -101,16 +81,6 @@
   /// The thread to handle IO events.
   std::thread io_thread_;
 
-  /// Raylet client.
-  std::unique_ptr<RayletClient> raylet_client_;
-
-  /// GCS client.
-  std::unique_ptr<gcs::GcsClient> gcs_client_;
-=======
-  /// Raylet client.
-  std::unique_ptr<RayletClient> raylet_client_;
->>>>>>> 32b3d3ec
-
   /// The `CoreWorkerTaskInterface` instance.
   std::unique_ptr<CoreWorkerTaskInterface> task_interface_;
 
@@ -118,16 +88,8 @@
   std::unique_ptr<CoreWorkerObjectInterface> object_interface_;
 
   /// The `CoreWorkerTaskExecutionInterface` instance.
-<<<<<<< HEAD
-  std::unique_ptr<CoreWorkerTaskExecutionInterface> task_execution_interface_;
-
-  friend class CoreWorkerTaskInterface;
-  friend class CoreWorkerObjectInterface;
-  friend class CoreWorkerTaskExecutionInterface;
-=======
   /// This is only available if it's not a driver.
   std::unique_ptr<CoreWorkerTaskExecutionInterface> task_execution_interface_;
->>>>>>> 32b3d3ec
 };
 
 }  // namespace ray
