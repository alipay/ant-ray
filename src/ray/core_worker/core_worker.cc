--- conflicted
+++ resolved
@@ -1353,15 +1353,9 @@
   BuildCommonTaskSpec(builder, job_id, task_id, task_name,
                       worker_context_.GetCurrentTaskID(), next_task_index, GetCallerId(),
                       rpc_address_, function, args, task_options.num_returns,
-<<<<<<< HEAD
                       task_resource, required_resources, return_ids,
-                      placement_options.first, placement_group_capture_child_tasks,
-                      override_environment_variables);
-=======
-                      constrained_resources, required_resources, return_ids,
                       placement_options, placement_group_capture_child_tasks,
                       debugger_breakpoint, override_environment_variables);
->>>>>>> 4853aa96
   TaskSpecification task_spec = builder.Build();
   if (options_.is_local_mode) {
     ExecuteTaskLocalMode(task_spec);
