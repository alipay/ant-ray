--- conflicted
+++ resolved
@@ -9,45 +9,8 @@
     : raylet_client_(raylet_client) {}
 
 Status CoreWorkerRayletTaskSubmitter::SubmitTask(const TaskSpec &task) {
-<<<<<<< HEAD
   RAY_CHECK(raylet_client_ != nullptr);
   return raylet_client_->SubmitTask(task.GetDependencies(), task.GetTaskSpecification());
-}
-
-CoreWorkerRayletTaskReceiver::CoreWorkerRayletTaskReceiver(
-    boost::asio::io_service &io_service, rpc::GrpcServer &server)
-    : task_service_(io_service, *this) {
-  server.RegisterService(task_service_);
-}
-
-void CoreWorkerRayletTaskReceiver::HandleAssignTask(
-    const rpc::AssignTaskRequest &request, rpc::AssignTaskReply *reply,
-    rpc::RequestDoneCallback done_callback) {
-  const std::string &task_message = request.task_spec();
-  const raylet::Task task(*flatbuffers::GetRoot<protocol::Task>(
-      reinterpret_cast<const uint8_t *>(task_message.data())));
-  const auto &spec = task.GetTaskSpecification();
-=======
-  return raylet_client_->SubmitTask(task.GetDependencies(), task.GetTaskSpecification());
-}
-
-Status CoreWorkerRayletTaskReceiver::GetTasks(std::vector<TaskSpec> *tasks) {
-  std::unique_ptr<raylet::TaskSpecification> task_spec;
-  auto status = raylet_client_->GetTask(&task_spec);
-  if (!status.ok()) {
-    RAY_LOG(ERROR) << "Get task from raylet failed with error: "
-                   << ray::Status::IOError(status.message());
-    return status;
-  }
->>>>>>> 7e020e71
-
-  auto status = task_handler_(spec);
-  done_callback(status);
-}
-
-Status CoreWorkerRayletTaskReceiver::SetTaskHandler(const TaskHandler &callback) {
-  task_handler_ = callback;
-  return Status::OK();
 }
 
 CoreWorkerRayletTaskReceiver::CoreWorkerRayletTaskReceiver(
@@ -69,4 +32,9 @@
   done_callback(status);
 }
 
+Status CoreWorkerRayletTaskReceiver::SetTaskHandler(const TaskHandler &callback) {
+  task_handler_ = callback;
+  return Status::OK();
+}
+
 }  // namespace ray