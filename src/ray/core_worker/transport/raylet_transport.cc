--- conflicted
+++ resolved
@@ -37,15 +37,8 @@
 
 void CoreWorkerRayletTaskReceiver::HandleAssignTask(
     const rpc::AssignTaskRequest &request, rpc::AssignTaskReply *reply,
-<<<<<<< HEAD
     rpc::SendReplyCallback send_reply_callback) {
-  const std::string &task_message = request.task_spec();
-  const raylet::Task task(*flatbuffers::GetRoot<protocol::Task>(
-      reinterpret_cast<const uint8_t *>(task_message.data())));
-=======
-    rpc::RequestDoneCallback done_callback) {
   const raylet::Task task(request.task());
->>>>>>> dfc94ce7
   const auto &spec = task.GetTaskSpecification();
   auto status = task_handler_(spec);
   send_reply_callback(status, nullptr, nullptr);
