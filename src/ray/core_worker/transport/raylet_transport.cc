--- conflicted
+++ resolved
@@ -13,25 +13,6 @@
   return raylet_client_->SubmitTask(task.GetDependencies(), task.GetTaskSpecification());
 }
 
-<<<<<<< HEAD
-=======
-Status CoreWorkerRayletTaskReceiver::GetTasks(std::vector<TaskSpec> *tasks) {
-  std::unique_ptr<TaskSpecification> task_spec;
-  auto status = raylet_client_->GetTask(&task_spec);
-  if (!status.ok()) {
-    RAY_LOG(ERROR) << "Get task from raylet failed with error: "
-                   << ray::Status::IOError(status.message());
-    return status;
-  }
-
-  std::vector<ObjectID> dependencies;
-  RAY_CHECK((*tasks).empty());
-  (*tasks).emplace_back(*task_spec, dependencies);
-
-  return Status::OK();
-}
-
->>>>>>> fd835d10
 CoreWorkerRayletTaskReceiver::CoreWorkerRayletTaskReceiver(
     std::unique_ptr<RayletClient> &raylet_client, boost::asio::io_service &io_service,
     rpc::GrpcServer &server, const TaskHandler &task_handler)
