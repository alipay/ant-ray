#ifndef RAY_CORE_WORKER_TRANSPORT_H
#define RAY_CORE_WORKER_TRANSPORT_H

#include <list>

#include "ray/common/buffer.h"
#include "ray/common/id.h"
#include "ray/common/status.h"
#include "ray/core_worker/common.h"
#include "ray/raylet/task_spec.h"

namespace ray {

/// Interfaces for task submitter and receiver. They are separate classes but should be
/// used in pairs - one type of task submitter should be used together with task
/// with the same type, so these classes are put together in this same file.
///
/// Task submitter/receiver should inherit from these classes and provide implementions
/// for the methods. The actual task submitter/receiver can submit/get tasks via raylet,
/// or directly to/from another worker.

/// This class is responsible to submit tasks.
class CoreWorkerTaskSubmitter {
 public:
  /// Submit a task for execution.
  ///
  /// \param[in] task The task spec to submit.
  /// \return Status.
  virtual Status SubmitTask(const TaskSpec &task) = 0;
};

/// This class receives tasks for execution.
class CoreWorkerTaskReceiver {
 public:
<<<<<<< HEAD
  using TaskHandler = std::function<Status(const raylet::TaskSpecification &task_spec,
      std::vector<std::shared_ptr<Buffer>> *results)>;

  // Get tasks for execution.
  virtual Status SetTaskHandler(const TaskHandler &callback) = 0;
=======
  using TaskHandler = std::function<Status(const raylet::TaskSpecification &task_spec)>;
>>>>>>> 32b3d3ec
};

}  // namespace ray

#endif  // RAY_CORE_WORKER_TRANSPORT_H<|MERGE_RESOLUTION|>--- conflicted
+++ resolved
@@ -32,15 +32,8 @@
 /// This class receives tasks for execution.
 class CoreWorkerTaskReceiver {
  public:
-<<<<<<< HEAD
   using TaskHandler = std::function<Status(const raylet::TaskSpecification &task_spec,
       std::vector<std::shared_ptr<Buffer>> *results)>;
-
-  // Get tasks for execution.
-  virtual Status SetTaskHandler(const TaskHandler &callback) = 0;
-=======
-  using TaskHandler = std::function<Status(const raylet::TaskSpecification &task_spec)>;
->>>>>>> 32b3d3ec
 };
 
 }  // namespace ray
