--- conflicted
+++ resolved
@@ -67,12 +67,8 @@
         task_finisher_(task_finisher),
         lease_timeout_ms_(lease_timeout_ms),
         local_raylet_id_(local_raylet_id),
-<<<<<<< HEAD
         actor_creator_(std::move(actor_creator)),
-=======
-        actor_create_callback_(std::move(actor_create_callback)),
         max_tasks_in_flight_per_worker_(max_tasks_in_flight_per_worker),
->>>>>>> 2554a1a9
         cancel_retry_timer_(std::move(cancel_timer)) {}
 
   /// Schedule a task for direct submission to a worker.
