--- conflicted
+++ resolved
@@ -6,10 +6,7 @@
 #include "ray/core_worker/transport/transport.h"
 #include "ray/raylet/raylet_client.h"
 #include "ray/rpc/worker/worker_server.h"
-<<<<<<< HEAD
 #include "ray/core_worker/object_interface.h"
-=======
->>>>>>> 32b3d3ec
 
 namespace ray {
 
@@ -35,33 +32,8 @@
 class CoreWorkerRayletTaskReceiver : public CoreWorkerTaskReceiver,
                                      public rpc::WorkerTaskHandler {
  public:
-<<<<<<< HEAD
-  CoreWorkerRayletTaskReceiver(boost::asio::io_service &io_service,
-                               rpc::GrpcServer &server,
-                               CoreWorkerObjectInterface &object_interface);
-
-  /// Handle a `AssignTask` request.
-  /// The implementation can handle this request asynchronously. When hanling is done, the
-  /// `done_callback` should be called.
-  ///
-  /// \param[in] request The request message.
-  /// \param[out] reply The reply message.
-  /// \param[in] done_callback The callback to be called when the request is done.
-  void HandleAssignTask(const rpc::AssignTaskRequest &request,
-                        rpc::AssignTaskReply *reply,
-                        rpc::RequestDoneCallback done_callback) override;
-
-  Status SetTaskHandler(const TaskHandler &callback) override;
-
- private:
-  /// The callback function to process a task.
-  TaskHandler task_handler_;
-  /// The rpc service for `WorkerTaskService`.
-  rpc::WorkerTaskGrpcService task_service_;
-
-  CoreWorkerObjectInterface &object_interface_;
-=======
   CoreWorkerRayletTaskReceiver(std::unique_ptr<RayletClient> &raylet_client,
+                               CoreWorkerObjectInterface &object_interface,
                                boost::asio::io_service &io_service,
                                rpc::GrpcServer &server, const TaskHandler &task_handler);
 
@@ -79,11 +51,12 @@
  private:
   /// Raylet client.
   std::unique_ptr<RayletClient> &raylet_client_;
+  // Object interface.
+  CoreWorkerObjectInterface &object_interface_;
   /// The rpc service for `WorkerTaskService`.
   rpc::WorkerTaskGrpcService task_service_;
   /// The callback function to process a task.
   TaskHandler task_handler_;
->>>>>>> 32b3d3ec
 };
 
 }  // namespace ray
