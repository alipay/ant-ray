--- conflicted
+++ resolved
@@ -44,13 +44,8 @@
 
   std::unique_lock<std::mutex> guard(rpc_clients_mutex_);
   auto iter = actor_states_.find(actor_id);
-<<<<<<< HEAD
   if (iter == actor_states_.end() || iter->second.state_ == ActorTableData::RECONSTRUCTING) {
-    // Actor is not yet created, or is being reconstructing, cache the request
-=======
-  if (iter == actor_states_.end() || iter->second == ActorTableData::RECONSTRUCTING) {
     // Actor is not yet created, or is being reconstructed, cache the request
->>>>>>> a150ede9
     // and submit after actor is alive.
     // TODO(zhijunfu): it might be possible for a user to specify an invalid
     // actor handle (e.g. from unpickling), in that case it might be desirable
