--- conflicted
+++ resolved
@@ -16,13 +16,8 @@
 class MockWorker {
  public:
   MockWorker(const std::string &store_socket, const std::string &raylet_socket)
-<<<<<<< HEAD
       : worker_(WorkerType::WORKER, ray::rpc::Language::PYTHON, store_socket,
-                raylet_socket, DriverID::FromRandom()) {}
-=======
-      : worker_(WorkerType::WORKER, WorkerLanguage::PYTHON, store_socket, raylet_socket,
-                JobID::FromRandom()) {}
->>>>>>> a39982e6
+                raylet_socket, JobID::FromRandom()) {}
 
   void Run() {
     auto executor_func = [this](const RayFunction &ray_function,
