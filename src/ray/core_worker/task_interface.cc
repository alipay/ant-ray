#include "task_interface.h"

namespace ray {

<<<<<<< HEAD
Status CoreWorkerTaskInterface::CallTask(const RayFunction &function,
                                         const std::vector<Arg> &args,
                                         const CallOptions &call_options,
                                         std::vector<ObjectID> *return_ids) {
  
  auto &context = core_worker_->GetContext();
  const auto task_id = GenerateTaskId(context.GetCurrentDriverID(),
      context.GetCurrentTaskID(), context.GetNextTaskIndex());

  auto num_returns = call_options.num_returns;
  (*return_ids).resize(num_returns);
  for (int i = 0; i < num_returns; i++) {
    (*return_ids)[i] = ObjectID::for_task_return(task_id, num_returns);
  }

  std::vector<std::shared_ptr<TaskArgument>> task_arguments;
  for (const auto &arg : args) {
    if (arg.id != nullptr) {
      task_arguments.push_back(TaskArgumentByReference({arg.id}));
    } else {
      task_arguments.push_back(TaskArgumentByValue(
          arg.data->Data(), arg.data->Length()));
    }
  }

  ray::raylet::TaskSpecification spec(context_.GetCurrentDriverID(),
      context_.GetCurrentTaskID(), -1,
      task_arguments, num_returns, call_options.resources,
      function.language, function.function_descriptors);
  
  std::vector<ObjectID> execution_dependencies;
  return SubmitTask(execution_dependencies, spec);
=======
Status CoreWorkerTaskInterface::SubmitTask(const RayFunction &function,
                                           const std::vector<TaskArg> &args,
                                           const TaskOptions &task_options,
                                           std::vector<ObjectID> *return_ids) {
  return Status::OK();
>>>>>>> 2de7c9b2
}

Status CoreWorkerTaskInterface::CreateActor(
    const RayFunction &function, const std::vector<TaskArg> &args,
    const ActorCreationOptions &actor_creation_options, ActorHandle *actor_handle) {

  auto &context = core_worker_->GetContext();
  const auto task_id = GenerateTaskId(context.GetCurrentDriverID(),
      context.GetCurrentTaskID(), context.GetNextTaskIndex());

  std::vector<ObjectID> return_ids;
  return_ids.push_back(ObjectID::for_task_return(task_id, 1));
  const auto &actor_creation_id = return_ids[0];

  std::vector<std::shared_ptr<TaskArgument>> task_arguments;
  for (const auto &arg : args) {
    if (arg.id != nullptr) {
      task_arguments.push_back(TaskArgumentByReference({arg.id}));
    } else {
      task_arguments.push_back(TaskArgumentByValue(
          arg.data->Data(), arg.data->Length()));
    }
  }

  // Note that the caller is supposed to specify required placement resources
  // correctly via actor_creation_options.resources.
  ray::raylet::TaskSpecification spec(context_.GetCurrentDriverID(),
      task_id, context_.GetCurrentTaskID(), -1, actor_creation_id,
      actor_creation_options.max_reconstructions,
      ActorID()::nil(), ActorHandleID()::nil(), 0, {},
      task_arguments, 1, actor_creation_options.resources,
      actor_creation_options.resources,
      function.language, function.function_descriptors);
      
  *actor_handle = ActorHandle(actor_creation_id, ActorHandleID()::nil());

  std::vector<ObjectID> execution_dependencies;
  return SubmitTask(execution_dependencies, spec);
}

<<<<<<< HEAD
Status CoreWorkerTaskInterface::CallActorTask(ActorHandle &actor_handle,
                                              const RayFunction &function,
                                              const std::vector<Arg> &args,
                                              const CallOptions &call_options,
                                              std::vector<ObjectID> *return_ids) {

  
  auto &context = core_worker_->GetContext();
  const auto task_id = GenerateTaskId(context.GetCurrentDriverID(),
      context.GetCurrentTaskID(), context.GetNextTaskIndex());

  // add one for actor cursor object id.
  auto num_returns = call_options.num_returns + 1;
  (*return_ids).resize(num_returns);
  for (int i = 0; i < num_returns; i++) {
    (*return_ids)[i] = ObjectID::for_task_return(task_id, num_returns);
  }

  std::vector<std::shared_ptr<TaskArgument>> task_arguments;
  for (const auto &arg : args) {
    if (arg.id != nullptr) {
      task_arguments.push_back(TaskArgumentByReference({arg.id}));
    } else {
      task_arguments.push_back(TaskArgumentByValue(
          arg.data->Data(), arg.data->Length()));
    }
  }

  ray::raylet::TaskSpecification spec(context_.GetCurrentDriverID(),
      task_id, context_.GetCurrentTaskID(), -1, ActorID::nil(), 0,
      actor_handle.ActorID(), actor_handle.ActorHandleID(),
      actor.IncreaseTaskCounter(),
      // TODO: implement this.
      actor.GetNewActorHandles(),
      task_arguments, num_returns, call_options.resources, {},
      function.language, function.function_descriptors);
  
  std::vector<ObjectID> execution_dependencies;
  execution_dependencies.push_back(actor_handle.ActorCursor());

  auto status = SubmitTask(execution_dependencies, spec);
  
  actor_handle.SetActorCursor(return_ids.back());
  // remove cursor from return ids.
  return_ids.pop_back();
  return status;
=======
Status CoreWorkerTaskInterface::SubmitActorTask(ActorHandle &actor_handle,
                                                const RayFunction &function,
                                                const std::vector<TaskArg> &args,
                                                const TaskOptions &task_options,
                                                std::vector<ObjectID> *return_ids) {
  return Status::OK();
>>>>>>> 2de7c9b2
}


}  // namespace ray<|MERGE_RESOLUTION|>--- conflicted
+++ resolved
@@ -2,11 +2,10 @@
 
 namespace ray {
 
-<<<<<<< HEAD
-Status CoreWorkerTaskInterface::CallTask(const RayFunction &function,
-                                         const std::vector<Arg> &args,
-                                         const CallOptions &call_options,
-                                         std::vector<ObjectID> *return_ids) {
+Status CoreWorkerTaskInterface::SubmitTask(const RayFunction &function,
+                                           const std::vector<TaskArg> &args,
+                                           const CallOptions &call_options,
+                                           std::vector<ObjectID> *return_ids) {
   
   auto &context = core_worker_->GetContext();
   const auto task_id = GenerateTaskId(context.GetCurrentDriverID(),
@@ -35,13 +34,6 @@
   
   std::vector<ObjectID> execution_dependencies;
   return SubmitTask(execution_dependencies, spec);
-=======
-Status CoreWorkerTaskInterface::SubmitTask(const RayFunction &function,
-                                           const std::vector<TaskArg> &args,
-                                           const TaskOptions &task_options,
-                                           std::vector<ObjectID> *return_ids) {
-  return Status::OK();
->>>>>>> 2de7c9b2
 }
 
 Status CoreWorkerTaskInterface::CreateActor(
@@ -82,10 +74,9 @@
   return SubmitTask(execution_dependencies, spec);
 }
 
-<<<<<<< HEAD
-Status CoreWorkerTaskInterface::CallActorTask(ActorHandle &actor_handle,
+Status CoreWorkerTaskInterface::SubmitActorTask(ActorHandle &actor_handle,
                                               const RayFunction &function,
-                                              const std::vector<Arg> &args,
+                                              const std::vector<TaskArg> &args,
                                               const CallOptions &call_options,
                                               std::vector<ObjectID> *return_ids) {
 
@@ -129,14 +120,6 @@
   // remove cursor from return ids.
   return_ids.pop_back();
   return status;
-=======
-Status CoreWorkerTaskInterface::SubmitActorTask(ActorHandle &actor_handle,
-                                                const RayFunction &function,
-                                                const std::vector<TaskArg> &args,
-                                                const TaskOptions &task_options,
-                                                std::vector<ObjectID> *return_ids) {
-  return Status::OK();
->>>>>>> 2de7c9b2
 }
 
 
