#ifndef RAY_CORE_WORKER_TASK_INTERFACE_H
#define RAY_CORE_WORKER_TASK_INTERFACE_H

#include "ray/common/buffer.h"
#include "ray/common/grpc_util.h"
#include "ray/common/id.h"
#include "ray/common/status.h"
#include "ray/common/task/task.h"
#include "ray/common/task/task_spec.h"
#include "ray/common/task/task_util.h"
#include "ray/core_worker/common.h"
#include "ray/core_worker/context.h"
#include "ray/core_worker/object_interface.h"
#include "ray/core_worker/transport/transport.h"
#include "ray/gcs/redis_gcs_client.h"
#include "ray/protobuf/core_worker.pb.h"

namespace ray {

class CoreWorker;

/// Options of a non-actor-creation task.
struct TaskOptions {
  TaskOptions() {}
  TaskOptions(int num_returns, const std::unordered_map<std::string, double> &resources)
      : num_returns(num_returns), resources(resources) {}

  /// Number of returns of this task.
  const int num_returns = 1;
  /// Resources required by this task.
  const std::unordered_map<std::string, double> resources;
};

/// Options of an actor creation task.
struct ActorCreationOptions {
  ActorCreationOptions() {}
  ActorCreationOptions(uint64_t max_reconstructions, bool direct_call,
                       const std::unordered_map<std::string, double> &resources)
      : max_reconstructions(max_reconstructions),
        direct_call(direct_call),
        resources(resources) {}

  /// Maximum number of times that the actor should be reconstructed when it dies
  /// unexpectedly. It must be non-negative. If it's 0, the actor won't be reconstructed.
  const uint64_t max_reconstructions = 0;
  /// Whether to use direct actor call. If this is set to true, callers will submit
  /// tasks directly to the created actor without going through raylet.
  const bool direct_call = false;
  /// Resources required by the whole lifetime of this actor.
  const std::unordered_map<std::string, double> resources;
};

/// A handle to an actor.
class ActorHandle {
 public:
  ActorHandle(const ActorID &actor_id, const ActorHandleID &actor_handle_id,
              const Language actor_language, bool direct_call,
              const std::vector<std::string> &actor_creation_task_function_descriptor);

  ActorHandle(const ActorHandle &other);

  /// ID of the actor.
  ray::ActorID ActorID() const;

  /// ID of this actor handle.
  ray::ActorHandleID ActorHandleID() const;

  /// Language of the actor.
  Language ActorLanguage() const;

  // Function descriptor of actor creation task.
  std::vector<std::string> ActorCreationTaskFunctionDescriptor() const;

  /// The unique id of the last return of the last task.
  /// It's used as a dependency for the next task.
  ObjectID ActorCursor() const;

  /// The number of tasks that have been invoked on this actor.
  int64_t TaskCounter() const;

  /// The number of times that this actor handle has been forked.
  /// It's used to make sure ids of actor handles are unique.
  int64_t NumForks() const;

  /// Whether direct call is used. If this is true, then the tasks
  /// are submitted directly to the actor without going through raylet.
<<<<<<< HEAD
  bool IsDirectActorCall() const;
=======
  bool IsDirectCallActor() const;
>>>>>>> a150ede9

  ActorHandle Fork();

  void Serialize(std::string *output);

  static ActorHandle Deserialize(const std::string &data);

 private:
  ActorHandle();

  /// Set actor cursor.
  void SetActorCursor(const ObjectID &actor_cursor);

  /// Increase task counter.
  int64_t IncreaseTaskCounter();

  std::vector<ray::ActorHandleID> NewActorHandles() const;

  void ClearNewActorHandles();

 private:
  /// Protobuf defined ActorHandle.
  ray::rpc::ActorHandle inner_;
  /// The new actor handles that were created from this handle
  /// since the last task on this handle was submitted. This is
  /// used to garbage-collect dummy objects that are no longer
  /// necessary in the backend.
  std::vector<ray::ActorHandleID> new_actor_handles_;

  /// Mutex to protect mutable fields.
  std::mutex mutex_;

  friend class CoreWorkerTaskInterface;
};

/// The interface that contains all `CoreWorker` methods that are related to task
/// submission.
class CoreWorkerTaskInterface {
 public:
  CoreWorkerTaskInterface(WorkerContext &worker_context,
                          std::unique_ptr<RayletClient> &raylet_client,
                          CoreWorkerObjectInterface &object_interface,
                          boost::asio::io_service &io_service,
                          gcs::RedisGcsClient &gcs_client);

  /// Submit a normal task.
  ///
  /// \param[in] function The remote function to execute.
  /// \param[in] args Arguments of this task.
  /// \param[in] task_options Options for this task.
  /// \param[out] return_ids Ids of the return objects.
  /// \return Status.
  Status SubmitTask(const RayFunction &function, const std::vector<TaskArg> &args,
                    const TaskOptions &task_options, std::vector<ObjectID> *return_ids);

  /// Create an actor.
  ///
  /// \param[in] function The remote function that generates the actor object.
  /// \param[in] args Arguments of this task.
  /// \param[in] actor_creation_options Options for this actor creation task.
  /// \param[out] actor_handle Handle to the actor.
  /// \return Status.
  Status CreateActor(const RayFunction &function, const std::vector<TaskArg> &args,
                     const ActorCreationOptions &actor_creation_options,
                     std::unique_ptr<ActorHandle> *actor_handle);

  /// Submit an actor task.
  ///
  /// \param[in] actor_handle Handle to the actor.
  /// \param[in] function The remote function to execute.
  /// \param[in] args Arguments of this task.
  /// \param[in] task_options Options for this task.
  /// \param[out] return_ids Ids of the return objects.
  /// \return Status.
  Status SubmitActorTask(ActorHandle &actor_handle, const RayFunction &function,
                         const std::vector<TaskArg> &args,
                         const TaskOptions &task_options,
                         std::vector<ObjectID> *return_ids);

 private:
  /// Build common attributes of the task spec, and compute return ids.
  ///
  /// \param[in] function The remote function to execute.
  /// \param[in] args Arguments of this task.
  /// \param[in] num_returns Number of returns.
  /// \param[in] required_resources Resources required by this task.
  /// \param[in] required_placement_resources Resources required by placing this task on a
  /// node.
  /// \param[out] return_ids Return IDs.
  /// \return A `TaskSpecBuilder`.
  TaskSpecBuilder BuildCommonTaskSpec(
      const RayFunction &function, const std::vector<TaskArg> &args, uint64_t num_returns,
      const std::unordered_map<std::string, double> &required_resources,
      const std::unordered_map<std::string, double> &required_placement_resources,
      std::vector<ObjectID> *return_ids);

  /// Reference to the parent CoreWorker's context.
  WorkerContext &worker_context_;

  /// All the task submitters supported.
  EnumUnorderedMap<TaskTransportType, std::unique_ptr<CoreWorkerTaskSubmitter>>
      task_submitters_;
};

}  // namespace ray

#endif  // RAY_CORE_WORKER_TASK_INTERFACE_H<|MERGE_RESOLUTION|>--- conflicted
+++ resolved
@@ -84,11 +84,7 @@
 
   /// Whether direct call is used. If this is true, then the tasks
   /// are submitted directly to the actor without going through raylet.
-<<<<<<< HEAD
-  bool IsDirectActorCall() const;
-=======
   bool IsDirectCallActor() const;
->>>>>>> a150ede9
 
   ActorHandle Fork();
 
