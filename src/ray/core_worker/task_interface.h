--- conflicted
+++ resolved
@@ -111,12 +111,8 @@
 /// submission.
 class CoreWorkerTaskInterface {
  public:
-<<<<<<< HEAD
   CoreWorkerTaskInterface(WorkerContext &worker_context,
                           std::unique_ptr<RayletClient> &raylet_client);
-=======
-  CoreWorkerTaskInterface(WorkerContext &worker_context, RayletClient &raylet_client);
->>>>>>> 71d4637b
 
   /// Submit a normal task.
   ///
