// Copyright 2017 The Ray Authors.
//
// Licensed under the Apache License, Version 2.0 (the "License");
// you may not use this file except in compliance with the License.
// You may obtain a copy of the License at
//
//  http://www.apache.org/licenses/LICENSE-2.0
//
// Unless required by applicable law or agreed to in writing, software
// distributed under the License is distributed on an "AS IS" BASIS,
// WITHOUT WARRANTIES OR CONDITIONS OF ANY KIND, either express or implied.
// See the License for the specific language governing permissions and
// limitations under the License.

#include "ray/core_worker/future_resolver.h"

namespace ray {

void FutureResolver::ResolveFutureAsync(const ObjectID &object_id,
                                        const rpc::Address &owner_address) {
  absl::MutexLock lock(&mu_);
  const auto owner_worker_id = WorkerID::FromBinary(owner_address.worker_id());
  if (rpc_address_.worker_id() == owner_address.worker_id()) {
    // We do not need to resolve objects that we own. This can happen if a task
    // with a borrowed reference executes on the object's owning worker.
    return;
  }
  auto it = owner_clients_.find(owner_worker_id);
  if (it == owner_clients_.end()) {
    auto client =
        std::shared_ptr<rpc::CoreWorkerClientInterface>(client_factory_(owner_address));
    it = owner_clients_.emplace(owner_worker_id, std::move(client)).first;
  }

  rpc::GetObjectStatusRequest request;
  request.set_object_id(object_id.Binary());
  request.set_owner_worker_id(owner_worker_id.Binary());
  it->second->GetObjectStatus(
      request,
      [this, object_id](const Status &status, const rpc::GetObjectStatusReply &reply) {
        if (!status.ok()) {
          RAY_LOG(WARNING) << "Error retrieving the value of object ID " << object_id
                           << " that was deserialized: " << status.ToString();
        }
<<<<<<< HEAD
        // Either the owner is gone or the owner replied that the object has
        // been created. In both cases, we can now try to fetch the object via
        // plasma.
        RAY_UNUSED(in_memory_store_->Put(RayObject(rpc::ErrorType::OBJECT_IN_PLASMA),
                                         object_id));
      });
=======
        if (!status.ok() || reply.status() == rpc::GetObjectStatusReply::OUT_OF_SCOPE) {
          // The owner is gone or the owner replied that the object has gone
          // out of scope (this is an edge case in the distributed ref counting
          // protocol where a borrower dies before it can notify the owner of
          // another borrower). Store an error so that an exception will be
          // thrown immediately when the worker tries to get the value.
          RAY_UNUSED(in_memory_store_->Put(
              RayObject(rpc::ErrorType::OBJECT_UNRECONSTRUCTABLE), object_id));
        } else {
          // We can now try to fetch the object via plasma. If the owner later
          // fails or the object is released, the raylet will eventually store
          // an error in plasma on our behalf.
          RAY_UNUSED(in_memory_store_->Put(RayObject(rpc::ErrorType::OBJECT_IN_PLASMA),
                                           object_id));
        }
      }));
>>>>>>> 008d973f
}

}  // namespace ray<|MERGE_RESOLUTION|>--- conflicted
+++ resolved
@@ -42,14 +42,7 @@
           RAY_LOG(WARNING) << "Error retrieving the value of object ID " << object_id
                            << " that was deserialized: " << status.ToString();
         }
-<<<<<<< HEAD
-        // Either the owner is gone or the owner replied that the object has
-        // been created. In both cases, we can now try to fetch the object via
-        // plasma.
-        RAY_UNUSED(in_memory_store_->Put(RayObject(rpc::ErrorType::OBJECT_IN_PLASMA),
-                                         object_id));
-      });
-=======
+
         if (!status.ok() || reply.status() == rpc::GetObjectStatusReply::OUT_OF_SCOPE) {
           // The owner is gone or the owner replied that the object has gone
           // out of scope (this is an edge case in the distributed ref counting
@@ -65,8 +58,7 @@
           RAY_UNUSED(in_memory_store_->Put(RayObject(rpc::ErrorType::OBJECT_IN_PLASMA),
                                            object_id));
         }
-      }));
->>>>>>> 008d973f
+      });
 }
 
 }  // namespace ray