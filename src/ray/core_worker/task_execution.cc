#include "ray/core_worker/task_execution.h"
#include "ray/core_worker/context.h"
#include "ray/core_worker/core_worker.h"
#include "ray/core_worker/transport/raylet_transport.h"
#include "ray/core_worker/transport/direct_actor_transport.h"

namespace ray {

CoreWorkerTaskExecutionInterface::CoreWorkerTaskExecutionInterface(
    WorkerContext &worker_context, std::unique_ptr<RayletClient> &raylet_client,
    CoreWorkerObjectInterface &object_interface, const TaskExecutor &executor)
    : worker_context_(worker_context),
      object_interface_(object_interface),
      execution_callback_(executor),
      worker_server_("Worker", 0 /* let grpc choose port */),
      main_work_(main_service_) {
  RAY_CHECK(execution_callback_ != nullptr);

  auto func = std::bind(&CoreWorkerTaskExecutionInterface::ExecuteTask, this,
<<<<<<< HEAD
                        std::placeholders::_1, std::placeholders::_2);
  task_receivers_.emplace(
      static_cast<int>(TaskTransportType::RAYLET),
      std::unique_ptr<CoreWorkerRayletTaskReceiver>(
          new CoreWorkerRayletTaskReceiver(
          raylet_client, object_interface_,
          main_service_, worker_server_, func)));
  task_receivers_.emplace(
      static_cast<int>(TaskTransportType::DIRECT_ACTOR),
      std::unique_ptr<CoreWorkerDirectActorTaskReceiver>(
          new CoreWorkerDirectActorTaskReceiver(
          object_interface_, main_service_, worker_server_, func)));
=======
                        std::placeholders::_1);
  task_receivers_.emplace(
      static_cast<int>(TaskTransportType::RAYLET),
      std::unique_ptr<CoreWorkerRayletTaskReceiver>(new CoreWorkerRayletTaskReceiver(
          raylet_client, main_service_, worker_server_, func)));
>>>>>>> f46c555e

  // Start RPC server after all the task receivers are properly initialized.
  worker_server_.Run();
}

<<<<<<< HEAD
Status CoreWorkerTaskExecutionInterface::ExecuteTask(
    const raylet::TaskSpecification &spec,
    std::vector<std::shared_ptr<Buffer>>* results) {
=======
Status CoreWorkerTaskExecutionInterface::ExecuteTask(const TaskSpecification &spec) {
>>>>>>> f46c555e
  worker_context_.SetCurrentTask(spec);

  RayFunction func{spec.GetLanguage(), spec.FunctionDescriptor()};

  std::vector<std::shared_ptr<RayObject>> args;
  RAY_CHECK_OK(BuildArgsForExecutor(spec, &args));

  TaskType task_type;
  if (spec.IsActorCreationTask()) {
    task_type = TaskType::ACTOR_CREATION_TASK;
  } else if (spec.IsActorTask()) {
    task_type = TaskType::ACTOR_TASK;
  } else {
    task_type = TaskType::NORMAL_TASK;
<<<<<<< HEAD
  }

  TaskInfo task_info{spec.TaskId(), spec.JobId(), task_type};

  auto num_returns = spec.NumReturns();
  if (spec.IsActorCreationTask() || (spec.IsActorTask() &&
      !spec.ActorCreationDummyObjectId().IsNil())) {
    // Note for direct actor call doesn't use dummy object id,
    // and in that case it's set to nil in task spec.
    RAY_CHECK(num_returns > 0);
    // Decrease to account for the dummy object id, this logic only
    // applies to task submitted via raylet.
    num_returns--;
  }  

  auto status = execution_callback_(func, args, task_info, num_returns, results);
=======
  }

  TaskInfo task_info{spec.TaskId(), spec.JobId(), task_type};

  auto num_returns = spec.NumReturns();
  if (spec.IsActorCreationTask() || spec.IsActorTask()) {
    RAY_CHECK(num_returns > 0);
    // Decrease to account for the dummy object id.
    num_returns--;
  }

  auto status = execution_callback_(func, args, task_info, num_returns);
>>>>>>> f46c555e
  // TODO(zhijunfu):
  // 1. Check and handle failure.
  // 2. Save or load checkpoint.
  return status;
}

void CoreWorkerTaskExecutionInterface::Run() {
  // Run main IO service.
  main_service_.run();

  // should never reach here.
  RAY_LOG(FATAL) << "should never reach here after running main io service";
}

Status CoreWorkerTaskExecutionInterface::BuildArgsForExecutor(
    const TaskSpecification &spec, std::vector<std::shared_ptr<RayObject>> *args) {
  auto num_args = spec.NumArgs();
  (*args).resize(num_args);

  std::vector<ObjectID> object_ids_to_fetch;
  std::vector<int> indices;

  for (int i = 0; i < spec.NumArgs(); ++i) {
    int count = spec.ArgIdCount(i);
    if (count > 0) {
      // pass by reference.
      RAY_CHECK(count == 1);
      object_ids_to_fetch.push_back(spec.ArgId(i, 0));
      indices.push_back(i);
    } else {
      // pass by value.
      (*args)[i] = std::make_shared<RayObject>(
          std::make_shared<LocalMemoryBuffer>(const_cast<uint8_t *>(spec.ArgVal(i)),
                                              spec.ArgValLength(i)),
          nullptr);
    }
  }

  std::vector<std::shared_ptr<RayObject>> results;
  auto status = object_interface_.Get(object_ids_to_fetch, -1, &results);
  if (status.ok()) {
    for (size_t i = 0; i < results.size(); i++) {
      (*args)[indices[i]] = results[i];
    }
  }

  return status;
}

}  // namespace ray<|MERGE_RESOLUTION|>--- conflicted
+++ resolved
@@ -17,7 +17,6 @@
   RAY_CHECK(execution_callback_ != nullptr);
 
   auto func = std::bind(&CoreWorkerTaskExecutionInterface::ExecuteTask, this,
-<<<<<<< HEAD
                         std::placeholders::_1, std::placeholders::_2);
   task_receivers_.emplace(
       static_cast<int>(TaskTransportType::RAYLET),
@@ -30,25 +29,14 @@
       std::unique_ptr<CoreWorkerDirectActorTaskReceiver>(
           new CoreWorkerDirectActorTaskReceiver(
           object_interface_, main_service_, worker_server_, func)));
-=======
-                        std::placeholders::_1);
-  task_receivers_.emplace(
-      static_cast<int>(TaskTransportType::RAYLET),
-      std::unique_ptr<CoreWorkerRayletTaskReceiver>(new CoreWorkerRayletTaskReceiver(
-          raylet_client, main_service_, worker_server_, func)));
->>>>>>> f46c555e
 
   // Start RPC server after all the task receivers are properly initialized.
   worker_server_.Run();
 }
 
-<<<<<<< HEAD
 Status CoreWorkerTaskExecutionInterface::ExecuteTask(
-    const raylet::TaskSpecification &spec,
+    const TaskSpecification &spec,
     std::vector<std::shared_ptr<Buffer>>* results) {
-=======
-Status CoreWorkerTaskExecutionInterface::ExecuteTask(const TaskSpecification &spec) {
->>>>>>> f46c555e
   worker_context_.SetCurrentTask(spec);
 
   RayFunction func{spec.GetLanguage(), spec.FunctionDescriptor()};
@@ -63,7 +51,6 @@
     task_type = TaskType::ACTOR_TASK;
   } else {
     task_type = TaskType::NORMAL_TASK;
-<<<<<<< HEAD
   }
 
   TaskInfo task_info{spec.TaskId(), spec.JobId(), task_type};
@@ -80,20 +67,6 @@
   }  
 
   auto status = execution_callback_(func, args, task_info, num_returns, results);
-=======
-  }
-
-  TaskInfo task_info{spec.TaskId(), spec.JobId(), task_type};
-
-  auto num_returns = spec.NumReturns();
-  if (spec.IsActorCreationTask() || spec.IsActorTask()) {
-    RAY_CHECK(num_returns > 0);
-    // Decrease to account for the dummy object id.
-    num_returns--;
-  }
-
-  auto status = execution_callback_(func, args, task_info, num_returns);
->>>>>>> f46c555e
   // TODO(zhijunfu):
   // 1. Check and handle failure.
   // 2. Save or load checkpoint.
