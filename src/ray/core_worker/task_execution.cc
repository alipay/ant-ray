--- conflicted
+++ resolved
@@ -13,7 +13,6 @@
   task_receivers_.emplace(
       static_cast<int>(TaskTransportType::RAYLET),
       std::unique_ptr<CoreWorkerRayletTaskReceiver>(
-<<<<<<< HEAD
           new CoreWorkerRayletTaskReceiver(
           main_service_, worker_server_)));
   task_receivers_.emplace(
@@ -21,9 +20,6 @@
       std::unique_ptr<CoreWorkerDirectActorTaskReceiver>(
           new CoreWorkerDirectActorTaskReceiver(
           main_service_, worker_server_)));
-=======
-          new CoreWorkerRayletTaskReceiver(main_service_, worker_server_)));
->>>>>>> 1a663bc3
 }
 
 Status CoreWorkerTaskExecutionInterface::Run(const TaskExecutor &executor) {
