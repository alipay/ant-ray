--- conflicted
+++ resolved
@@ -215,7 +215,59 @@
                                       bool add_local_ref,
                                       const absl::optional<NodeID> &pinned_at_raylet_id) {
   absl::MutexLock lock(&mutex_);
-<<<<<<< HEAD
+  RAY_CHECK(AddOwnedObjectInternal(object_id,
+                                   inner_ids,
+                                   owner_address,
+                                   call_site,
+                                   object_size,
+                                   is_reconstructable,
+                                   add_local_ref,
+                                   pinned_at_raylet_id))
+      << "Tried to create an owned object that already exists: " << object_id;
+}
+
+void ReferenceCounter::AddDynamicReturn(const ObjectID &object_id,
+                                        const ObjectID &generator_id) {
+  absl::MutexLock lock(&mutex_);
+  auto outer_it = object_id_refs_.find(generator_id);
+  if (outer_it == object_id_refs_.end()) {
+    // Outer object already went out of scope. Either:
+    // 1. The inner object was never deserialized and has already gone out of
+    // scope.
+    // 2. The inner object was deserialized and we already added it as a
+    // dynamic return.
+    // Either way, we shouldn't add the inner object to the ref count.
+    return;
+  }
+  RAY_LOG(DEBUG) << "Adding dynamic return " << object_id
+                 << " contained in generator object " << generator_id;
+  RAY_CHECK(outer_it->second.owned_by_us);
+  RAY_CHECK(outer_it->second.owner_address.has_value());
+  rpc::Address owner_address(outer_it->second.owner_address.value());
+  RAY_UNUSED(AddOwnedObjectInternal(object_id,
+                                    {},
+                                    owner_address,
+                                    outer_it->second.call_site,
+                                    /*object_size=*/-1,
+                                    outer_it->second.is_reconstructable,
+                                    /*add_local_ref=*/false,
+                                    absl::optional<NodeID>()));
+  AddNestedObjectIdsInternal(generator_id, {object_id}, owner_address);
+}
+
+bool ReferenceCounter::AddOwnedObjectInternal(
+    const ObjectID &object_id,
+    const std::vector<ObjectID> &inner_ids,
+    const rpc::Address &owner_address,
+    const std::string &call_site,
+    const int64_t object_size,
+    bool is_reconstructable,
+    bool add_local_ref,
+    const absl::optional<NodeID> &pinned_at_raylet_id) {
+  if (object_id_refs_.count(object_id) != 0) {
+    return false;
+  }
+  RAY_LOG(DEBUG) << "Adding owned object " << object_id;
   auto it = object_id_refs_.find(object_id);
   if (spilled_url.empty()) {
     RAY_CHECK(it == object_id_refs_.end())
@@ -255,88 +307,6 @@
     it->second.spilled_url = spilled_url;
     it->second.spilled_node_id = spilled_node_id;
   }
-=======
-  RAY_CHECK(AddOwnedObjectInternal(object_id,
-                                   inner_ids,
-                                   owner_address,
-                                   call_site,
-                                   object_size,
-                                   is_reconstructable,
-                                   add_local_ref,
-                                   pinned_at_raylet_id))
-      << "Tried to create an owned object that already exists: " << object_id;
-}
-
-void ReferenceCounter::AddDynamicReturn(const ObjectID &object_id,
-                                        const ObjectID &generator_id) {
-  absl::MutexLock lock(&mutex_);
-  auto outer_it = object_id_refs_.find(generator_id);
-  if (outer_it == object_id_refs_.end()) {
-    // Outer object already went out of scope. Either:
-    // 1. The inner object was never deserialized and has already gone out of
-    // scope.
-    // 2. The inner object was deserialized and we already added it as a
-    // dynamic return.
-    // Either way, we shouldn't add the inner object to the ref count.
-    return;
-  }
-  RAY_LOG(DEBUG) << "Adding dynamic return " << object_id
-                 << " contained in generator object " << generator_id;
-  RAY_CHECK(outer_it->second.owned_by_us);
-  RAY_CHECK(outer_it->second.owner_address.has_value());
-  rpc::Address owner_address(outer_it->second.owner_address.value());
-  RAY_UNUSED(AddOwnedObjectInternal(object_id,
-                                    {},
-                                    owner_address,
-                                    outer_it->second.call_site,
-                                    /*object_size=*/-1,
-                                    outer_it->second.is_reconstructable,
-                                    /*add_local_ref=*/false,
-                                    absl::optional<NodeID>()));
-  AddNestedObjectIdsInternal(generator_id, {object_id}, owner_address);
-}
-
-bool ReferenceCounter::AddOwnedObjectInternal(
-    const ObjectID &object_id,
-    const std::vector<ObjectID> &inner_ids,
-    const rpc::Address &owner_address,
-    const std::string &call_site,
-    const int64_t object_size,
-    bool is_reconstructable,
-    bool add_local_ref,
-    const absl::optional<NodeID> &pinned_at_raylet_id) {
-  if (object_id_refs_.count(object_id) != 0) {
-    return false;
-  }
-  RAY_LOG(DEBUG) << "Adding owned object " << object_id;
-  // If the entry doesn't exist, we initialize the direct reference count to zero
-  // because this corresponds to a submitted task whose return ObjectID will be created
-  // in the frontend language, incrementing the reference count.
-  // TODO(swang): Objects that are not reconstructable should not increment
-  // their arguments' lineage ref counts.
-  auto it = object_id_refs_
-                .emplace(object_id,
-                         Reference(owner_address,
-                                   call_site,
-                                   object_size,
-                                   is_reconstructable,
-                                   pinned_at_raylet_id))
-                .first;
-  if (!inner_ids.empty()) {
-    // Mark that this object ID contains other inner IDs. Then, we will not GC
-    // the inner objects until the outer object ID goes out of scope.
-    AddNestedObjectIdsInternal(object_id, inner_ids, rpc_address_);
-  }
-  if (pinned_at_raylet_id.has_value()) {
-    // We eagerly add the pinned location to the set of object locations.
-    AddObjectLocationInternal(it, pinned_at_raylet_id.value());
-  }
-
-  reconstructable_owned_objects_.emplace_back(object_id);
-  auto back_it = reconstructable_owned_objects_.end();
-  back_it--;
-  RAY_CHECK(reconstructable_owned_objects_index_.emplace(object_id, back_it).second);
->>>>>>> 566a8077
 
   if (add_local_ref) {
     it->second.local_ref_count++;
