#ifndef RAY_CORE_WORKER_OBJECT_INTERFACE_H
#define RAY_CORE_WORKER_OBJECT_INTERFACE_H

#include "plasma/client.h"
#include "ray/common/buffer.h"
#include "ray/common/id.h"
#include "ray/common/status.h"
#include "ray/core_worker/common.h"
#include "ray/core_worker/context.h"
#include "ray/core_worker/store_provider/store_provider_layer.h"
#include "ray/core_worker/transport/transport_layer.h"

namespace ray {

using rpc::RayletClient;

class CoreWorker;
class CoreWorkerStoreProvider;

/// The interface that contains all `CoreWorker` methods that are related to object store.
class CoreWorkerObjectInterface {
 public:
  CoreWorkerObjectInterface(WorkerContext &worker_context,
                            std::unique_ptr<RayletClient> &raylet_client,
                            CoreWorkerStoreProviderLayer &store_provider_layer,
                            CoreWorkerTaskSubmitterLayer &task_submitter_layer);

  /// Put an object into object store.
  ///
  /// \param[in] object The ray object.
  /// \param[out] object_id Generated ID of the object.
  /// \return Status.
  Status Put(const RayObject &object, ObjectID *object_id);

  /// Put an object with specified ID into object store.
  ///
  /// \param[in] object The ray object.
  /// \param[in] object_id Object ID specified by user.
  /// \return Status.
  Status Put(const RayObject &object, const ObjectID &object_id);

  /// Get a list of objects from the object store.
  ///
  /// \param[in] ids IDs of the objects to get.
  /// \param[in] timeout_ms Timeout in milliseconds, wait infinitely if it's negative.
  /// \param[out] results Result list of objects data.
  /// \return Status.
  Status Get(const std::vector<ObjectID> &ids, int64_t timeout_ms,
             std::vector<std::shared_ptr<RayObject>> *results);

  /// Wait for a list of objects to appear in the object store.
  ///
  /// \param[in] IDs of the objects to wait for.
  /// \param[in] num_returns Number of objects that should appear.
  /// \param[in] timeout_ms Timeout in milliseconds, wait infinitely if it's negative.
  /// \param[out] results A bitset that indicates each object has appeared or not.
  /// \return Status.
  Status Wait(const std::vector<ObjectID> &object_ids, int num_objects,
              int64_t timeout_ms, std::vector<bool> *results);

  /// Delete a list of objects from the object store.
  ///
  /// \param[in] object_ids IDs of the objects to delete.
  /// \param[in] local_only Whether only delete the objects in local node, or all nodes in
  /// the cluster.
  /// \param[in] delete_creating_tasks Whether also delete the tasks that
  /// created these objects.
  /// \return Status.
  Status Delete(const std::vector<ObjectID> &object_ids, bool local_only,
                bool delete_creating_tasks);

 private:
<<<<<<< HEAD
=======
  /// Helper function to get a list of objects from a specific store provider.
  ///
  /// \param[in] type The type of store provider to use.
  /// \param[in] object_ids IDs of the objects to get.
  /// \param[in] timeout_ms Timeout in milliseconds, wait infinitely if it's -1.
  /// \param[out] results Result list of objects data.
  /// \return Status.
  Status Get(StoreProviderType type, const std::unordered_set<ObjectID> &object_ids,
             int64_t timeout_ms,
             std::unordered_map<ObjectID, std::shared_ptr<RayObject>> *results);

  /// Create a new store provider for the specified type on demand.
  std::unique_ptr<CoreWorkerStoreProvider> CreateStoreProvider(
      StoreProviderType type) const;
>>>>>>> b928e3e7

  bool ShouldWaitObjects(const std::vector<ObjectID> &object_ids);

  Status Get(StoreProviderType type, const std::unordered_set<ObjectID> &object_ids,
    int64_t timeout_ms, std::unordered_map<ObjectID, std::shared_ptr<RayObject>> *results);

  /// Whether the buffer represents an exception object.
  ///
  /// \param[in] object Object data.
  /// \return Whether it represents an exception object.
  static bool IsException(const RayObject &object);

  /// Print a warning if we've attempted too many times, but some objects are still
  /// unavailable.
  ///
  /// \param[in] num_attemps The number of attempted times.
  /// \param[in] unready The unready objects.
  static void WarnIfAttemptedTooManyTimes(
      int num_attempts, const std::unordered_set<ObjectID> &unready);

  /// Reference to the parent CoreWorker's context.
  WorkerContext &worker_context_;
  /// Reference to the parent CoreWorker's raylet client.
  std::unique_ptr<RayletClient> &raylet_client_;
  /// Reference to store provider layer.
  CoreWorkerStoreProviderLayer &store_provider_layer_;
  /// Reference to task submitter layer.
  CoreWorkerTaskSubmitterLayer &task_submitter_layer_;
};

}  // namespace ray

#endif  // RAY_CORE_WORKER_OBJECT_INTERFACE_H<|MERGE_RESOLUTION|>--- conflicted
+++ resolved
@@ -70,8 +70,6 @@
                 bool delete_creating_tasks);
 
  private:
-<<<<<<< HEAD
-=======
   /// Helper function to get a list of objects from a specific store provider.
   ///
   /// \param[in] type The type of store provider to use.
@@ -83,15 +81,7 @@
              int64_t timeout_ms,
              std::unordered_map<ObjectID, std::shared_ptr<RayObject>> *results);
 
-  /// Create a new store provider for the specified type on demand.
-  std::unique_ptr<CoreWorkerStoreProvider> CreateStoreProvider(
-      StoreProviderType type) const;
->>>>>>> b928e3e7
-
   bool ShouldWaitObjects(const std::vector<ObjectID> &object_ids);
-
-  Status Get(StoreProviderType type, const std::unordered_set<ObjectID> &object_ids,
-    int64_t timeout_ms, std::unordered_map<ObjectID, std::shared_ptr<RayObject>> *results);
 
   /// Whether the buffer represents an exception object.
   ///
