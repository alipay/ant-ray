--- conflicted
+++ resolved
@@ -5,12 +5,7 @@
 #include "ray/core_worker/core_worker.h"
 #include "ray/core_worker/lib/java/jni_utils.h"
 
-<<<<<<< HEAD
-inline ray::CoreWorker &GetCoreWorker(
-    jlong nativeCoreWorkerPointer) {
-=======
 inline ray::CoreWorker &GetCoreWorker(jlong nativeCoreWorkerPointer) {
->>>>>>> 044527ad
   return *reinterpret_cast<ray::CoreWorker *>(nativeCoreWorkerPointer);
 }
 
@@ -139,29 +134,15 @@
 
   std::vector<ObjectID> return_ids;
   auto status = GetCoreWorker(nativeCoreWorkerPointer)
-<<<<<<< HEAD
-                    .SubmitTask(ray_function, task_args, task_options, &return_ids);
-=======
                     .SubmitTask(ray_function, task_args, task_options, &return_ids, /*max_retries=*/1);
->>>>>>> 044527ad
 
   THROW_EXCEPTION_AND_RETURN_IF_NOT_OK(env, status, nullptr);
 
   return NativeIdVectorToJavaByteArrayList(env, return_ids);
 }
 
-<<<<<<< HEAD
-/*
- * Class:     org_ray_runtime_task_NativeTaskSubmitter
- * Method:    nativeCreateActor
- * Signature:
- * (JLorg/ray/runtime/functionmanager/FunctionDescriptor;Ljava/util/List;Lorg/ray/api/options/ActorCreationOptions;)J
- */
-JNIEXPORT jbyteArray JNICALL Java_org_ray_runtime_task_NativeTaskSubmitter_nativeCreateActor(
-=======
 JNIEXPORT jbyteArray JNICALL
 Java_org_ray_runtime_task_NativeTaskSubmitter_nativeCreateActor(
->>>>>>> 044527ad
     JNIEnv *env, jclass p, jlong nativeCoreWorkerPointer, jobject functionDescriptor,
     jobject args, jobject actorCreationOptions) {
   auto ray_function = ToRayFunction(env, functionDescriptor);
@@ -187,15 +168,9 @@
   auto task_options = ToTaskOptions(env, numReturns, callOptions);
 
   std::vector<ObjectID> return_ids;
-<<<<<<< HEAD
-  auto status = GetCoreWorker(nativeCoreWorkerPointer)
-                    .SubmitActorTask(actor_id, ray_function, task_args, task_options,
-                                     &return_ids);
-=======
   auto status =
       GetCoreWorker(nativeCoreWorkerPointer)
           .SubmitActorTask(actor_id, ray_function, task_args, task_options, &return_ids);
->>>>>>> 044527ad
 
   THROW_EXCEPTION_AND_RETURN_IF_NOT_OK(env, status, nullptr);
   return NativeIdVectorToJavaByteArrayList(env, return_ids);
