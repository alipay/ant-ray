// Copyright 2017 The Ray Authors.
//
// Licensed under the Apache License, Version 2.0 (the "License");
// you may not use this file except in compliance with the License.
// You may obtain a copy of the License at
//
//  http://www.apache.org/licenses/LICENSE-2.0
//
// Unless required by applicable law or agreed to in writing, software
// distributed under the License is distributed on an "AS IS" BASIS,
// WITHOUT WARRANTIES OR CONDITIONS OF ANY KIND, either express or implied.
// See the License for the specific language governing permissions and
// limitations under the License.

#include "ray/gcs/gcs_client/service_based_gcs_client.h"

#include "gtest/gtest.h"
#include "ray/common/test_util.h"
#include "ray/gcs/gcs_client/service_based_accessor.h"
#include "ray/gcs/gcs_server/gcs_server.h"
#include "ray/gcs/test/gcs_test_util.h"
#include "ray/rpc/gcs_server/gcs_rpc_client.h"
#include "ray/util/util.h"

namespace ray {

class ServiceBasedGcsClientTest : public ::testing::Test {
 public:
  ServiceBasedGcsClientTest() {
    RayConfig::instance().initialize(
        {{"ping_gcs_rpc_server_max_retries", std::to_string(60)},
         {"maximum_gcs_destroyed_actor_cached_count", std::to_string(10)},
         {"maximum_gcs_dead_node_cached_count", std::to_string(10)}});
    TestSetupUtil::StartUpRedisServers(std::vector<int>());
  }

  virtual ~ServiceBasedGcsClientTest() { TestSetupUtil::ShutDownRedisServers(); }

 protected:
  void SetUp() override {
    config_.grpc_server_port = 0;
    config_.grpc_server_name = "MockedGcsServer";
    config_.grpc_server_thread_num = 1;
    config_.redis_address = "127.0.0.1";
    config_.is_test = true;
    config_.redis_port = TEST_REDIS_SERVER_PORTS.front();

    client_io_service_.reset(new boost::asio::io_service());
    client_io_service_thread_.reset(new std::thread([this] {
      std::unique_ptr<boost::asio::io_service::work> work(
          new boost::asio::io_service::work(*client_io_service_));
      client_io_service_->run();
    }));

    server_io_service_.reset(new boost::asio::io_service());
    gcs_server_.reset(new gcs::GcsServer(config_, *server_io_service_));
    gcs_server_->Start();
    server_io_service_thread_.reset(new std::thread([this] {
      std::unique_ptr<boost::asio::io_service::work> work(
          new boost::asio::io_service::work(*server_io_service_));
      server_io_service_->run();
    }));

    // Wait until server starts listening.
    while (!gcs_server_->IsStarted()) {
      std::this_thread::sleep_for(std::chrono::milliseconds(10));
    }

    // Create GCS client.
    gcs::GcsClientOptions options(config_.redis_address, config_.redis_port,
                                  config_.redis_password, config_.is_test);
    gcs_client_.reset(new gcs::ServiceBasedGcsClient(options));
    RAY_CHECK_OK(gcs_client_->Connect(*client_io_service_));
  }

  void TearDown() override {
    client_io_service_->stop();
    gcs_client_->Disconnect();

    gcs_server_->Stop();
    server_io_service_->stop();
    server_io_service_thread_->join();
    gcs_server_.reset();
    TestSetupUtil::FlushAllRedisServers();
    client_io_service_thread_->join();
  }

  void RestartGcsServer() {
    RAY_LOG(INFO) << "Stopping GCS service, port = " << gcs_server_->GetPort();
    gcs_server_->Stop();
    server_io_service_->stop();
    server_io_service_thread_->join();
    gcs_server_.reset();
    RAY_LOG(INFO) << "Finished stopping GCS service.";

    server_io_service_.reset(new boost::asio::io_service());
    gcs_server_.reset(new gcs::GcsServer(config_, *server_io_service_));
    gcs_server_->Start();
    server_io_service_thread_.reset(new std::thread([this] {
      std::unique_ptr<boost::asio::io_service::work> work(
          new boost::asio::io_service::work(*server_io_service_));
      server_io_service_->run();
    }));

    // Wait until server starts listening.
    while (gcs_server_->GetPort() == 0) {
      std::this_thread::sleep_for(std::chrono::milliseconds(10));
    }
    RAY_LOG(INFO) << "GCS service restarted, port = " << gcs_server_->GetPort();
  }

  bool SubscribeToAllJobs(
      const gcs::SubscribeCallback<JobID, rpc::JobTableData> &subscribe) {
    std::promise<bool> promise;
    RAY_CHECK_OK(gcs_client_->Jobs().AsyncSubscribeAll(
        subscribe, [&promise](Status status) { promise.set_value(status.ok()); }));
    return WaitReady(promise.get_future(), timeout_ms_);
  }

  bool AddJob(const std::shared_ptr<rpc::JobTableData> &job_table_data) {
    std::promise<bool> promise;
    RAY_CHECK_OK(gcs_client_->Jobs().AsyncAdd(
        job_table_data, [&promise](Status status) { promise.set_value(status.ok()); }));
    return WaitReady(promise.get_future(), timeout_ms_);
  }

  bool MarkJobFinished(const JobID &job_id) {
    std::promise<bool> promise;
    RAY_CHECK_OK(gcs_client_->Jobs().AsyncMarkFinished(
        job_id, [&promise](Status status) { promise.set_value(status.ok()); }));
    return WaitReady(promise.get_future(), timeout_ms_);
  }

  bool SubscribeActorStates(
      const ActorID &actor_id,
      const gcs::SubscribeCallback<ActorID, rpc::ActorStates> &subscribe) {
    std::promise<bool> promise;
    RAY_CHECK_OK(gcs_client_->Actors().AsyncSubscribeStates(
        actor_id, subscribe,
        [&promise](Status status) { promise.set_value(status.ok()); }));
    return WaitReady(promise.get_future(), timeout_ms_);
  }

  void UnsubscribeActor(const ActorID &actor_id) {
    RAY_CHECK_OK(gcs_client_->Actors().AsyncUnsubscribeStates(actor_id));
  }

  void WaitForActorUnsubscribed(const ActorID &actor_id) {
    auto condition = [this, actor_id]() {
      return gcs_client_->Actors().IsActorUnsubscribed(actor_id);
    };
    EXPECT_TRUE(WaitForCondition(condition, timeout_ms_.count()));
  }

  bool SubscribeAllActorStates(
      const gcs::SubscribeCallback<ActorID, rpc::ActorStates> &subscribe) {
    std::promise<bool> promise;
    RAY_CHECK_OK(gcs_client_->Actors().AsyncSubscribeAllStates(
        subscribe, [&promise](Status status) { promise.set_value(status.ok()); }));
    return WaitReady(promise.get_future(), timeout_ms_);
  }

  bool RegisterActor(const std::shared_ptr<rpc::ActorTableData> &actor_table_data,
                     bool is_detached = true, bool skip_wait = false) {
    rpc::TaskSpec message;
    auto actor_id = ActorID::FromBinary(actor_table_data->actor_id());
    message.set_job_id(actor_id.JobId().Binary());
    message.set_type(TaskType::ACTOR_CREATION_TASK);
    message.set_task_id(TaskID::ForActorCreationTask(actor_id).Binary());
    message.set_caller_id(actor_id.Binary());
    message.set_max_retries(0);
    message.set_num_returns(1);
    message.set_parent_task_id(TaskID::ForActorCreationTask(actor_id).Binary());
    message.mutable_actor_creation_task_spec()->set_actor_id(actor_id.Binary());
    message.mutable_actor_creation_task_spec()->set_is_detached(is_detached);
    // If the actor is non-detached, the `WaitForActorOutOfScope` function of the core
    // worker client is called during the actor registration process. In order to simulate
    // the scenario of registration failure, we set the address to an illegal value.
    if (!is_detached) {
      rpc::Address address;
      address.set_ip_address("");
      message.mutable_caller_address()->CopyFrom(address);
    }
    TaskSpecification task_spec(message);

    if (skip_wait) {
      return gcs_client_->Actors()
          .AsyncRegisterActor(task_spec, [](Status status) {})
          .ok();
    }

    // NOTE: GCS will not reply when actor registration fails, so when GCS restarts, gcs
    // client will register the actor again and promise may be set twice.
    auto promise = std::make_shared<std::promise<bool>>();
    RAY_CHECK_OK(
        gcs_client_->Actors().AsyncRegisterActor(task_spec, [promise](Status status) {
          try {
            promise->set_value(status.ok());
          } catch (...) {
          }
        }));
    return WaitReady(promise->get_future(), timeout_ms_);
  }

  rpc::ActorTableData GetActor(const ActorID &actor_id) {
    std::promise<bool> promise;
    rpc::ActorTableData actor_table_data;
    RAY_CHECK_OK(gcs_client_->Actors().AsyncGet(
        actor_id, [&actor_table_data, &promise](
                      Status status, const boost::optional<rpc::ActorTableData> &result) {
          assert(result);
          actor_table_data.CopyFrom(*result);
          promise.set_value(true);
        }));
    EXPECT_TRUE(WaitReady(promise.get_future(), timeout_ms_));
    return actor_table_data;
  }

  std::vector<rpc::ActorTableData> GetAllActors(bool filter_non_dead_actor = false) {
    std::promise<bool> promise;
    std::vector<rpc::ActorTableData> actors;
    RAY_CHECK_OK(gcs_client_->Actors().AsyncGetAll(
        [filter_non_dead_actor, &actors, &promise](
            Status status, const std::vector<rpc::ActorTableData> &result) {
          if (!result.empty()) {
            if (filter_non_dead_actor) {
              for (auto &iter : result) {
                if (iter.states().state() == rpc::ActorStates::DEAD) {
                  actors.emplace_back(iter);
                }
              }
            } else {
              actors.assign(result.begin(), result.end());
            }
          }
          promise.set_value(true);
        }));
    EXPECT_TRUE(WaitReady(promise.get_future(), timeout_ms_));
    return actors;
  }

  bool SubscribeToNodeChange(
      const gcs::SubscribeCallback<NodeID, rpc::GcsNodeInfo> &subscribe) {
    std::promise<bool> promise;
    RAY_CHECK_OK(gcs_client_->Nodes().AsyncSubscribeToNodeChange(
        subscribe, [&promise](Status status) { promise.set_value(status.ok()); }));
    return WaitReady(promise.get_future(), timeout_ms_);
  }

  bool RegisterSelf(const rpc::GcsNodeInfo &local_node_info) {
    Status status = gcs_client_->Nodes().RegisterSelf(local_node_info, nullptr);
    return status.ok();
  }

  bool UnregisterSelf() {
    Status status = gcs_client_->Nodes().UnregisterSelf();
    return status.ok();
  }

  bool RegisterNode(const rpc::GcsNodeInfo &node_info) {
    std::promise<bool> promise;
    RAY_CHECK_OK(gcs_client_->Nodes().AsyncRegister(
        node_info, [&promise](Status status) { promise.set_value(status.ok()); }));
    return WaitReady(promise.get_future(), timeout_ms_);
  }

  std::vector<rpc::GcsNodeInfo> GetNodeInfoList() {
    std::promise<bool> promise;
    std::vector<rpc::GcsNodeInfo> nodes;
    RAY_CHECK_OK(gcs_client_->Nodes().AsyncGetAll(
        [&nodes, &promise](Status status, const std::vector<rpc::GcsNodeInfo> &result) {
          assert(!result.empty());
          nodes.assign(result.begin(), result.end());
          promise.set_value(status.ok());
        }));
    EXPECT_TRUE(WaitReady(promise.get_future(), timeout_ms_));
    return nodes;
  }

  bool UnregisterNode(const NodeID &node_id) {
    std::promise<bool> promise;
    RAY_CHECK_OK(gcs_client_->Nodes().AsyncUnregister(
        node_id, [&promise](Status status) { promise.set_value(status.ok()); }));
    return WaitReady(promise.get_future(), timeout_ms_);
  }

  bool SubscribeToResources(const gcs::ItemCallback<rpc::NodeResourceChange> &subscribe) {
    std::promise<bool> promise;
    RAY_CHECK_OK(gcs_client_->NodeResources().AsyncSubscribeToResources(
        subscribe, [&promise](Status status) { promise.set_value(status.ok()); }));
    return WaitReady(promise.get_future(), timeout_ms_);
  }

  gcs::NodeResourceInfoAccessor::ResourceMap GetResources(const NodeID &node_id) {
    gcs::NodeResourceInfoAccessor::ResourceMap resource_map;
    std::promise<bool> promise;
    RAY_CHECK_OK(gcs_client_->NodeResources().AsyncGetResources(
        node_id,
        [&resource_map, &promise](
            Status status,
            const boost::optional<gcs::NodeResourceInfoAccessor::ResourceMap> &result) {
          if (result) {
            resource_map.insert(result->begin(), result->end());
          }
          promise.set_value(true);
        }));
    EXPECT_TRUE(WaitReady(promise.get_future(), timeout_ms_));
    return resource_map;
  }

  bool UpdateResources(const NodeID &node_id, const std::string &key) {
    std::promise<bool> promise;
    gcs::NodeResourceInfoAccessor::ResourceMap resource_map;
    auto resource = std::make_shared<rpc::ResourceTableData>();
    resource->set_resource_capacity(1.0);
    resource_map[key] = resource;
    RAY_CHECK_OK(gcs_client_->NodeResources().AsyncUpdateResources(
        node_id, resource_map,
        [&promise](Status status) { promise.set_value(status.ok()); }));
    return WaitReady(promise.get_future(), timeout_ms_);
  }

  bool DeleteResources(const NodeID &node_id,
                       const std::vector<std::string> &resource_names) {
    std::promise<bool> promise;
    RAY_CHECK_OK(gcs_client_->NodeResources().AsyncDeleteResources(
        node_id, resource_names,
        [&promise](Status status) { promise.set_value(status.ok()); }));
    return WaitReady(promise.get_future(), timeout_ms_);
  }

  bool SubscribeBatchResourceUsage(
      const gcs::ItemCallback<rpc::ResourceUsageBatchData> &subscribe) {
    std::promise<bool> promise;
    RAY_CHECK_OK(gcs_client_->NodeResources().AsyncSubscribeBatchedResourceUsage(
        subscribe, [&promise](Status status) { promise.set_value(status.ok()); }));
    return WaitReady(promise.get_future(), timeout_ms_);
  }

  bool ReportHeartbeat(const std::shared_ptr<rpc::HeartbeatTableData> heartbeat) {
    std::promise<bool> promise;
    RAY_CHECK_OK(gcs_client_->Nodes().AsyncReportHeartbeat(
        heartbeat, [&promise](Status status) { promise.set_value(status.ok()); }));
    return WaitReady(promise.get_future(), timeout_ms_);
  }

  bool ReportResourceUsage(const std::shared_ptr<rpc::ResourcesData> resources) {
    std::promise<bool> promise;
    RAY_CHECK_OK(gcs_client_->NodeResources().AsyncReportResourceUsage(
        resources, [&promise](Status status) { promise.set_value(status.ok()); }));
    return WaitReady(promise.get_future(), timeout_ms_);
  }

  std::vector<rpc::AvailableResources> GetAllAvailableResources() {
    std::promise<bool> promise;
    std::vector<rpc::AvailableResources> resources;
    RAY_CHECK_OK(gcs_client_->NodeResources().AsyncGetAllAvailableResources(
        [&resources, &promise](Status status,
                               const std::vector<rpc::AvailableResources> &result) {
          EXPECT_TRUE(!result.empty());
          resources.assign(result.begin(), result.end());
          promise.set_value(status.ok());
        }));
    EXPECT_TRUE(WaitReady(promise.get_future(), timeout_ms_));
    return resources;
  }

  bool SubscribeTask(
      const TaskID &task_id,
      const gcs::SubscribeCallback<TaskID, rpc::TaskTableData> &subscribe) {
    std::promise<bool> promise;
    RAY_CHECK_OK(gcs_client_->Tasks().AsyncSubscribe(
        task_id, subscribe,
        [&promise](Status status) { promise.set_value(status.ok()); }));
    return WaitReady(promise.get_future(), timeout_ms_);
  }

  void UnsubscribeTask(const TaskID &task_id) {
    RAY_CHECK_OK(gcs_client_->Tasks().AsyncUnsubscribe(task_id));
  }

  void WaitForTaskUnsubscribed(const TaskID &task_id) {
    auto condition = [this, task_id]() {
      return gcs_client_->Tasks().IsTaskUnsubscribed(task_id);
    };
    EXPECT_TRUE(WaitForCondition(condition, timeout_ms_.count()));
  }

  void WaitForTaskLeaseUnsubscribed(const TaskID &task_id) {
    auto condition = [this, task_id]() {
      return gcs_client_->Tasks().IsTaskLeaseUnsubscribed(task_id);
    };
    EXPECT_TRUE(WaitForCondition(condition, timeout_ms_.count()));
  }

  bool AddTask(const std::shared_ptr<rpc::TaskTableData> task) {
    std::promise<bool> promise;
    RAY_CHECK_OK(gcs_client_->Tasks().AsyncAdd(
        task, [&promise](Status status) { promise.set_value(status.ok()); }));
    return WaitReady(promise.get_future(), timeout_ms_);
  }

  rpc::TaskTableData GetTask(const TaskID &task_id) {
    std::promise<bool> promise;
    rpc::TaskTableData task_table_data;
    RAY_CHECK_OK(gcs_client_->Tasks().AsyncGet(
        task_id, [&task_table_data, &promise](
                     Status status, const boost::optional<rpc::TaskTableData> &result) {
          if (result) {
            task_table_data.CopyFrom(*result);
          }
          promise.set_value(status.ok());
        }));
    EXPECT_TRUE(WaitReady(promise.get_future(), timeout_ms_));
    return task_table_data;
  }

  bool SubscribeTaskLease(
      const TaskID &task_id,
      const gcs::SubscribeCallback<TaskID, boost::optional<rpc::TaskLeaseData>>
          &subscribe) {
    std::promise<bool> promise;
    RAY_CHECK_OK(gcs_client_->Tasks().AsyncSubscribeTaskLease(
        task_id, subscribe,
        [&promise](Status status) { promise.set_value(status.ok()); }));
    return WaitReady(promise.get_future(), timeout_ms_);
  }

  void UnsubscribeTaskLease(const TaskID &task_id) {
    RAY_CHECK_OK(gcs_client_->Tasks().AsyncUnsubscribeTaskLease(task_id));
  }

  bool AddTaskLease(const std::shared_ptr<rpc::TaskLeaseData> task_lease) {
    std::promise<bool> promise;
    RAY_CHECK_OK(gcs_client_->Tasks().AsyncAddTaskLease(
        task_lease, [&promise](Status status) { promise.set_value(status.ok()); }));
    return WaitReady(promise.get_future(), timeout_ms_);
  }

  bool AttemptTaskReconstruction(
      const std::shared_ptr<rpc::TaskReconstructionData> task_reconstruction_data) {
    std::promise<bool> promise;
    RAY_CHECK_OK(gcs_client_->Tasks().AttemptTaskReconstruction(
        task_reconstruction_data,
        [&promise](Status status) { promise.set_value(status.ok()); }));
    return WaitReady(promise.get_future(), timeout_ms_);
  }

  bool SubscribeToLocations(
      const ObjectID &object_id,
      const gcs::SubscribeCallback<ObjectID, std::vector<rpc::ObjectLocationChange>>
          &subscribe) {
    std::promise<bool> promise;
    RAY_CHECK_OK(gcs_client_->Objects().AsyncSubscribeToLocations(
        object_id, subscribe,
        [&promise](Status status) { promise.set_value(status.ok()); }));
    return WaitReady(promise.get_future(), timeout_ms_);
  }

  void UnsubscribeToLocations(const ObjectID &object_id) {
    RAY_CHECK_OK(gcs_client_->Objects().AsyncUnsubscribeToLocations(object_id));
  }

  void WaitForObjectUnsubscribed(const ObjectID &object_id) {
    auto condition = [this, object_id]() {
      return gcs_client_->Objects().IsObjectUnsubscribed(object_id);
    };
    EXPECT_TRUE(WaitForCondition(condition, timeout_ms_.count()));
  }

  bool AddLocation(const ObjectID &object_id, const NodeID &node_id) {
    std::promise<bool> promise;
    RAY_CHECK_OK(gcs_client_->Objects().AsyncAddLocation(
        object_id, node_id,
        [&promise](Status status) { promise.set_value(status.ok()); }));
    return WaitReady(promise.get_future(), timeout_ms_);
  }

  bool RemoveLocation(const ObjectID &object_id, const NodeID &node_id) {
    std::promise<bool> promise;
    RAY_CHECK_OK(gcs_client_->Objects().AsyncRemoveLocation(
        object_id, node_id,
        [&promise](Status status) { promise.set_value(status.ok()); }));
    return WaitReady(promise.get_future(), timeout_ms_);
  }

  std::vector<rpc::ObjectTableData> GetLocations(const ObjectID &object_id) {
    std::promise<bool> promise;
    std::vector<rpc::ObjectTableData> locations;
    RAY_CHECK_OK(gcs_client_->Objects().AsyncGetLocations(
        object_id,
        [&locations, &promise](Status status,
                               const boost::optional<rpc::ObjectLocationInfo> &result) {
          for (const auto &loc : result->locations()) {
            locations.push_back(loc);
          }
          promise.set_value(status.ok());
        }));
    EXPECT_TRUE(WaitReady(promise.get_future(), timeout_ms_));
    return locations;
  }

  bool AddProfileData(const std::shared_ptr<rpc::ProfileTableData> &profile_table_data) {
    std::promise<bool> promise;
    RAY_CHECK_OK(gcs_client_->Stats().AsyncAddProfileData(
        profile_table_data,
        [&promise](Status status) { promise.set_value(status.ok()); }));
    return WaitReady(promise.get_future(), timeout_ms_);
  }

  bool ReportJobError(const std::shared_ptr<rpc::ErrorTableData> &error_table_data) {
    std::promise<bool> promise;
    RAY_CHECK_OK(gcs_client_->Errors().AsyncReportJobError(
        error_table_data, [&promise](Status status) { promise.set_value(status.ok()); }));
    return WaitReady(promise.get_future(), timeout_ms_);
  }

  bool SubscribeToWorkerFailures(
      const gcs::ItemCallback<rpc::WorkerTableData> &subscribe) {
    std::promise<bool> promise;
    RAY_CHECK_OK(gcs_client_->Workers().AsyncSubscribeToWorkerFailures(
        subscribe, [&promise](Status status) { promise.set_value(status.ok()); }));
    return WaitReady(promise.get_future(), timeout_ms_);
  }

  bool ReportWorkerFailure(
      const std::shared_ptr<rpc::WorkerTableData> &worker_failure_data) {
    std::promise<bool> promise;
    RAY_CHECK_OK(gcs_client_->Workers().AsyncReportWorkerFailure(
        worker_failure_data,
        [&promise](Status status) { promise.set_value(status.ok()); }));
    return WaitReady(promise.get_future(), timeout_ms_);
  }

  bool AddWorker(const std::shared_ptr<rpc::WorkerTableData> &worker_data) {
    std::promise<bool> promise;
    RAY_CHECK_OK(gcs_client_->Workers().AsyncAdd(
        worker_data, [&promise](Status status) { promise.set_value(status.ok()); }));
    return WaitReady(promise.get_future(), timeout_ms_);
  }

  void CheckActorStates(const rpc::ActorStates &actor_states,
                        rpc::ActorStates::ActorState expected_state) {
    ASSERT_TRUE(actor_states.state() == expected_state);
  }

  absl::flat_hash_set<NodeID> RegisterNodeAndMarkDead(int node_count) {
    absl::flat_hash_set<NodeID> node_ids;
    for (int index = 0; index < node_count; ++index) {
      auto node_info = Mocker::GenNodeInfo();
      auto node_id = NodeID::FromBinary(node_info->node_id());
      EXPECT_TRUE(RegisterNode(*node_info));
      EXPECT_TRUE(UnregisterNode(node_id));
      node_ids.insert(node_id);
    }
    return node_ids;
  }

  // GCS server.
  gcs::GcsServerConfig config_;
  std::unique_ptr<gcs::GcsServer> gcs_server_;
  std::unique_ptr<std::thread> server_io_service_thread_;
  std::unique_ptr<boost::asio::io_service> server_io_service_;

  // GCS client.
  std::unique_ptr<gcs::GcsClient> gcs_client_;
  std::unique_ptr<std::thread> client_io_service_thread_;
  std::unique_ptr<boost::asio::io_service> client_io_service_;

  // Timeout waiting for GCS server reply, default is 2s.
  const std::chrono::milliseconds timeout_ms_{2000};
};

TEST_F(ServiceBasedGcsClientTest, TestJobInfo) {
  // Create job table data.
  JobID add_job_id = JobID::FromInt(1);
  auto job_table_data = Mocker::GenJobTableData(add_job_id);

  // Subscribe to all jobs.
  std::atomic<int> job_updates(0);
  auto on_subscribe = [&job_updates](const JobID &job_id, const gcs::JobTableData &data) {
    job_updates++;
  };
  ASSERT_TRUE(SubscribeToAllJobs(on_subscribe));

  ASSERT_TRUE(AddJob(job_table_data));
  ASSERT_TRUE(MarkJobFinished(add_job_id));
  WaitForExpectedCount(job_updates, 2);
}

TEST_F(ServiceBasedGcsClientTest, TestActorSubscribeAll) {
  // NOTE: `TestActorSubscribeAll` will subscribe to all actor messages, so we need to
  // execute it before `TestActorInfo`, otherwise `TestActorSubscribeAll` will receive
  // messages from `TestActorInfo`.
  // Create actor table data.
  JobID job_id = JobID::FromInt(1);
  auto actor_table_data1 = Mocker::GenActorTableData(job_id);
  auto actor_table_data2 = Mocker::GenActorTableData(job_id);

  // Subscribe to any register or update operations of actors.
  std::atomic<int> actor_update_count(0);
  auto on_subscribe = [&actor_update_count](const ActorID &actor_id,
                                            const rpc::ActorStates &data) {
    ++actor_update_count;
  };
<<<<<<< HEAD
  ASSERT_TRUE(SubscribeActorStates(actor_id, on_subscribe));

  // Register an actor to GCS.
  ASSERT_TRUE(RegisterActor(actor_table_data));
  ASSERT_TRUE(GetActor(actor_id).states().state() ==
              rpc::ActorStates::DEPENDENCIES_UNREADY);

  // Cancel subscription to an actor.
  UnsubscribeActor(actor_id);
  WaitForActorUnsubscribed(actor_id);
=======
  ASSERT_TRUE(SubscribeAllActors(on_subscribe));

  // Register an actor to GCS.
  RegisterActor(actor_table_data1, false);
  RegisterActor(actor_table_data2, false);
  WaitForExpectedCount(actor_update_count, 2);
>>>>>>> d4b0a9fa
}

TEST_F(ServiceBasedGcsClientTest, TestActorInfo) {
  // Create actor table data.
  JobID job_id = JobID::FromInt(1);
  auto actor_table_data = Mocker::GenActorTableData(job_id);
  ActorID actor_id = ActorID::FromBinary(actor_table_data->actor_id());

  // Subscribe to any update operations of an actor.
  std::atomic<int> actor_update_count(0);
  auto on_subscribe = [&actor_update_count](const ActorID &actor_id,
                                            const rpc::ActorStates &data) {
    ++actor_update_count;
  };
<<<<<<< HEAD
  ASSERT_TRUE(SubscribeAllActorStates(on_subscribe));
=======
  ASSERT_TRUE(SubscribeActor(actor_id, on_subscribe));
>>>>>>> d4b0a9fa

  // Register an actor to GCS.
  ASSERT_TRUE(RegisterActor(actor_table_data));
  ASSERT_TRUE(GetActor(actor_id).state() == rpc::ActorTableData::DEPENDENCIES_UNREADY);

  // Cancel subscription to an actor.
  UnsubscribeActor(actor_id);
  WaitForActorUnsubscribed(actor_id);
}

TEST_F(ServiceBasedGcsClientTest, TestNodeInfo) {
  // Create gcs node info.
  auto gcs_node1_info = Mocker::GenNodeInfo();
  NodeID node1_id = NodeID::FromBinary(gcs_node1_info->node_id());

  // Subscribe to node addition and removal events from GCS.
  std::atomic<int> register_count(0);
  std::atomic<int> unregister_count(0);
  auto on_subscribe = [&register_count, &unregister_count](const NodeID &node_id,
                                                           const rpc::GcsNodeInfo &data) {
    if (data.state() == rpc::GcsNodeInfo::ALIVE) {
      ++register_count;
    } else if (data.state() == rpc::GcsNodeInfo::DEAD) {
      ++unregister_count;
    }
  };
  ASSERT_TRUE(SubscribeToNodeChange(on_subscribe));

  // Register local node to GCS.
  ASSERT_TRUE(RegisterSelf(*gcs_node1_info));
  std::this_thread::sleep_for(std::chrono::milliseconds(1000));
  EXPECT_EQ(gcs_client_->Nodes().GetSelfId(), node1_id);
  EXPECT_EQ(gcs_client_->Nodes().GetSelfInfo().node_id(), gcs_node1_info->node_id());
  EXPECT_EQ(gcs_client_->Nodes().GetSelfInfo().state(), gcs_node1_info->state());

  // Register a node to GCS.
  auto gcs_node2_info = Mocker::GenNodeInfo();
  NodeID node2_id = NodeID::FromBinary(gcs_node2_info->node_id());
  ASSERT_TRUE(RegisterNode(*gcs_node2_info));
  WaitForExpectedCount(register_count, 2);

  // Get information of all nodes from GCS.
  std::vector<rpc::GcsNodeInfo> node_list = GetNodeInfoList();
  EXPECT_EQ(node_list.size(), 2);
  ASSERT_TRUE(gcs_client_->Nodes().Get(node1_id));
  EXPECT_EQ(gcs_client_->Nodes().GetAll().size(), 2);

  // Cancel registration of local node to GCS.
  ASSERT_TRUE(UnregisterSelf());

  // Cancel registration of a node to GCS.
  ASSERT_TRUE(UnregisterNode(node2_id));
  WaitForExpectedCount(unregister_count, 2);

  // Get information of all nodes from GCS.
  node_list = GetNodeInfoList();
  EXPECT_EQ(node_list.size(), 2);
  EXPECT_EQ(node_list[0].state(),
            rpc::GcsNodeInfo_GcsNodeState::GcsNodeInfo_GcsNodeState_DEAD);
  EXPECT_EQ(node_list[1].state(),
            rpc::GcsNodeInfo_GcsNodeState::GcsNodeInfo_GcsNodeState_DEAD);
  ASSERT_TRUE(gcs_client_->Nodes().IsRemoved(node2_id));
}

TEST_F(ServiceBasedGcsClientTest, TestNodeResources) {
  // Subscribe to node resource changes.
  std::atomic<int> add_count(0);
  std::atomic<int> remove_count(0);
  auto on_subscribe = [&add_count,
                       &remove_count](const rpc::NodeResourceChange &notification) {
    if (0 == notification.deleted_resources_size()) {
      ++add_count;
    } else {
      ++remove_count;
    }
  };
  ASSERT_TRUE(SubscribeToResources(on_subscribe));

  // Register node.
  auto node_info = Mocker::GenNodeInfo();
  RAY_CHECK(RegisterNode(*node_info));

  // Update resources of node in GCS.
  NodeID node_id = NodeID::FromBinary(node_info->node_id());
  std::string key = "CPU";
  ASSERT_TRUE(UpdateResources(node_id, key));
  WaitForExpectedCount(add_count, 1);
  ASSERT_TRUE(GetResources(node_id).count(key));

  // Delete resources of a node from GCS.
  ASSERT_TRUE(DeleteResources(node_id, {key}));
  WaitForExpectedCount(remove_count, 1);
  ASSERT_TRUE(GetResources(node_id).empty());
}

TEST_F(ServiceBasedGcsClientTest, TestNodeResourceUsage) {
  // Subscribe batched state of all nodes from GCS.
  std::atomic<int> resource_batch_count(0);
  auto on_subscribe = [&resource_batch_count](const gcs::ResourceUsageBatchData &result) {
    ++resource_batch_count;
  };
  ASSERT_TRUE(SubscribeBatchResourceUsage(on_subscribe));

  // Register node.
  auto node_info = Mocker::GenNodeInfo();
  RAY_CHECK(RegisterNode(*node_info));

  // Report resource usage of a node to GCS.
  NodeID node_id = NodeID::FromBinary(node_info->node_id());
  auto resource = std::make_shared<rpc::ResourcesData>();
  resource->set_node_id(node_id.Binary());
  resource->set_should_global_gc(true);
  ASSERT_TRUE(ReportResourceUsage(resource));
  WaitForExpectedCount(resource_batch_count, 1);
}

TEST_F(ServiceBasedGcsClientTest, TestNodeResourceUsageWithLightResourceUsageReport) {
  // Subscribe batched state of all nodes from GCS.
  std::atomic<int> resource_batch_count(0);
  auto on_subscribe = [&resource_batch_count](const gcs::ResourceUsageBatchData &result) {
    ++resource_batch_count;
  };
  ASSERT_TRUE(SubscribeBatchResourceUsage(on_subscribe));

  // Register node.
  auto node_info = Mocker::GenNodeInfo();
  RAY_CHECK(RegisterNode(*node_info));

  // Report unchanged resource usage of a node to GCS.
  NodeID node_id = NodeID::FromBinary(node_info->node_id());
  auto resource = std::make_shared<rpc::ResourcesData>();
  resource->set_node_id(node_id.Binary());
  ASSERT_TRUE(ReportResourceUsage(resource));
  WaitForExpectedCount(resource_batch_count, 0);

  // Report changed resource usage of a node to GCS.
  auto resource1 = std::make_shared<rpc::ResourcesData>();
  resource1->set_node_id(node_id.Binary());
  resource1->set_resources_available_changed(true);
  ASSERT_TRUE(ReportResourceUsage(resource1));
  WaitForExpectedCount(resource_batch_count, 1);
}

TEST_F(ServiceBasedGcsClientTest, TestGetAllAvailableResources) {
  // Subscribe batched state of all nodes from GCS.
  std::atomic<int> resource_batch_count(0);
  auto on_subscribe = [&resource_batch_count](const gcs::ResourceUsageBatchData &result) {
    ++resource_batch_count;
  };
  ASSERT_TRUE(SubscribeBatchResourceUsage(on_subscribe));

  // Register node.
  auto node_info = Mocker::GenNodeInfo();
  RAY_CHECK(RegisterNode(*node_info));

  // Report resource usage of a node to GCS.
  NodeID node_id = NodeID::FromBinary(node_info->node_id());
  auto resource = std::make_shared<rpc::ResourcesData>();
  resource->set_node_id(node_id.Binary());
  // Set this flag to indicate resources has changed.
  resource->set_resources_available_changed(true);
  (*resource->mutable_resources_available())["CPU"] = 1.0;
  (*resource->mutable_resources_available())["GPU"] = 10.0;
  ASSERT_TRUE(ReportResourceUsage(resource));
  WaitForExpectedCount(resource_batch_count, 1);

  // Assert get all available resources right.
  std::vector<rpc::AvailableResources> resources = GetAllAvailableResources();
  EXPECT_EQ(resources.size(), 1);
  EXPECT_EQ(resources[0].resources_available_size(), 2);
  EXPECT_EQ((*resources[0].mutable_resources_available())["CPU"], 1.0);
  EXPECT_EQ((*resources[0].mutable_resources_available())["GPU"], 10.0);
}

TEST_F(ServiceBasedGcsClientTest,
       TestGetAllAvailableResourcesWithLightResourceUsageReport) {
  // Subscribe batched state of all nodes from GCS.
  std::atomic<int> resource_batch_count(0);
  auto on_subscribe = [&resource_batch_count](const gcs::ResourceUsageBatchData &result) {
    ++resource_batch_count;
  };
  ASSERT_TRUE(SubscribeBatchResourceUsage(on_subscribe));

  // Register node.
  auto node_info = Mocker::GenNodeInfo();
  RAY_CHECK(RegisterNode(*node_info));

  // Report resource usage of a node to GCS.
  NodeID node_id = NodeID::FromBinary(node_info->node_id());
  auto resource = std::make_shared<rpc::ResourcesData>();
  resource->set_node_id(node_id.Binary());
  resource->set_resources_available_changed(true);
  (*resource->mutable_resources_available())["CPU"] = 1.0;
  (*resource->mutable_resources_available())["GPU"] = 10.0;
  ASSERT_TRUE(ReportResourceUsage(resource));
  WaitForExpectedCount(resource_batch_count, 1);

  // Assert get all available resources right.
  std::vector<rpc::AvailableResources> resources = GetAllAvailableResources();
  EXPECT_EQ(resources.size(), 1);
  EXPECT_EQ(resources[0].resources_available_size(), 2);
  EXPECT_EQ((*resources[0].mutable_resources_available())["CPU"], 1.0);
  EXPECT_EQ((*resources[0].mutable_resources_available())["GPU"], 10.0);

  // Report unchanged resource usage of a node to GCS.
  auto resource1 = std::make_shared<rpc::ResourcesData>();
  resource1->set_node_id(node_id.Binary());
  (*resource1->mutable_resources_available())["GPU"] = 8.0;
  ASSERT_TRUE(ReportResourceUsage(resource1));
  WaitForExpectedCount(resource_batch_count, 1);

  // The value would remain unchanged.
  std::vector<rpc::AvailableResources> resources1 = GetAllAvailableResources();
  EXPECT_EQ(resources1.size(), 1);
  EXPECT_EQ(resources1[0].resources_available_size(), 2);
  EXPECT_EQ((*resources1[0].mutable_resources_available())["CPU"], 1.0);
  EXPECT_EQ((*resources1[0].mutable_resources_available())["GPU"], 10.0);
}

TEST_F(ServiceBasedGcsClientTest, TestTaskInfo) {
  JobID job_id = JobID::FromInt(1);
  TaskID task_id = TaskID::ForDriverTask(job_id);
  auto task_table_data = Mocker::GenTaskTableData(job_id.Binary(), task_id.Binary());

  // Subscribe to the event that the given task is added in GCS.
  std::atomic<int> task_count(0);
  auto task_subscribe = [&task_count](const TaskID &id,
                                      const rpc::TaskTableData &result) { ++task_count; };
  ASSERT_TRUE(SubscribeTask(task_id, task_subscribe));

  // Add a task to GCS.
  ASSERT_TRUE(AddTask(task_table_data));
  auto get_task_result = GetTask(task_id);
  ASSERT_TRUE(get_task_result.task().task_spec().task_id() == task_id.Binary());
  ASSERT_TRUE(get_task_result.task().task_spec().job_id() == job_id.Binary());

  // Cancel subscription to a task.
  UnsubscribeTask(task_id);
  WaitForTaskUnsubscribed(task_id);

  // Add a task to GCS again.
  ASSERT_TRUE(AddTask(task_table_data));

  // Assert unsubscribe succeeded.
  std::this_thread::sleep_for(std::chrono::milliseconds(100));
  EXPECT_EQ(task_count, 1);

  // Subscribe to the event that the given task lease is added in GCS.
  std::atomic<int> task_lease_count(0);
  auto task_lease_subscribe = [&task_lease_count](
                                  const TaskID &id,
                                  const boost::optional<rpc::TaskLeaseData> &result) {
    ++task_lease_count;
  };
  ASSERT_TRUE(SubscribeTaskLease(task_id, task_lease_subscribe));

  // Add a task lease to GCS.
  NodeID node_id = NodeID::FromRandom();
  auto task_lease = Mocker::GenTaskLeaseData(task_id.Binary(), node_id.Binary());
  ASSERT_TRUE(AddTaskLease(task_lease));
  WaitForExpectedCount(task_lease_count, 2);

  // Cancel subscription to a task lease.
  UnsubscribeTaskLease(task_id);
  WaitForTaskLeaseUnsubscribed(task_id);

  // Add a task lease to GCS again.
  ASSERT_TRUE(AddTaskLease(task_lease));

  // Assert unsubscribe succeeded.
  std::this_thread::sleep_for(std::chrono::milliseconds(100));
  EXPECT_EQ(task_lease_count, 2);

  // Attempt task reconstruction to GCS.
  auto task_reconstruction_data = std::make_shared<rpc::TaskReconstructionData>();
  task_reconstruction_data->set_task_id(task_id.Binary());
  task_reconstruction_data->set_num_reconstructions(0);
  ASSERT_TRUE(AttemptTaskReconstruction(task_reconstruction_data));
}

TEST_F(ServiceBasedGcsClientTest, TestObjectInfo) {
  ObjectID object_id = ObjectID::FromRandom();
  NodeID node_id = NodeID::FromRandom();

  // Subscribe to any update of an object's location.
  std::atomic<int> object_add_count(0);
  std::atomic<int> object_remove_count(0);
  auto on_subscribe = [&object_add_count, &object_remove_count](
                          const ObjectID &object_id,
                          const std::vector<rpc::ObjectLocationChange> &result) {
    for (const auto &res : result) {
      if (res.is_add()) {
        ++object_add_count;
      } else {
        ++object_remove_count;
      }
    }
  };
  ASSERT_TRUE(SubscribeToLocations(object_id, on_subscribe));

  // Add location of object to GCS.
  ASSERT_TRUE(AddLocation(object_id, node_id));
  WaitForExpectedCount(object_add_count, 1);

  // Get object's locations from GCS.
  auto locations = GetLocations(object_id);
  ASSERT_EQ(locations.size(), 1);
  ASSERT_EQ(locations.back().manager(), node_id.Binary());

  // Remove location of object from GCS.
  ASSERT_TRUE(RemoveLocation(object_id, node_id));
  WaitForExpectedCount(object_remove_count, 1);
  ASSERT_TRUE(GetLocations(object_id).empty());

  // Cancel subscription to any update of an object's location.
  UnsubscribeToLocations(object_id);
  WaitForObjectUnsubscribed(object_id);

  // Add location of object to GCS again.
  ASSERT_TRUE(AddLocation(object_id, node_id));

  // Assert unsubscribe succeeded.
  std::this_thread::sleep_for(std::chrono::milliseconds(100));
  ASSERT_EQ(object_add_count, 1);
}

TEST_F(ServiceBasedGcsClientTest, TestStats) {
  // Add profile data to GCS.
  NodeID node_id = NodeID::FromRandom();
  auto profile_table_data = Mocker::GenProfileTableData(node_id);
  ASSERT_TRUE(AddProfileData(profile_table_data));
}

TEST_F(ServiceBasedGcsClientTest, TestWorkerInfo) {
  // Subscribe to all unexpected failure of workers from GCS.
  std::atomic<int> worker_failure_count(0);
  auto on_subscribe = [&worker_failure_count](const rpc::WorkerTableData &result) {
    ++worker_failure_count;
  };
  ASSERT_TRUE(SubscribeToWorkerFailures(on_subscribe));

  // Report a worker failure to GCS when this worker doesn't exist.
  auto worker_data = Mocker::GenWorkerTableData();
  worker_data->mutable_worker_address()->set_worker_id(WorkerID::FromRandom().Binary());
  ASSERT_TRUE(ReportWorkerFailure(worker_data));
  WaitForExpectedCount(worker_failure_count, 1);

  // Add a worker to GCS.
  ASSERT_TRUE(AddWorker(worker_data));

  // Report a worker failure to GCS when this worker is actually exist.
  ASSERT_TRUE(ReportWorkerFailure(worker_data));
  WaitForExpectedCount(worker_failure_count, 2);
}

TEST_F(ServiceBasedGcsClientTest, TestErrorInfo) {
  // Report a job error to GCS.
  JobID job_id = JobID::FromInt(1);
  auto error_table_data = Mocker::GenErrorTableData(job_id);
  ASSERT_TRUE(ReportJobError(error_table_data));
}

TEST_F(ServiceBasedGcsClientTest, TestJobTableResubscribe) {
  // Test that subscription of the job table can still work when GCS server restarts.
  JobID job_id = JobID::FromInt(1);
  auto job_table_data = Mocker::GenJobTableData(job_id);

  // Subscribe to all jobs.
  std::atomic<int> job_update_count(0);
  auto subscribe = [&job_update_count](const JobID &id, const rpc::JobTableData &result) {
    ++job_update_count;
  };
  ASSERT_TRUE(SubscribeToAllJobs(subscribe));

  ASSERT_TRUE(AddJob(job_table_data));
  WaitForExpectedCount(job_update_count, 1);
  RestartGcsServer();

  // The GCS client will fetch data from the GCS server after the GCS server is restarted,
  // and the GCS server keeps a job record, so `job_update_count` plus one.
  WaitForExpectedCount(job_update_count, 2);

  ASSERT_TRUE(MarkJobFinished(job_id));
  WaitForExpectedCount(job_update_count, 3);
}

TEST_F(ServiceBasedGcsClientTest, TestActorTableResubscribe) {
  // Test that subscription of the actor table can still work when GCS server restarts.
  JobID job_id = JobID::FromInt(1);
  auto actor_table_data = Mocker::GenActorTableData(job_id);
  auto actor_id = ActorID::FromBinary(actor_table_data->actor_id());

  // Number of notifications for the following `SubscribeAllActorStates` operation.
  std::atomic<int> num_subscribe_all_notifications(0);
  // All the notifications for the following `SubscribeAllActorStates` operation.
  std::vector<rpc::ActorStates> subscribe_all_notifications;
  auto subscribe_all = [&num_subscribe_all_notifications, &subscribe_all_notifications](
                           const ActorID &id, const rpc::ActorStates &data) {
    subscribe_all_notifications.emplace_back(data);
    ++num_subscribe_all_notifications;
  };
  // Subscribe to updates of all actors.
  ASSERT_TRUE(SubscribeAllActorStates(subscribe_all));

  // Number of notifications for the following `SubscribeActor` operation.
  std::atomic<int> num_subscribe_one_notifications(0);
  // All the notifications for the following `SubscribeActor` operation.
  std::vector<rpc::ActorStates> subscribe_one_notifications;
  auto actor_subscribe = [&num_subscribe_one_notifications, &subscribe_one_notifications](
                             const ActorID &actor_id, const rpc::ActorStates &data) {
    subscribe_one_notifications.emplace_back(data);
    ++num_subscribe_one_notifications;
  };
  // Subscribe to updates for this actor.
  ASSERT_TRUE(SubscribeActorStates(actor_id, actor_subscribe));

  ASSERT_FALSE(RegisterActor(actor_table_data, false));

  // We should receive a new DEAD notification from the subscribe channel.
  WaitForExpectedCount(num_subscribe_all_notifications, 1);
  WaitForExpectedCount(num_subscribe_one_notifications, 1);
  CheckActorStates(subscribe_all_notifications[0], rpc::ActorStates::DEAD);
  CheckActorStates(subscribe_one_notifications[0], rpc::ActorStates::DEAD);

  // Restart GCS server.
  RestartGcsServer();

  // When GCS client detects that GCS server has restarted, but the pub-sub server
  // didn't restart, it will fetch data again from the GCS server. The GCS will destroy
  // the actor because it finds that the actor is out of scope, so we'll receive another
  // notification of DEAD state.
  WaitForExpectedCount(num_subscribe_one_notifications, 3);

  // NOTE: GCS will not reply when actor registration fails, so when GCS restarts, gcs
  // client will register the actor again. When an actor is registered, the status in GCS
  // is `DEPENDENCIES_UNREADY`. When GCS finds that the owner of an actor is nil, it will
  // destroy the actor and the status of the actor will change to `DEAD`. The GCS client
  // fetch actor info from the GCS server, and the status of the actor may be
  // `DEPENDENCIES_UNREADY` or `DEAD`, so we do not assert the actor status here any
  // more.
  // If the status of the actor is `DEPENDENCIES_UNREADY`, we will fetch two records, so
  // `num_subscribe_all_notifications` will be 4. If the status of the actor is `DEAD`, we
  // will fetch one record, so `num_subscribe_all_notifications` will be 3.
  auto condition = [&num_subscribe_all_notifications]() {
    return num_subscribe_all_notifications == 3 || num_subscribe_all_notifications == 4;
  };
  EXPECT_TRUE(WaitForCondition(condition, timeout_ms_.count()));
}

TEST_F(ServiceBasedGcsClientTest, TestObjectTableResubscribe) {
  ObjectID object1_id = ObjectID::FromRandom();
  ObjectID object2_id = ObjectID::FromRandom();
  NodeID node_id = NodeID::FromRandom();

  // Subscribe to any update of an object's location.
  std::atomic<int> object1_change_count(0);
  std::atomic<int> object2_change_count(0);
  ASSERT_TRUE(SubscribeToLocations(
      object1_id,
      [&object1_change_count](const ObjectID &object_id,
                              const std::vector<rpc::ObjectLocationChange> &result) {
        if (!result.empty()) {
          ++object1_change_count;
        }
      }));
  ASSERT_TRUE(SubscribeToLocations(
      object2_id,
      [&object2_change_count](const ObjectID &object_id,
                              const std::vector<rpc::ObjectLocationChange> &result) {
        if (!result.empty()) {
          ++object2_change_count;
        }
      }));

  ASSERT_TRUE(AddLocation(object1_id, node_id));
  WaitForExpectedCount(object1_change_count, 1);
  ASSERT_TRUE(AddLocation(object2_id, node_id));
  WaitForExpectedCount(object2_change_count, 1);

  // Cancel subscription to any update of an object's location.
  UnsubscribeToLocations(object1_id);
  WaitForObjectUnsubscribed(object1_id);

  // Restart GCS.
  RestartGcsServer();
  // When GCS client detects that GCS server has restarted, but the pub-sub server
  // didn't restart, it will fetch the subscription data again from the GCS server, so
  // `object2_change_count` plus 1.
  WaitForExpectedCount(object2_change_count, 2);

  // Add location of object to GCS again and check if resubscribe works.
  ASSERT_TRUE(AddLocation(object1_id, node_id));
  WaitForExpectedCount(object1_change_count, 1);
  ASSERT_TRUE(AddLocation(object2_id, node_id));
  WaitForExpectedCount(object2_change_count, 3);
}

TEST_F(ServiceBasedGcsClientTest, TestNodeTableResubscribe) {
  // Test that subscription of the node table can still work when GCS server restarts.
  // Subscribe to node addition and removal events from GCS and cache those information.
  std::atomic<int> node_change_count(0);
  auto node_subscribe = [&node_change_count](const NodeID &id,
                                             const rpc::GcsNodeInfo &result) {
    ++node_change_count;
  };
  ASSERT_TRUE(SubscribeToNodeChange(node_subscribe));

  // Subscribe to node resource changes.
  std::atomic<int> resource_change_count(0);
  auto resource_subscribe =
      [&resource_change_count](const rpc::NodeResourceChange &result) {
        ++resource_change_count;
      };
  ASSERT_TRUE(SubscribeToResources(resource_subscribe));

  // Subscribe batched state of all nodes from GCS.
  std::atomic<int> batch_resource_usage_count(0);
  auto batch_resource_usage_subscribe =
      [&batch_resource_usage_count](const rpc::ResourceUsageBatchData &result) {
        ++batch_resource_usage_count;
      };
  ASSERT_TRUE(SubscribeBatchResourceUsage(batch_resource_usage_subscribe));

  auto node_info = Mocker::GenNodeInfo(1);
  ASSERT_TRUE(RegisterNode(*node_info));
  NodeID node_id = NodeID::FromBinary(node_info->node_id());
  std::string key = "CPU";
  ASSERT_TRUE(UpdateResources(node_id, key));
  auto resources = std::make_shared<rpc::ResourcesData>();
  resources->set_node_id(node_info->node_id());
  // Set this flag because GCS won't publish unchanged resources.
  resources->set_should_global_gc(true);
  ASSERT_TRUE(ReportResourceUsage(resources));
  WaitForExpectedCount(batch_resource_usage_count, 1);

  RestartGcsServer();

  node_info = Mocker::GenNodeInfo(1);
  ASSERT_TRUE(RegisterNode(*node_info));
  node_id = NodeID::FromBinary(node_info->node_id());
  ASSERT_TRUE(UpdateResources(node_id, key));
  resources->set_node_id(node_info->node_id());
  ASSERT_TRUE(ReportResourceUsage(resources));

  WaitForExpectedCount(node_change_count, 2);
  WaitForExpectedCount(resource_change_count, 2);
  WaitForExpectedCount(batch_resource_usage_count, 2);
}

TEST_F(ServiceBasedGcsClientTest, TestTaskTableResubscribe) {
  JobID job_id = JobID::FromInt(6);
  TaskID task_id = TaskID::ForDriverTask(job_id);
  auto task_table_data = Mocker::GenTaskTableData(job_id.Binary(), task_id.Binary());

  // Subscribe to the event that the given task is added in GCS.
  std::atomic<int> task_count(0);
  auto task_subscribe = [&task_count](const TaskID &task_id,
                                      const gcs::TaskTableData &data) { ++task_count; };
  ASSERT_TRUE(SubscribeTask(task_id, task_subscribe));

  // Subscribe to the event that the given task lease is added in GCS.
  std::atomic<int> task_lease_count(0);
  auto task_lease_subscribe = [&task_lease_count](
                                  const TaskID &task_id,
                                  const boost::optional<rpc::TaskLeaseData> &data) {
    if (data) {
      ++task_lease_count;
    }
  };
  ASSERT_TRUE(SubscribeTaskLease(task_id, task_lease_subscribe));

  ASSERT_TRUE(AddTask(task_table_data));
  NodeID node_id = NodeID::FromRandom();
  auto task_lease = Mocker::GenTaskLeaseData(task_id.Binary(), node_id.Binary());
  ASSERT_TRUE(AddTaskLease(task_lease));
  WaitForExpectedCount(task_count, 1);
  WaitForExpectedCount(task_lease_count, 1);
  UnsubscribeTask(task_id);
  WaitForTaskUnsubscribed(task_id);

  RestartGcsServer();

  node_id = NodeID::FromRandom();
  task_lease = Mocker::GenTaskLeaseData(task_id.Binary(), node_id.Binary());
  ASSERT_TRUE(AddTaskLease(task_lease));
  WaitForExpectedCount(task_lease_count, 3);
  WaitForExpectedCount(task_count, 1);
}

TEST_F(ServiceBasedGcsClientTest, TestWorkerTableResubscribe) {
  // Subscribe to all unexpected failure of workers from GCS.
  std::atomic<int> worker_failure_count(0);
  auto on_subscribe = [&worker_failure_count](const rpc::WorkerTableData &result) {
    ++worker_failure_count;
  };
  ASSERT_TRUE(SubscribeToWorkerFailures(on_subscribe));

  // Restart GCS
  RestartGcsServer();

  // Add a worker before report worker failure to GCS.
  auto worker_data = Mocker::GenWorkerTableData();
  worker_data->mutable_worker_address()->set_worker_id(WorkerID::FromRandom().Binary());
  ASSERT_TRUE(AddWorker(worker_data));

  // Report a worker failure to GCS and check if resubscribe works.
  ASSERT_TRUE(ReportWorkerFailure(worker_data));
  WaitForExpectedCount(worker_failure_count, 1);
}

TEST_F(ServiceBasedGcsClientTest, TestGcsTableReload) {
  ObjectID object_id = ObjectID::FromRandom();
  NodeID node_id = NodeID::FromRandom();

  // Register node to GCS.
  auto node_info = Mocker::GenNodeInfo();
  ASSERT_TRUE(RegisterNode(*node_info));

  // Add location of object to GCS.
  ASSERT_TRUE(AddLocation(object_id, node_id));

  // Restart GCS.
  RestartGcsServer();

  // Get information of nodes from GCS.
  std::vector<rpc::GcsNodeInfo> node_list = GetNodeInfoList();
  EXPECT_EQ(node_list.size(), 1);

  // Get object's locations from GCS.
  auto locations = GetLocations(object_id);
  ASSERT_EQ(locations.size(), 1);
  ASSERT_EQ(locations.back().manager(), node_id.Binary());
}

TEST_F(ServiceBasedGcsClientTest, TestGcsRedisFailureDetector) {
  // Stop redis.
  TestSetupUtil::ShutDownRedisServers();

  // Sleep 3 times of gcs_redis_heartbeat_interval_milliseconds to make sure gcs_server
  // detects that the redis is failure and then stop itself.
  auto interval_ms = RayConfig::instance().gcs_redis_heartbeat_interval_milliseconds();
  std::this_thread::sleep_for(std::chrono::milliseconds(3 * interval_ms));

  // Check if GCS server has exited.
  RAY_CHECK(gcs_server_->IsStopped());
}

TEST_F(ServiceBasedGcsClientTest, TestMultiThreadSubAndUnsub) {
  auto sub_finished_count = std::make_shared<std::atomic<int>>(0);
  int size = 5;
  std::vector<std::unique_ptr<std::thread>> threads;
  threads.resize(size);

  // The number of times each thread executes subscribe & resubscribe & unsubscribe.
  int sub_and_unsub_loop_count = 20;

  // Multithreading subscribe/resubscribe/unsubscribe actors.
  auto job_id = JobID::FromInt(1);
  for (int index = 0; index < size; ++index) {
    threads[index].reset(new std::thread([this, sub_and_unsub_loop_count, job_id] {
      for (int index = 0; index < sub_and_unsub_loop_count; ++index) {
        auto actor_id = ActorID::Of(job_id, RandomTaskId(), 0);
        ASSERT_TRUE(SubscribeActorStates(
            actor_id, [](const ActorID &id, const rpc::ActorStates &result) {}));
        gcs_client_->Actors().AsyncResubscribe(false);
        UnsubscribeActor(actor_id);
      }
    }));
  }
  for (auto &thread : threads) {
    thread->join();
    thread.reset();
  }

  // Multithreading subscribe/resubscribe/unsubscribe objects.
  for (int index = 0; index < size; ++index) {
    threads[index].reset(new std::thread([this, sub_and_unsub_loop_count] {
      for (int index = 0; index < sub_and_unsub_loop_count; ++index) {
        auto object_id = ObjectID::FromRandom();
        ASSERT_TRUE(SubscribeToLocations(
            object_id, [](const ObjectID &id,
                          const std::vector<rpc::ObjectLocationChange> &result) {}));
        gcs_client_->Objects().AsyncResubscribe(false);
        UnsubscribeToLocations(object_id);
      }
    }));
  }
  for (auto &thread : threads) {
    thread->join();
    thread.reset();
  }
}

// This UT is only used to test the query actor info performance.
// We disable it by default.
TEST_F(ServiceBasedGcsClientTest, DISABLED_TestGetActorPerf) {
  // Register actors.
  JobID job_id = JobID::FromInt(1);
  int actor_count = 5000;
  rpc::TaskSpec task_spec;
  rpc::TaskArg task_arg;
  task_arg.set_data("0123456789");
  for (int index = 0; index < 10000; ++index) {
    task_spec.add_args()->CopyFrom(task_arg);
  }
  for (int index = 0; index < actor_count; ++index) {
    auto actor_table_data = Mocker::GenActorTableData(job_id);
    actor_table_data->mutable_task_spec()->CopyFrom(task_spec);
    RegisterActor(actor_table_data, false, true);
  }

  // Get all actors.
  auto condition = [this, actor_count]() {
    return (int)GetAllActors().size() == actor_count;
  };
  EXPECT_TRUE(WaitForCondition(condition, timeout_ms_.count()));

  int64_t start_time = current_time_ms();
  auto actors = GetAllActors();
  RAY_LOG(INFO) << "It takes " << current_time_ms() - start_time << "ms to query "
                << actor_count << " actors.";
}

TEST_F(ServiceBasedGcsClientTest, TestEvictExpiredDestroyedActors) {
  // Register actors and the actors will be destroyed.
  JobID job_id = JobID::FromInt(1);
  int actor_count = RayConfig::instance().maximum_gcs_destroyed_actor_cached_count();
  for (int index = 0; index < actor_count; ++index) {
    auto actor_table_data = Mocker::GenActorTableData(job_id);
    RegisterActor(actor_table_data, false);
  }

  // Restart GCS.
  RestartGcsServer();

  absl::flat_hash_set<ActorID> actor_ids;
  for (int index = 0; index < actor_count; ++index) {
    auto actor_table_data = Mocker::GenActorTableData(job_id);
    RegisterActor(actor_table_data, false);
    actor_ids.insert(ActorID::FromBinary(actor_table_data->actor_id()));
  }

  // NOTE: GCS will not reply when actor registration fails, so when GCS restarts, gcs
  // client will register the actor again and the status of the actor may be
  // `DEPENDENCIES_UNREADY` or `DEAD`. We should get all dead actors.
  auto condition = [this]() {
    return GetAllActors(true).size() ==
           RayConfig::instance().maximum_gcs_destroyed_actor_cached_count();
  };
  EXPECT_TRUE(WaitForCondition(condition, timeout_ms_.count()));

  auto actors = GetAllActors(true);
  for (const auto &actor : actors) {
    EXPECT_TRUE(actor_ids.contains(ActorID::FromBinary(actor.actor_id())));
  }
}

TEST_F(ServiceBasedGcsClientTest, TestEvictExpiredDeadNodes) {
  // Simulate the scenario of node dead.
  int node_count = RayConfig::instance().maximum_gcs_dead_node_cached_count();
  RegisterNodeAndMarkDead(node_count);

  // Restart GCS.
  RestartGcsServer();

  const auto &node_ids = RegisterNodeAndMarkDead(node_count);

  // Get all nodes.
  auto condition = [this]() {
    return GetNodeInfoList().size() ==
           RayConfig::instance().maximum_gcs_dead_node_cached_count();
  };
  EXPECT_TRUE(WaitForCondition(condition, timeout_ms_.count()));

  auto nodes = GetNodeInfoList();
  for (const auto &node : nodes) {
    EXPECT_TRUE(node_ids.contains(NodeID::FromBinary(node.node_id())));
  }
}

// TODO(sang): Add tests after adding asyncAdd

}  // namespace ray

int main(int argc, char **argv) {
  InitShutdownRAII ray_log_shutdown_raii(ray::RayLog::StartRayLog,
                                         ray::RayLog::ShutDownRayLog, argv[0],
                                         ray::RayLogLevel::INFO,
                                         /*log_dir=*/"");
  ::testing::InitGoogleTest(&argc, argv);
  RAY_CHECK(argc == 4);
  ray::TEST_REDIS_SERVER_EXEC_PATH = argv[1];
  ray::TEST_REDIS_CLIENT_EXEC_PATH = argv[2];
  ray::TEST_REDIS_MODULE_LIBRARY_PATH = argv[3];
  return RUN_ALL_TESTS();
}<|MERGE_RESOLUTION|>--- conflicted
+++ resolved
@@ -603,25 +603,12 @@
                                             const rpc::ActorStates &data) {
     ++actor_update_count;
   };
-<<<<<<< HEAD
-  ASSERT_TRUE(SubscribeActorStates(actor_id, on_subscribe));
-
-  // Register an actor to GCS.
-  ASSERT_TRUE(RegisterActor(actor_table_data));
-  ASSERT_TRUE(GetActor(actor_id).states().state() ==
-              rpc::ActorStates::DEPENDENCIES_UNREADY);
-
-  // Cancel subscription to an actor.
-  UnsubscribeActor(actor_id);
-  WaitForActorUnsubscribed(actor_id);
-=======
-  ASSERT_TRUE(SubscribeAllActors(on_subscribe));
+  ASSERT_TRUE(SubscribeAllActorStates(on_subscribe));
 
   // Register an actor to GCS.
   RegisterActor(actor_table_data1, false);
   RegisterActor(actor_table_data2, false);
   WaitForExpectedCount(actor_update_count, 2);
->>>>>>> d4b0a9fa
 }
 
 TEST_F(ServiceBasedGcsClientTest, TestActorInfo) {
@@ -636,15 +623,12 @@
                                             const rpc::ActorStates &data) {
     ++actor_update_count;
   };
-<<<<<<< HEAD
-  ASSERT_TRUE(SubscribeAllActorStates(on_subscribe));
-=======
-  ASSERT_TRUE(SubscribeActor(actor_id, on_subscribe));
->>>>>>> d4b0a9fa
+  ASSERT_TRUE(SubscribeActorStates(actor_id, on_subscribe));
 
   // Register an actor to GCS.
   ASSERT_TRUE(RegisterActor(actor_table_data));
-  ASSERT_TRUE(GetActor(actor_id).state() == rpc::ActorTableData::DEPENDENCIES_UNREADY);
+  ASSERT_TRUE(GetActor(actor_id).states().state() ==
+              rpc::ActorStates::DEPENDENCIES_UNREADY);
 
   // Cancel subscription to an actor.
   UnsubscribeActor(actor_id);
