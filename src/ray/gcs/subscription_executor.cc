#include "ray/gcs/subscription_executor.h"

namespace ray {

namespace gcs {

template <typename ID, typename Data, typename Table>
Status SubscriptionExecutor<ID, Data, Table>::AsyncSubscribeAll(
    const ClientID &client_id, const SubscribeCallback<ID, Data> &subscribe,
    const StatusCallback &done) {
  // TODO(micafan) Optimize the lock when necessary.
  // Consider avoiding locking in single-threaded processes.
  std::unique_lock<std::mutex> lock(mutex_);

  if (subscribe_all_callback_ != nullptr) {
    RAY_LOG(DEBUG) << "Duplicate subscription! Already subscribed to all elements.";
    return Status::Invalid("Duplicate subscription!");
  }

  if (registration_status_ != RegistrationStatus::kNotRegistered) {
    if (subscribe != nullptr) {
      RAY_LOG(DEBUG) << "Duplicate subscription! Already subscribed to specific elements"
                        ", can't subscribe to all elements.";
      return Status::Invalid("Duplicate subscription!");
    }
  }

  if (registration_status_ == RegistrationStatus::kRegistered) {
    // Already registered to GCS, just invoke the `done` callback.
    lock.unlock();
    if (done != nullptr) {
      done(Status::OK());
    }
    return Status::OK();
  }

  // Registration to GCS is not finished yet, add the `done` callback to the pending list
  // to be invoked when registration is done.
  if (done != nullptr) {
    pending_subscriptions_.emplace_back(done);
  }

  // If there's another registration request that's already on-going, then wait for it
  // to finish.
  if (registration_status_ == RegistrationStatus::kRegistering) {
    return Status::OK();
  }

  auto on_subscribe = [this](RedisGcsClient *client, const ID &id,
                             const std::vector<Data> &result) {
    if (result.empty()) {
      return;
    }

    RAY_LOG(DEBUG) << "Subscribe received update of id " << id;

    SubscribeCallback<ID, Data> sub_one_callback = nullptr;
    SubscribeCallback<ID, Data> sub_all_callback = nullptr;
    {
      std::unique_lock<std::mutex> lock(mutex_);
      const auto it = id_to_callback_map_.find(id);
      if (it != id_to_callback_map_.end()) {
        sub_one_callback = it->second;
      }
      sub_all_callback = subscribe_all_callback_;
    }
    if (sub_one_callback != nullptr) {
      sub_one_callback(id, result.back());
    }
    if (sub_all_callback != nullptr) {
      RAY_CHECK(sub_one_callback == nullptr);
      sub_all_callback(id, result.back());
    }
  };

  auto on_done = [this](RedisGcsClient *client) {
    std::list<StatusCallback> pending_callbacks;
    {
      std::unique_lock<std::mutex> lock(mutex_);
      registration_status_ = RegistrationStatus::kRegistered;
      pending_callbacks.swap(pending_subscriptions_);
      RAY_CHECK(pending_subscriptions_.empty());
    }

    for (const auto &callback : pending_callbacks) {
      callback(Status::OK());
    }
  };

  Status status = table_.Subscribe(JobID::Nil(), client_id, on_subscribe, on_done);
  if (status.ok()) {
    registration_status_ = RegistrationStatus::kRegistering;
    subscribe_all_callback_ = subscribe;
  }

  return status;
}

template <typename ID, typename Data, typename Table>
Status SubscriptionExecutor<ID, Data, Table>::AsyncSubscribe(
    const ClientID &client_id, const ID &id, const SubscribeCallback<ID, Data> &subscribe,
    const StatusCallback &done) {
<<<<<<< HEAD
  Status status = AsyncSubscribeAll(client_id, nullptr, nullptr);
  if (!status.ok()) {
    return status;
  }
=======
  RAY_CHECK(client_id != ClientID::Nil());

  // NOTE(zhijunfu): `Subscribe` and other operations use different redis contexts,
  // thus we need to call `RequestNotifications` in the Subscribe callback to ensure
  // it's processed after the `Subscribe` request. Otherwise if `RequestNotifications`
  // is processed first we will miss the initial notification.
  auto on_subscribe_done = [this, client_id, id, subscribe, done](Status status) {
    auto on_request_notification_done = [this, done, id](Status status) {
      if (!status.ok()) {
        std::unique_lock<std::mutex> lock(mutex_);
        id_to_callback_map_.erase(id);
      }
      if (done != nullptr) {
        done(status);
      }
    };
>>>>>>> c6919d31

    {
      std::unique_lock<std::mutex> lock(mutex_);
      status = table_.RequestNotifications(JobID::Nil(), id, client_id,
                                           on_request_notification_done);
      if (!status.ok()) {
        id_to_callback_map_.erase(id);
      }
    }
  };

  {
    std::unique_lock<std::mutex> lock(mutex_);
    const auto it = id_to_callback_map_.find(id);
    if (it != id_to_callback_map_.end()) {
      RAY_LOG(DEBUG) << "Duplicate subscription to id " << id << " client_id "
                     << client_id;
      return Status::Invalid("Duplicate subscription to element!");
    }
    id_to_callback_map_[id] = subscribe;
  }

  auto status = AsyncSubscribe(client_id, nullptr, on_subscribe_done);
  if (!status.ok()) {
    std::unique_lock<std::mutex> lock(mutex_);
    id_to_callback_map_.erase(id);
  }
  return status;
}

template <typename ID, typename Data, typename Table>
Status SubscriptionExecutor<ID, Data, Table>::AsyncUnsubscribe(
    const ClientID &client_id, const ID &id, const StatusCallback &done) {
  {
    std::unique_lock<std::mutex> lock(mutex_);
    const auto it = id_to_callback_map_.find(id);
    if (it == id_to_callback_map_.end()) {
      RAY_LOG(DEBUG) << "Invalid Unsubscribe! id " << id << " client_id " << client_id;
      return Status::Invalid("Invalid Unsubscribe, no existing subscription found.");
    }
  }

  auto on_done = [this, id, done](Status status) {
    if (status.ok()) {
      std::unique_lock<std::mutex> lock(mutex_);
      const auto it = id_to_callback_map_.find(id);
      if (it != id_to_callback_map_.end()) {
        id_to_callback_map_.erase(it);
      }
    }
    if (done != nullptr) {
      done(status);
    }
  };

  return table_.CancelNotifications(JobID::Nil(), id, client_id, on_done);
}

template class SubscriptionExecutor<ActorID, ActorTableData, ActorTable>;
template class SubscriptionExecutor<JobID, JobTableData, JobTable>;

}  // namespace gcs

}  // namespace ray<|MERGE_RESOLUTION|>--- conflicted
+++ resolved
@@ -100,12 +100,6 @@
 Status SubscriptionExecutor<ID, Data, Table>::AsyncSubscribe(
     const ClientID &client_id, const ID &id, const SubscribeCallback<ID, Data> &subscribe,
     const StatusCallback &done) {
-<<<<<<< HEAD
-  Status status = AsyncSubscribeAll(client_id, nullptr, nullptr);
-  if (!status.ok()) {
-    return status;
-  }
-=======
   RAY_CHECK(client_id != ClientID::Nil());
 
   // NOTE(zhijunfu): `Subscribe` and other operations use different redis contexts,
@@ -122,7 +116,6 @@
         done(status);
       }
     };
->>>>>>> c6919d31
 
     {
       std::unique_lock<std::mutex> lock(mutex_);
@@ -145,7 +138,7 @@
     id_to_callback_map_[id] = subscribe;
   }
 
-  auto status = AsyncSubscribe(client_id, nullptr, on_subscribe_done);
+  auto status = AsyncSubscribeAll(client_id, nullptr, on_subscribe_done);
   if (!status.ok()) {
     std::unique_lock<std::mutex> lock(mutex_);
     id_to_callback_map_.erase(id);
