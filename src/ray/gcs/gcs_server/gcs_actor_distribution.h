// Copyright 2017 The Ray Authors.
//
// Licensed under the Apache License, Version 2.0 (the "License");
// you may not use this file except in compliance with the License.
// You may obtain a copy of the License at
//
//  http://www.apache.org/licenses/LICENSE-2.0
//
// Unless required by applicable law or agreed to in writing, software
// distributed under the License is distributed on an "AS IS" BASIS,
// WITHOUT WARRANTIES OR CONDITIONS OF ANY KIND, either express or implied.
// See the License for the specific language governing permissions and
// limitations under the License.

#pragma once

#include <memory>

#include "ray/common/id.h"
#include "ray/common/status.h"
#include "ray/common/task/task_spec.h"
#include "ray/gcs/gcs_server/gcs_actor_manager.h"
#include "ray/gcs/gcs_server/gcs_actor_scheduler.h"
#include "ray/gcs/gcs_server/gcs_node_manager.h"
#include "ray/gcs/gcs_server/gcs_resource_manager.h"
#include "ray/gcs/gcs_server/gcs_resource_scheduler.h"
#include "ray/gcs/gcs_server/gcs_table_storage.h"
#include "src/ray/protobuf/gcs.pb.h"

namespace ray {
namespace gcs {

/// `GcsActorWorkerAssignment` represents the assignment from one or multiple actors to a
/// worker process.
/// TODO(Chong-Li): It contains multiple slots, and each of them can bind to an actor.
class GcsActorWorkerAssignment
    : public std::enable_shared_from_this<GcsActorWorkerAssignment> {
 public:
  /// Construct a GcsActorWorkerAssignment.
  ///
  /// \param node_id ID of node on which this gcs actor worker assignment is allocated.
  /// \param acquired_resources Resources owned by this gcs actor worker assignment.
<<<<<<< HEAD
  GcsActorWorkerAssignment(const NodeID &node_id, const ResourceSet &acquired_resources);
=======
  /// \param is_shared A flag to represent that whether the worker process can be shared.
  GcsActorWorkerAssignment(const NodeID &node_id,
                           const ResourceRequest &acquired_resources, bool is_shared);
>>>>>>> f7e1343d

  const NodeID &GetNodeID() const;

  const ResourceRequest &GetResources() const;

 private:
  /// ID of node on which this actor worker assignment is allocated.
  const NodeID node_id_;
  /// Resources owned by this actor worker assignment.
<<<<<<< HEAD
  const ResourceSet acquired_resources_;
=======
  const ResourceRequest acquired_resources_;
  /// A flag to represent that whether the worker process can be shared.
  const bool is_shared_;
>>>>>>> f7e1343d
};

/// GcsBasedActorScheduler inherits from GcsActorScheduler. Its scheduling strategy is
/// based on a resource-based node selection. Any rescheduling is also based on GCS,
/// instead of Raylet-based spillback.
class GcsBasedActorScheduler : public GcsActorScheduler {
 public:
  /// Create a GcsBasedActorScheduler
  ///
  /// \param io_context The main event loop.
  /// \param gcs_actor_table Used to flush actor info to storage.
  /// \param gcs_node_manager The node manager which is used when scheduling.
  /// \param gcs_resource_manager The resource manager that maintains cluster resources.
  /// \param gcs_resource_scheduler The scheduler to select nodes based on cluster
  /// resources.
  /// \param schedule_failure_handler Invoked when there are no available nodes to
  /// schedule actors.
  /// \param schedule_success_handler Invoked when actors are created on the worker
  /// successfully.
  /// \param raylet_client_pool Raylet client pool to construct connections to raylets.
  /// \param client_factory Factory to create remote core worker client, default factor
  /// will be used if not set.
  explicit GcsBasedActorScheduler(
      instrumented_io_context &io_context, GcsActorTable &gcs_actor_table,
      const GcsNodeManager &gcs_node_manager,
      std::shared_ptr<GcsResourceManager> gcs_resource_manager,
      std::shared_ptr<GcsResourceScheduler> gcs_resource_scheduler,
      GcsActorSchedulerFailureCallback schedule_failure_handler,
      GcsActorSchedulerSuccessCallback schedule_success_handler,
      std::shared_ptr<rpc::NodeManagerClientPool> raylet_client_pool,
      rpc::ClientFactoryFn client_factory = nullptr);

  virtual ~GcsBasedActorScheduler() = default;

  /// Handle the destruction of an actor.
  ///
  /// \param actor The actor to be destoryed.
  void OnActorDestruction(std::shared_ptr<GcsActor> actor) override;

  /// Add resources changed event handler.
  void AddResourcesChangedListener(std::function<void()> listener);

 protected:
  /// Select a node for the actor based on cluster resources.
  ///
  /// \param actor The actor to be scheduled.
  /// \return The selected node's ID. If the selection fails, NodeID::Nil() is returned.
  NodeID SelectNode(std::shared_ptr<GcsActor> actor) override;

  /// Handler to process a worker lease reply.
  /// If a rejection is received, it means resources were preempted by normal
  /// tasks. Then update the the cluster resource view and reschedule immediately.
  ///
  /// \param actor The actor to be scheduled.
  /// \param node The selected node at which a worker is to be leased.
  /// \param status Status of the reply of `RequestWorkerLeaseRequest`.
  /// \param reply The reply of `RequestWorkerLeaseRequest`.
  void HandleWorkerLeaseReply(std::shared_ptr<GcsActor> actor,
                              std::shared_ptr<rpc::GcsNodeInfo> node,
                              const Status &status,
                              const rpc::RequestWorkerLeaseReply &reply) override;

 private:
  /// Allocate a new actor worker assignment.
  ///
  /// \param task_spec The specification of the task.
<<<<<<< HEAD
  std::unique_ptr<GcsActorWorkerAssignment> AllocateActorWorkerAssignment(
=======
  std::unique_ptr<GcsActorWorkerAssignment> AllocateNewActorWorkerAssignment(
      const ResourceRequest &required_resources, bool is_shared,
>>>>>>> f7e1343d
      const TaskSpecification &task_spec);

  /// Allocate resources for the actor.
  ///
  /// \param task_spec The specification of the task.
  /// \return ID of the node from which the resources are allocated.
<<<<<<< HEAD
  NodeID AllocateResources(const TaskSpecification &task_spec);
=======
  NodeID AllocateResources(const ResourceRequest &required_resources);
>>>>>>> f7e1343d

  NodeID GetHighestScoreNodeResource(const ResourceRequest &required_resources) const;

<<<<<<< HEAD
  void WarnResourceAllocationFailure(const TaskSpecification &task_spec) const;
=======
  void WarnResourceAllocationFailure(const TaskSpecification &task_spec,
                                     const ResourceRequest &required_resources) const;
>>>>>>> f7e1343d

  /// A rejected rely means resources were preempted by normal tasks. Then
  /// update the the cluster resource view and reschedule immediately.
  void HandleWorkerLeaseRejectedReply(std::shared_ptr<GcsActor> actor,
                                      const rpc::RequestWorkerLeaseReply &reply);

  /// Reset the actor's current assignment, while releasing acquired resources.
  void ResetActorWorkerAssignment(GcsActor *actor);

  /// Notify that the cluster resources are changed.
  void NotifyClusterResourcesChanged();

  std::shared_ptr<GcsResourceManager> gcs_resource_manager_;

  /// The resource changed listeners.
  std::vector<std::function<void()>> resource_changed_listeners_;

  /// Gcs resource scheduler
  std::shared_ptr<GcsResourceScheduler> gcs_resource_scheduler_;
};
}  // namespace gcs
}  // namespace ray<|MERGE_RESOLUTION|>--- conflicted
+++ resolved
@@ -40,13 +40,8 @@
   ///
   /// \param node_id ID of node on which this gcs actor worker assignment is allocated.
   /// \param acquired_resources Resources owned by this gcs actor worker assignment.
-<<<<<<< HEAD
-  GcsActorWorkerAssignment(const NodeID &node_id, const ResourceSet &acquired_resources);
-=======
-  /// \param is_shared A flag to represent that whether the worker process can be shared.
   GcsActorWorkerAssignment(const NodeID &node_id,
-                           const ResourceRequest &acquired_resources, bool is_shared);
->>>>>>> f7e1343d
+                           const ResourceRequest &acquired_resources);
 
   const NodeID &GetNodeID() const;
 
@@ -56,13 +51,7 @@
   /// ID of node on which this actor worker assignment is allocated.
   const NodeID node_id_;
   /// Resources owned by this actor worker assignment.
-<<<<<<< HEAD
-  const ResourceSet acquired_resources_;
-=======
   const ResourceRequest acquired_resources_;
-  /// A flag to represent that whether the worker process can be shared.
-  const bool is_shared_;
->>>>>>> f7e1343d
 };
 
 /// GcsBasedActorScheduler inherits from GcsActorScheduler. Its scheduling strategy is
@@ -129,32 +118,22 @@
   /// Allocate a new actor worker assignment.
   ///
   /// \param task_spec The specification of the task.
-<<<<<<< HEAD
   std::unique_ptr<GcsActorWorkerAssignment> AllocateActorWorkerAssignment(
-=======
-  std::unique_ptr<GcsActorWorkerAssignment> AllocateNewActorWorkerAssignment(
-      const ResourceRequest &required_resources, bool is_shared,
->>>>>>> f7e1343d
       const TaskSpecification &task_spec);
 
+  /// TODO(Chong-Li): This is to accommodate the Raylet scheduling's behavior (different
+  /// resources for scheduling and allocation). We need to unify these two at the end.
   /// Allocate resources for the actor.
   ///
-  /// \param task_spec The specification of the task.
-  /// \return ID of the node from which the resources are allocated.
-<<<<<<< HEAD
-  NodeID AllocateResources(const TaskSpecification &task_spec);
-=======
-  NodeID AllocateResources(const ResourceRequest &required_resources);
->>>>>>> f7e1343d
+  /// \param required_placement_resources The required resources of the task for
+  /// scheduling. \param required_resources The required resources of the task for
+  /// allocation. \return ID of the node from which the resources are allocated.
+  NodeID AllocateResources(const ResourceRequest &required_placement_resources,
+                           const ResourceRequest &required_resources);
 
   NodeID GetHighestScoreNodeResource(const ResourceRequest &required_resources) const;
 
-<<<<<<< HEAD
   void WarnResourceAllocationFailure(const TaskSpecification &task_spec) const;
-=======
-  void WarnResourceAllocationFailure(const TaskSpecification &task_spec,
-                                     const ResourceRequest &required_resources) const;
->>>>>>> f7e1343d
 
   /// A rejected rely means resources were preempted by normal tasks. Then
   /// update the the cluster resource view and reschedule immediately.
