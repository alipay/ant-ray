--- conflicted
+++ resolved
@@ -137,7 +137,6 @@
     promise.get_future().get();
   }
 
-<<<<<<< HEAD
   void AddBundlesForPlacementGroup(
       const PlacementGroupID &placement_group_id,
       const ray::rpc::AddPlacementGroupBundlesRequest &request) {
@@ -148,14 +147,14 @@
           promise.set_value();
         });
     promise.get_future().get();
-=======
+  }
+
   std::shared_ptr<GcsInitData> LoadDataFromDataStorage() {
     auto gcs_init_data = std::make_shared<GcsInitData>(gcs_table_storage_);
     std::promise<void> promise;
     gcs_init_data->AsyncLoad([&promise] { promise.set_value(); });
     promise.get_future().get();
     return gcs_init_data;
->>>>>>> 038bbb28
   }
 
   void WaitForExpectedPgCount(int expected_count) {
