--- conflicted
+++ resolved
@@ -43,18 +43,12 @@
         std::make_unique<GcsServerMocker::MockGcsPubSub>(redis_client_));
     gcs_resource_scheduler_ = std::make_shared<gcs::GcsResourceScheduler>();
     gcs_resource_manager_ = std::make_shared<gcs::GcsResourceManager>(
-<<<<<<< HEAD
-        io_service_, nullptr, gcs_table_storage_,
+        io_service_,
+        nullptr,
+        gcs_table_storage_,
         gcs_resource_scheduler_->GetClusterResourceManager());
-    ray_syncer_ = std::make_shared<ray::syncer::RaySyncer>(io_service_, nullptr,
-                                                           *gcs_resource_manager_);
-=======
-        io_service_, nullptr, gcs_table_storage_);
     ray_syncer_ = std::make_shared<ray::syncer::RaySyncer>(
         io_service_, nullptr, *gcs_resource_manager_);
-    gcs_resource_scheduler_ =
-        std::make_shared<gcs::GcsResourceScheduler>(*gcs_resource_manager_);
->>>>>>> e9755d87
     store_client_ = std::make_shared<gcs::InMemoryStoreClient>(io_service_);
     raylet_client_pool_ = std::make_shared<rpc::NodeManagerClientPool>(
         [this](const rpc::Address &addr) { return raylet_clients_[addr.port()]; });
