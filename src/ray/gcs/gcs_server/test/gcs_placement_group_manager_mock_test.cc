// Copyright 2017 The Ray Authors.
//
// Licensed under the Apache License, Version 2.0 (the "License");
// you may not use this file except in compliance with the License.
// You may obtain a copy of the License at
//
//  http://www.apache.org/licenses/LICENSE-2.0
//
// Unless required by applicable law or agreed to in writing, software
// distributed under the License is distributed on an "AS IS" BASIS,
// WITHOUT WARRANTIES OR CONDITIONS OF ANY KIND, either express or implied.
// See the License for the specific language governing permissions and
// limitations under the License.

// clang-format off
#include "gtest/gtest.h"
#include "gmock/gmock.h"
#include "ray/gcs/gcs_server/gcs_placement_group_manager.h"
#include "mock/ray/gcs/gcs_server/gcs_placement_group_manager.h"
#include "mock/ray/gcs/gcs_server/gcs_placement_group_scheduler.h"
#include "mock/ray/gcs/gcs_server/gcs_resource_manager.h"
#include "ray/gcs/gcs_server/test/gcs_server_test_util.h"
#include "mock/ray/gcs/store_client/store_client.h"
#include "ray/gcs/test/gcs_test_util.h"
// clang-format on

using namespace ::testing;
using namespace ray;
using namespace ray::gcs;
namespace ray {
namespace gcs {

class GcsPlacementGroupManagerMockTest : public Test {
 public:
  void SetUp() override {
    store_client_ = std::make_shared<MockStoreClient>();
    gcs_table_storage_ = std::make_shared<GcsTableStorage>(store_client_);
    gcs_placement_group_scheduler_ =
        std::make_shared<MockGcsPlacementGroupSchedulerInterface>();
    resource_manager_ =
<<<<<<< HEAD
        std::make_shared<MockGcsResourceManager>(io_context_, nullptr, nullptr, true);
    gcs_publisher_ = std::make_shared<gcs::GcsPublisher>(
        std::make_unique<GcsServerMocker::MockGcsPubSub>(redis_client_));
=======
        std::make_shared<MockGcsResourceManager>(io_context_, nullptr, nullptr);
>>>>>>> e8274722

    gcs_placement_group_manager_ = std::make_unique<GcsPlacementGroupManager>(
        io_context_, gcs_placement_group_scheduler_, gcs_table_storage_,
        *resource_manager_, gcs_publisher_, [](auto &) { return ""; });
  }

  std::unique_ptr<GcsPlacementGroupManager> gcs_placement_group_manager_;
  std::shared_ptr<MockGcsPlacementGroupSchedulerInterface> gcs_placement_group_scheduler_;
  std::shared_ptr<gcs::GcsTableStorage> gcs_table_storage_;
  std::shared_ptr<MockStoreClient> store_client_;
  std::shared_ptr<GcsResourceManager> resource_manager_;
  instrumented_io_context io_context_;
  std::shared_ptr<gcs::GcsPublisher> gcs_publisher_;
  std::shared_ptr<gcs::RedisClient> redis_client_;
};

TEST_F(GcsPlacementGroupManagerMockTest, PendingQueuePriorityReschedule) {
  // Test priority works
  //   When return with reschedule, it should be given with the highest pri
  auto req =
      Mocker::GenCreatePlacementGroupRequest("", rpc::PlacementStrategy::SPREAD, 1);
  auto pg = std::make_shared<GcsPlacementGroup>(req, "");
  auto cb = [](Status s) {};
  PGSchedulingFailureCallback failure_callback;
  PGSchedulingSuccessfulCallback success_callback;
  StatusCallback put_cb;
  EXPECT_CALL(*store_client_, AsyncPut(_, _, _, _))
      .WillOnce(DoAll(SaveArg<3>(&put_cb), Return(Status::OK())));
  EXPECT_CALL(*gcs_placement_group_scheduler_, ScheduleUnplacedBundles(_, _, _))
      .WillOnce(DoAll(SaveArg<1>(&failure_callback), SaveArg<2>(&success_callback)));
  auto now = absl::GetCurrentTimeNanos();
  gcs_placement_group_manager_->RegisterPlacementGroup(pg, cb);
  auto &pending_queue = gcs_placement_group_manager_->pending_placement_groups_;
  ASSERT_EQ(1, pending_queue.size());
  ASSERT_LE(now, pending_queue.begin()->first);
  ASSERT_GE(absl::GetCurrentTimeNanos(), pending_queue.begin()->first);
  put_cb(Status::OK());
  pg->UpdateState(rpc::PlacementGroupTableData::RESCHEDULING);
  failure_callback(pg, true);
  ASSERT_EQ(1, pending_queue.size());
  ASSERT_GE(0, pending_queue.begin()->first);
}

TEST_F(GcsPlacementGroupManagerMockTest, PendingQueuePriorityFailed) {
  // Test priority works
  //   When return with a failure, exp backoff should work
  auto req =
      Mocker::GenCreatePlacementGroupRequest("", rpc::PlacementStrategy::SPREAD, 1);
  auto pg = std::make_shared<GcsPlacementGroup>(req, "");
  auto cb = [](Status s) {};
  PGSchedulingFailureCallback failure_callback;
  PGSchedulingSuccessfulCallback success_callback;
  StatusCallback put_cb;
  EXPECT_CALL(*store_client_, AsyncPut(_, _, _, _))
      .WillOnce(DoAll(SaveArg<3>(&put_cb), Return(Status::OK())));
  EXPECT_CALL(*gcs_placement_group_scheduler_, ScheduleUnplacedBundles(_, _, _))
      .Times(2)
      .WillRepeatedly(
          DoAll(SaveArg<1>(&failure_callback), SaveArg<2>(&success_callback)));
  auto now = absl::GetCurrentTimeNanos();
  gcs_placement_group_manager_->RegisterPlacementGroup(pg, cb);
  auto &pending_queue = gcs_placement_group_manager_->pending_placement_groups_;
  ASSERT_EQ(1, pending_queue.size());
  ASSERT_LE(now, pending_queue.begin()->first);
  ASSERT_GE(absl::GetCurrentTimeNanos(), pending_queue.begin()->first);
  put_cb(Status::OK());
  pg->UpdateState(rpc::PlacementGroupTableData::PENDING);
  now = absl::GetCurrentTimeNanos();
  failure_callback(pg, true);
  auto exp_backer = ExponentialBackOff(
      1000000 * RayConfig::instance().gcs_create_placement_group_retry_min_interval_ms(),
      RayConfig::instance().gcs_create_placement_group_retry_multiplier(),
      1000000 * RayConfig::instance().gcs_create_placement_group_retry_max_interval_ms());
  auto next = exp_backer.Next();
  ASSERT_DOUBLE_EQ(
      next,
      1000000 * RayConfig::instance().gcs_create_placement_group_retry_min_interval_ms());
  ASSERT_EQ(1, pending_queue.size());
  auto rank = pending_queue.begin()->first;
  ASSERT_LE(now + next, rank);
  // ScheduleUnplacedBundles is not called here
  gcs_placement_group_manager_->SchedulePendingPlacementGroups();
  ASSERT_EQ(1, pending_queue.size());
  ASSERT_EQ(rank, pending_queue.begin()->first);

  absl::SleepFor(absl::Milliseconds(1) +
                 absl::Nanoseconds(rank - absl::GetCurrentTimeNanos()));
  gcs_placement_group_manager_->SchedulePendingPlacementGroups();
  ASSERT_EQ(0, pending_queue.size());
  pg->UpdateState(rpc::PlacementGroupTableData::PENDING);
  now = absl::GetCurrentTimeNanos();
  failure_callback(pg, true);
  next = RayConfig::instance().gcs_create_placement_group_retry_multiplier() * next;
  ASSERT_EQ(1, pending_queue.size());
  ASSERT_LE(now + next, pending_queue.begin()->first);
}

TEST_F(GcsPlacementGroupManagerMockTest, PendingQueuePriorityOrder) {
  // Test priority works
  //   Add two pgs
  //   Fail one and make sure it's scheduled later
  auto req1 =
      Mocker::GenCreatePlacementGroupRequest("", rpc::PlacementStrategy::SPREAD, 1);
  auto pg1 = std::make_shared<GcsPlacementGroup>(req1, "");
  auto req2 =
      Mocker::GenCreatePlacementGroupRequest("", rpc::PlacementStrategy::SPREAD, 1);
  auto pg2 = std::make_shared<GcsPlacementGroup>(req2, "");
  auto cb = [](Status s) {};
  PGSchedulingFailureCallback failure_callback;
  PGSchedulingSuccessfulCallback success_callback;
  StatusCallback put_cb;
  EXPECT_CALL(*store_client_, AsyncPut(_, _, _, _))
      .Times(2)
      .WillRepeatedly(DoAll(SaveArg<3>(&put_cb), Return(Status::OK())));
  EXPECT_CALL(*gcs_placement_group_scheduler_, ScheduleUnplacedBundles(_, _, _))
      .Times(2)
      .WillRepeatedly(
          DoAll(SaveArg<1>(&failure_callback), SaveArg<2>(&success_callback)));
  gcs_placement_group_manager_->RegisterPlacementGroup(pg1, cb);
  gcs_placement_group_manager_->RegisterPlacementGroup(pg2, cb);
  auto &pending_queue = gcs_placement_group_manager_->pending_placement_groups_;
  ASSERT_EQ(2, pending_queue.size());
  put_cb(Status::OK());
  ASSERT_EQ(1, pending_queue.size());
  // PG1 is scheduled first, so PG2 is in pending queue
  ASSERT_EQ(pg2, pending_queue.begin()->second.second);
  failure_callback(pg1, true);
  ASSERT_EQ(2, pending_queue.size());
  gcs_placement_group_manager_->SchedulePendingPlacementGroups();
  // PG2 is scheduled for the next, so PG1 is in pending queue
  ASSERT_EQ(1, pending_queue.size());
  ASSERT_EQ(pg1, pending_queue.begin()->second.second);
}

}  // namespace gcs
}  // namespace ray<|MERGE_RESOLUTION|>--- conflicted
+++ resolved
@@ -38,13 +38,9 @@
     gcs_placement_group_scheduler_ =
         std::make_shared<MockGcsPlacementGroupSchedulerInterface>();
     resource_manager_ =
-<<<<<<< HEAD
-        std::make_shared<MockGcsResourceManager>(io_context_, nullptr, nullptr, true);
+        std::make_shared<MockGcsResourceManager>(io_context_, nullptr, nullptr);
     gcs_publisher_ = std::make_shared<gcs::GcsPublisher>(
         std::make_unique<GcsServerMocker::MockGcsPubSub>(redis_client_));
-=======
-        std::make_shared<MockGcsResourceManager>(io_context_, nullptr, nullptr);
->>>>>>> e8274722
 
     gcs_placement_group_manager_ = std::make_unique<GcsPlacementGroupManager>(
         io_context_, gcs_placement_group_scheduler_, gcs_table_storage_,
