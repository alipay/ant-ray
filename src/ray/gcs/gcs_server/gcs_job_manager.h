// Copyright 2017 The Ray Authors.
//
// Licensed under the Apache License, Version 2.0 (the "License");
// you may not use this file except in compliance with the License.
// You may obtain a copy of the License at
//
//  http://www.apache.org/licenses/LICENSE-2.0
//
// Unless required by applicable law or agreed to in writing, software
// distributed under the License is distributed on an "AS IS" BASIS,
// WITHOUT WARRANTIES OR CONDITIONS OF ANY KIND, either express or implied.
// See the License for the specific language governing permissions and
// limitations under the License.

#pragma once

#include "ray/gcs/gcs_server/gcs_object_manager.h"
#include "ray/gcs/gcs_server/gcs_table_storage.h"
#include "ray/gcs/pubsub/gcs_pub_sub.h"
#include "ray/rpc/gcs_server/gcs_rpc_server.h"

namespace ray {
namespace gcs {

/// This implementation class of `JobInfoHandler`.
class GcsJobManager : public rpc::JobInfoHandler {
 public:
  explicit GcsJobManager(std::shared_ptr<gcs::GcsTableStorage> gcs_table_storage,
                         std::shared_ptr<gcs::GcsPubSub> gcs_pub_sub,
                         std::shared_ptr<gcs::GcsNodeManager> gcs_node_manager)
      : gcs_table_storage_(std::move(gcs_table_storage)),
        gcs_pub_sub_(std::move(gcs_pub_sub)),
        gcs_node_manager_(std::move(gcs_node_manager)) {}

  /// Initialize with the gcs tables data synchronously.
  /// This should be called when GCS server restarts after a failure.
  ///
  /// \param gcs_init_data.
  void Initialize(const GcsInitData &gcs_init_data);

  void HandleAddJob(const rpc::AddJobRequest &request, rpc::AddJobReply *reply,
                    rpc::SendReplyCallback send_reply_callback) override;

  void HandleMarkJobFinished(const rpc::MarkJobFinishedRequest &request,
                             rpc::MarkJobFinishedReply *reply,
                             rpc::SendReplyCallback send_reply_callback) override;

  void HandleMarkJobFailed(const rpc::MarkJobFailedRequest &request,
                           rpc::MarkJobFailedReply *reply,
                           rpc::SendReplyCallback send_reply_callback) override;

  void HandleGetAllJobInfo(const rpc::GetAllJobInfoRequest &request,
                           rpc::GetAllJobInfoReply *reply,
                           rpc::SendReplyCallback send_reply_callback) override;

<<<<<<< HEAD
  void HandleSubmitJob(const rpc::SubmitJobRequest &request, rpc::SubmitJobReply *reply,
                       rpc::SendReplyCallback send_reply_callback) override;

  void HandleDropJob(const rpc::DropJobRequest &request, rpc::DropJobReply *reply,
                     rpc::SendReplyCallback send_reply_callback) override;
=======
  void HandleReportJobError(const rpc::ReportJobErrorRequest &request,
                            rpc::ReportJobErrorReply *reply,
                            rpc::SendReplyCallback send_reply_callback) override;
>>>>>>> 3bdcca7e

  void AddJobFinishedListener(
      std::function<void(std::shared_ptr<JobID>)> listener) override;

  void OnNodeDead(const NodeID &node_id);

 private:
  std::shared_ptr<gcs::GcsTableStorage> gcs_table_storage_;

  std::shared_ptr<gcs::GcsPubSub> gcs_pub_sub_;

  std::shared_ptr<gcs::GcsNodeManager> gcs_node_manager_;

  absl::flat_hash_map<JobID, std::shared_ptr<JobTableData>> jobs_;

  /// Map from driver node ID to the IDs of jobs associated with the driver.
  absl::flat_hash_map<NodeID, absl::flat_hash_set<JobID>> driver_node_to_jobs_;

  /// Listeners which monitors the finish of jobs.
  std::vector<std::function<void(std::shared_ptr<JobID>)>> job_finished_listeners_;

  void ClearJobInfos(const JobID &job_id);

  Status SubmitJob(const rpc::SubmitJobRequest &request,
                   const ray::gcs::StatusCallback &callback);

  Status DropJob(const rpc::DropJobRequest &request,
                 const ray::gcs::StatusCallback &callback);

  NodeID SelectDriver(const rpc::JobTableData &job_data) const;

  void OnDriverNodeRemoved(const JobID &job_id, const NodeID &node_id);

  Status UpdateJobStateToDead(std::shared_ptr<JobTableData> job_table_data,
                              const ray::gcs::StatusCallback &callback);
};

}  // namespace gcs
}  // namespace ray<|MERGE_RESOLUTION|>--- conflicted
+++ resolved
@@ -53,17 +53,15 @@
                            rpc::GetAllJobInfoReply *reply,
                            rpc::SendReplyCallback send_reply_callback) override;
 
-<<<<<<< HEAD
+  void HandleReportJobError(const rpc::ReportJobErrorRequest &request,
+                            rpc::ReportJobErrorReply *reply,
+                            rpc::SendReplyCallback send_reply_callback) override;
+
   void HandleSubmitJob(const rpc::SubmitJobRequest &request, rpc::SubmitJobReply *reply,
                        rpc::SendReplyCallback send_reply_callback) override;
 
   void HandleDropJob(const rpc::DropJobRequest &request, rpc::DropJobReply *reply,
                      rpc::SendReplyCallback send_reply_callback) override;
-=======
-  void HandleReportJobError(const rpc::ReportJobErrorRequest &request,
-                            rpc::ReportJobErrorReply *reply,
-                            rpc::SendReplyCallback send_reply_callback) override;
->>>>>>> 3bdcca7e
 
   void AddJobFinishedListener(
       std::function<void(std::shared_ptr<JobID>)> listener) override;
