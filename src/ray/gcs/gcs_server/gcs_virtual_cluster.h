// Copyright 2017 The Ray Authors.
//
// Licensed under the Apache License, Version 2.0 (the "License");
// you may not use this file except in compliance with the License.
// You may obtain a copy of the License at
//
//  http://www.apache.org/licenses/LICENSE-2.0
//
// Unless required by applicable law or agreed to in writing, software
// distributed under the License is distributed on an "AS IS" BASIS,
// WITHOUT WARRANTIES OR CONDITIONS OF ANY KIND, either express or implied.
// See the License for the specific language governing permissions and
// limitations under the License.

#pragma once

#include "absl/container/flat_hash_map.h"
#include "absl/container/flat_hash_set.h"
#include "ray/common/status.h"
#include "ray/common/virtual_cluster_id.h"
#include "src/ray/protobuf/gcs.pb.h"
#include "src/ray/protobuf/gcs_service.pb.h"

namespace ray {
namespace gcs {

struct NodeInstance {
  NodeInstance() = default;

  const std::string &hostname() const { return hostname_; }
  void set_hostname(const std::string &hostname) { hostname_ = hostname; }

  const std::string &template_id() const { return template_id_; }
  void set_template_id(const std::string &template_id) { template_id_ = template_id; }

  bool is_dead() const { return is_dead_; }
  void set_is_dead(bool is_dead) { is_dead_ = is_dead; }

  std::shared_ptr<rpc::NodeInstance> ToProto() const {
    auto node_instance = std::make_shared<rpc::NodeInstance>();
    node_instance->set_template_id(template_id_);
    node_instance->set_hostname(hostname_);
    return node_instance;
  }

  std::string DebugString() const {
    std::ostringstream stream;
    stream << "NodeInstance(" << hostname_ << "," << template_id_ << ", " << is_dead_
           << ")";
    return stream.str();
  }

 private:
  std::string hostname_;
  std::string template_id_;
  bool is_dead_ = false;
};

static const std::string kEmptyJobClusterId = "NIL";
using CreateOrUpdateVirtualClusterCallback =
    std::function<void(const Status &, std::shared_ptr<rpc::VirtualClusterTableData>)>;

using RemoveVirtualClusterCallback = CreateOrUpdateVirtualClusterCallback;

/// <template_id, _>
///               |
///               |--> <job_cluster_id, _>
///                                     |
///                                     |--> <node_instance_id,
///                                     std::shared_ptr<gcs::NodeInstance>>
using ReplicaInstances = absl::flat_hash_map<
    std::string,
    absl::flat_hash_map<
        std::string,
        absl::flat_hash_map<std::string, std::shared_ptr<gcs::NodeInstance>>>>;

using ReplicaSets = absl::flat_hash_map<std::string, int32_t>;

using AsyncClusterDataFlusher = std::function<Status(
    std::shared_ptr<rpc::VirtualClusterTableData>, CreateOrUpdateVirtualClusterCallback)>;

/// Calculate the difference between two replica sets.
template <typename T1, typename T2>
ReplicaSets ReplicasDifference(const T1 &left, const T2 &right) {
  ReplicaSets result;
  for (const auto &[template_id, replicas] : left) {
    auto right_iter = right.find(template_id);
    if (right_iter == right.end()) {
      result[template_id] = replicas;
    } else {
      if (right_iter->second < replicas) {
        result[template_id] = replicas - right_iter->second;
      }
    }
  }
  return result;
}

class VirtualCluster {
 public:
  VirtualCluster(const std::string &id) : id_(id) {}
  virtual ~VirtualCluster() = default;

  /// Get the id of the cluster.
  virtual const std::string &GetID() const = 0;

  /// Get the allocation mode of the cluster.
  /// There are two modes of the cluster:
  ///  - Exclusive mode means that a signle node in the cluster can execute one or
  ///  more tasks belongs to only one job.
  ///  - Mixed mode means that a single node in the cluster can execute tasks
  ///  belongs to multiple jobs.
  /// \return The allocation mode of the cluster.
  virtual rpc::AllocationMode GetMode() const = 0;

  /// Get the revision number of the cluster.
  uint64_t GetRevision() const { return revision_; }

  /// Get the replica sets corresponding to the cluster.
  const ReplicaSets &GetReplicaSets() const { return replica_sets_; }

  /// Get the visible node instances of the cluster.
  const ReplicaInstances &GetVisibleNodeInstances() const {
    return visible_node_instances_;
  }

  /// Update the node instances of the cluster.
  ///
  /// \param replica_instances_to_add The node instances to be added.
  /// \param replica_instances_to_remove The node instances to be removed.
  void UpdateNodeInstances(ReplicaInstances replica_instances_to_add,
                           ReplicaInstances replica_instances_to_remove);

  /// Lookup idle node instances from `visible_node_instances_` based on the demand
  /// final replica sets.
  ///
  /// \param replica_sets The demand final replica sets.
  /// \param replica_instances The node instances lookuped best effort from the visible
  /// node instances.
  /// \return OK if the lookup is successful, otherwise return an error.
  Status LookupIdleNodeInstances(const ReplicaSets &replica_sets,
                                 ReplicaInstances &replica_instances) const;

  /// Mark the node instance as dead.
  ///
  /// \param node_instance_id The id of the node instance to be marked as dead.
  /// \return True if the node instance is marked as dead, false otherwise.
  bool MarkNodeInstanceAsDead(const std::string &template_id,
                              const std::string &node_instance_id);

<<<<<<< HEAD
  bool ContainsNodeInstance(const std::string &node_instance_id);
=======
  /// Check if the virtual cluster is in use.
  ///
  /// \return True if the virtual cluster is in use, false otherwise.
  virtual bool InUse() const = 0;
>>>>>>> 5f30ced1

  /// Convert the virtual cluster to proto data which usually is used for flushing
  /// to redis or publishing to raylet.
  /// \return A shared pointer to the proto data.
  std::shared_ptr<rpc::VirtualClusterTableData> ToProto() const;

  /// Get the debug string of the virtual cluster.
  virtual std::string DebugString() const;

 protected:
  /// Check if the node instance is idle. If a node instance is idle, it can be
  /// removed from the virtual cluster safely.
  /// \param node_instance The node instance to be checked.
  /// \return True if the node instance is idle, false otherwise.
  virtual bool IsIdleNodeInstance(const std::string &job_cluster_id,
                                  const gcs::NodeInstance &node_instance) const = 0;

  /// Insert the node instances to the cluster.
  ///
  /// \param replica_instances The node instances to be inserted.
  void InsertNodeInstances(ReplicaInstances replica_instances);

  /// Remove the node instances from the cluster.
  ///
  /// \param replica_instances The node instances to be removed.
  void RemoveNodeInstances(ReplicaInstances replica_instances);

  /// The id of the virtual cluster.
  std::string id_;
  /// Node instances that are visible to the cluster.
  ReplicaInstances visible_node_instances_;
  /// Replica sets to express the visible node instances.
  ReplicaSets replica_sets_;
  // Version number of the last modification to the cluster.
  uint64_t revision_{0};
};

class JobCluster;
class ExclusiveCluster : public VirtualCluster {
 public:
  ExclusiveCluster(const std::string &id,
                   const AsyncClusterDataFlusher &async_data_flusher)
      : VirtualCluster(id), async_data_flusher_(async_data_flusher) {}

  const std::string &GetID() const override { return id_; }
  rpc::AllocationMode GetMode() const override { return rpc::AllocationMode::Exclusive; }

  /// Create a job cluster.
  ///
  /// \param job_name The name of job to create the job cluster.
  /// \param replica_sets The replica sets of the job cluster.
  /// \return Status The status of the creation.
  Status CreateJobCluster(const std::string &job_name,
                          ReplicaSets replica_sets,
                          CreateOrUpdateVirtualClusterCallback callback);

  /// Remove a job cluster.
  ///
  /// \param job_name The name of job to remove the job cluster.
  /// \param callback The callback that will be called after the job cluster is removed.
  /// \return Status The status of the removal.
  Status RemoveJobCluster(const std::string &job_name,
                          RemoveVirtualClusterCallback callback);

  /// Get the job cluster by the job cluster id.
  ///
  /// \param job_name The name of job to get the job cluster.
  /// \return The job cluster if it exists, otherwise return nullptr.
  std::shared_ptr<JobCluster> GetJobCluster(const std::string &job_name) const;

  /// Check if the virtual cluster is in use.
  ///
  /// \return True if the virtual cluster is in use, false otherwise.
  bool InUse() const override;

 protected:
  bool IsIdleNodeInstance(const std::string &job_cluster_id,
                          const gcs::NodeInstance &node_instance) const override;

  /// The id of the virtual cluster.
  std::string id_;
  // The mapping from job cluster id to `JobCluster` instance.
  absl::flat_hash_map<std::string, std::shared_ptr<JobCluster>> job_clusters_;
  // The async data flusher.
  AsyncClusterDataFlusher async_data_flusher_;
};

class MixedCluster : public VirtualCluster {
 public:
  MixedCluster(const std::string &id) : VirtualCluster(id) {}
  MixedCluster &operator=(const MixedCluster &) = delete;

  const std::string &GetID() const override { return id_; }
  rpc::AllocationMode GetMode() const override { return rpc::AllocationMode::Mixed; }

  /// Check if the virtual cluster is in use.
  ///
  /// \return True if the virtual cluster is in use, false otherwise.
  bool InUse() const override;

 protected:
  bool IsIdleNodeInstance(const std::string &job_cluster_id,
                          const gcs::NodeInstance &node_instance) const override;
};

class JobCluster : public MixedCluster {
 public:
  using MixedCluster::MixedCluster;
};

class PrimaryCluster : public ExclusiveCluster {
 public:
  PrimaryCluster(const AsyncClusterDataFlusher &async_data_flusher)
      : ExclusiveCluster(kPrimaryClusterID, async_data_flusher) {}
  PrimaryCluster &operator=(const PrimaryCluster &) = delete;

  const std::string &GetID() const override { return kPrimaryClusterID; }
  rpc::AllocationMode GetMode() const override { return rpc::AllocationMode::Exclusive; }

  /// Create or update a new virtual cluster.
  ///
  /// \param request The request to create or update a virtual cluster.
  /// cluster. \param callback The callback that will be called after the virtual
  /// cluster is flushed. \return Status.
  Status CreateOrUpdateVirtualCluster(rpc::CreateOrUpdateVirtualClusterRequest request,
                                      CreateOrUpdateVirtualClusterCallback callback);

  /// Get the virtual cluster by the logical cluster id.
  ///
  /// \param logical_cluster_id The id of the virtual cluster.
  /// \return The logical cluster if it exists, otherwise return nullptr.
  std::shared_ptr<VirtualCluster> GetLogicalCluster(
      const std::string &logical_cluster_id) const;

  /// Remove logical cluster by the logical cluster id.
  ///
  /// \param logical_cluster_id The id of the logical cluster to be removed.
  /// \param callback The callback that will be called after the logical cluster is
  /// removed.
  /// \return Status The status of the removal.
  Status RemoveLogicalCluster(const std::string &logical_cluster_id,
                              RemoveVirtualClusterCallback callback);

  /// Handle the node added event.
  ///
  /// \param node The node that is added.
  void OnNodeAdd(const rpc::GcsNodeInfo &node);

  /// Handle the node dead event.
  ///
  /// \param node The node that is dead.
  void OnNodeDead(const rpc::GcsNodeInfo &node);

 protected:
  bool IsIdleNodeInstance(const std::string &job_cluster_id,
                          const gcs::NodeInstance &node_instance) const override;

 private:
  /// Calculate the node instances that to be added and to be removed
  /// based on the demand final replica sets inside the request.
  ///
  /// \param request The request to create or update virtual cluster.
  /// \param node_instances_to_add The node instances that to be added.
  /// \param node_instances_to_remove The node instances that to be removed.
  /// \return status The status of the calculation.
  Status DetermineNodeInstanceAdditionsAndRemovals(
      const rpc::CreateOrUpdateVirtualClusterRequest &request,
      ReplicaInstances &node_instances_to_add,
      ReplicaInstances &node_instances_to_remove);

  /// The map of virtual clusters.
  /// Mapping from virtual cluster id to the virtual cluster.
  absl::flat_hash_map<std::string, std::shared_ptr<VirtualCluster>> logical_clusters_;
};

}  // namespace gcs
}  // namespace ray<|MERGE_RESOLUTION|>--- conflicted
+++ resolved
@@ -148,14 +148,16 @@
   bool MarkNodeInstanceAsDead(const std::string &template_id,
                               const std::string &node_instance_id);
 
-<<<<<<< HEAD
+  /// Check the virtual cluster contains node instance
+  ///
+  /// \param node_instance_id The id of the node instance to check
+  /// \return True if the node instance is in this virtual cluster, false otherwise.
   bool ContainsNodeInstance(const std::string &node_instance_id);
-=======
+
   /// Check if the virtual cluster is in use.
   ///
   /// \return True if the virtual cluster is in use, false otherwise.
   virtual bool InUse() const = 0;
->>>>>>> 5f30ced1
 
   /// Convert the virtual cluster to proto data which usually is used for flushing
   /// to redis or publishing to raylet.
