--- conflicted
+++ resolved
@@ -70,26 +70,8 @@
   auto required_placement_resources = ResourceMapToResourceRequest(
       task_spec.GetRequiredPlacementResources().GetResourceMap(), false);
   auto required_resources = ResourceMapToResourceRequest(
-<<<<<<< HEAD
       task_spec.GetRequiredResources().GetResourceMap(), false);
 
-=======
-      task_spec.GetRequiredPlacementResources().GetResourceMap(),
-      /*requires_object_store_memory=*/false);
-
-  // If the task needs a sole actor worker assignment then allocate a new one.
-  return AllocateNewActorWorkerAssignment(
-      required_resources, /*is_shared=*/false, task_spec);
-
-  // TODO(Chong-Li): code path for actors that do not need a sole assignment.
-}
-
-std::unique_ptr<GcsActorWorkerAssignment>
-GcsBasedActorScheduler::AllocateNewActorWorkerAssignment(
-    const ResourceRequest &required_resources,
-    bool is_shared,
-    const TaskSpecification &task_spec) {
->>>>>>> 81b17669
   // Allocate resources from cluster.
   auto selected_node_id =
       AllocateResources(required_placement_resources, required_resources);
