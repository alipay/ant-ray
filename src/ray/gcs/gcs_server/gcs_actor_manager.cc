// Copyright 2017 The Ray Authors.
//
// Licensed under the Apache License, Version 2.0 (the "License");
// you may not use this file except in compliance with the License.
// You may obtain a copy of the License at
//
//  http://www.apache.org/licenses/LICENSE-2.0
//
// Unless required by applicable law or agreed to in writing, software
// distributed under the License is distributed on an "AS IS" BASIS,
// WITHOUT WARRANTIES OR CONDITIONS OF ANY KIND, either express or implied.
// See the License for the specific language governing permissions and
// limitations under the License.

#include "ray/gcs/gcs_server/gcs_actor_manager.h"

#include <utility>

#include "ray/common/ray_config.h"

namespace ray {
namespace gcs {

ClientID GcsActor::GetNodeID() const {
  const auto &raylet_id_binary = actor_table_data_.address().raylet_id();
  if (raylet_id_binary.empty()) {
    return ClientID::Nil();
  }
  return ClientID::FromBinary(raylet_id_binary);
}

void GcsActor::UpdateAddress(const rpc::Address &address) {
  actor_table_data_.mutable_address()->CopyFrom(address);
}

const rpc::Address &GcsActor::GetAddress() const { return actor_table_data_.address(); }

WorkerID GcsActor::GetWorkerID() const {
  const auto &address = actor_table_data_.address();
  if (address.worker_id().empty()) {
    return WorkerID::Nil();
  }
  return WorkerID::FromBinary(address.worker_id());
}

WorkerID GcsActor::GetOwnerID() const {
  return WorkerID::FromBinary(GetOwnerAddress().worker_id());
}

ClientID GcsActor::GetOwnerNodeID() const {
  return ClientID::FromBinary(GetOwnerAddress().raylet_id());
}

const rpc::Address &GcsActor::GetOwnerAddress() const {
  return actor_table_data_.owner_address();
}

void GcsActor::UpdateState(rpc::ActorTableData::ActorState state) {
  actor_table_data_.set_state(state);
}

rpc::ActorTableData::ActorState GcsActor::GetState() const {
  return actor_table_data_.state();
}

ActorID GcsActor::GetActorID() const {
  return ActorID::FromBinary(actor_table_data_.actor_id());
}

bool GcsActor::IsDetached() const { return actor_table_data_.is_detached(); }

std::string GcsActor::GetName() const { return actor_table_data_.name(); }

TaskSpecification GcsActor::GetCreationTaskSpecification() const {
  const auto &task_spec = actor_table_data_.task_spec();
  return TaskSpecification(task_spec);
}

const rpc::ActorTableData &GcsActor::GetActorTableData() const {
  return actor_table_data_;
}

rpc::ActorTableData *GcsActor::GetMutableActorTableData() { return &actor_table_data_; }

/////////////////////////////////////////////////////////////////////////////////////////
GcsActorManager::GcsActorManager(std::shared_ptr<GcsActorSchedulerInterface> scheduler,
                                 std::shared_ptr<gcs::GcsTableStorage> gcs_table_storage,
                                 std::shared_ptr<gcs::GcsPubSub> gcs_pub_sub,
                                 const rpc::ClientFactoryFn &worker_client_factory)
    : gcs_actor_scheduler_(std::move(scheduler)),
      gcs_table_storage_(std::move(gcs_table_storage)),
      gcs_pub_sub_(std::move(gcs_pub_sub)),
      worker_client_factory_(worker_client_factory) {}

void GcsActorManager::HandleRegisterActor(const rpc::RegisterActorRequest &request,
                                          rpc::RegisterActorReply *reply,
                                          rpc::SendReplyCallback send_reply_callback) {
  RAY_CHECK(request.task_spec().type() == TaskType::ACTOR_CREATION_TASK);
  auto actor_id =
      ActorID::FromBinary(request.task_spec().actor_creation_task_spec().actor_id());

  RAY_LOG(INFO) << "Registering actor, actor id = " << actor_id;
  Status status =
      RegisterActor(request, [reply, send_reply_callback,
                              actor_id](const std::shared_ptr<gcs::GcsActor> &actor) {
        RAY_LOG(INFO) << "Registered actor, actor id = " << actor_id;
        GCS_RPC_SEND_REPLY(send_reply_callback, reply, Status::OK());
      });
  if (!status.ok()) {
    RAY_LOG(ERROR) << "Failed to register actor: " << status.ToString();
    GCS_RPC_SEND_REPLY(send_reply_callback, reply, status);
  }
}

void GcsActorManager::HandleCreateActor(const rpc::CreateActorRequest &request,
                                        rpc::CreateActorReply *reply,
                                        rpc::SendReplyCallback send_reply_callback) {
  RAY_CHECK(request.task_spec().type() == TaskType::ACTOR_CREATION_TASK);
  auto actor_id =
      ActorID::FromBinary(request.task_spec().actor_creation_task_spec().actor_id());

  RAY_LOG(INFO) << "Creating actor, actor id = " << actor_id;
  Status status = CreateActor(request, [reply, send_reply_callback, actor_id](
                                           const std::shared_ptr<gcs::GcsActor> &actor) {
    RAY_LOG(INFO) << "Created actor, actor id = " << actor_id;
    GCS_RPC_SEND_REPLY(send_reply_callback, reply, Status::OK());
  });
  if (!status.ok()) {
    RAY_LOG(ERROR) << "Failed to create actor, actor id = " << actor_id
                   << "  status: " << status.ToString();
    GCS_RPC_SEND_REPLY(send_reply_callback, reply, status);
  }
}

void GcsActorManager::HandleGetActorInfo(const rpc::GetActorInfoRequest &request,
                                         rpc::GetActorInfoReply *reply,
                                         rpc::SendReplyCallback send_reply_callback) {
  ActorID actor_id = ActorID::FromBinary(request.actor_id());
  RAY_LOG(DEBUG) << "Getting actor info"
                 << ", job id = " << actor_id.JobId() << ", actor id = " << actor_id;

  auto on_done = [actor_id, reply, send_reply_callback](
                     const Status &status,
                     const boost::optional<ActorTableData> &result) {
    if (result) {
      reply->mutable_actor_table_data()->CopyFrom(*result);
    }
    RAY_LOG(DEBUG) << "Finished getting actor info, job id = " << actor_id.JobId()
                   << ", actor id = " << actor_id << ", status = " << status;
    GCS_RPC_SEND_REPLY(send_reply_callback, reply, Status::OK());
  };

  // Look up the actor_id in the GCS.
  Status status = gcs_table_storage_->ActorTable().Get(actor_id, on_done);
  if (!status.ok()) {
    on_done(status, boost::none);
  }
}

void GcsActorManager::HandleGetAllActorInfo(const rpc::GetAllActorInfoRequest &request,
                                            rpc::GetAllActorInfoReply *reply,
                                            rpc::SendReplyCallback send_reply_callback) {
  RAY_LOG(DEBUG) << "Getting all actor info.";

  auto on_done = [reply, send_reply_callback](
                     const std::unordered_map<ActorID, ActorTableData> &result) {
    for (auto &it : result) {
      reply->add_actor_table_data()->CopyFrom(it.second);
    }
    RAY_LOG(DEBUG) << "Finished getting all actor info.";
    GCS_RPC_SEND_REPLY(send_reply_callback, reply, Status::OK());
  };

  Status status = gcs_table_storage_->ActorTable().GetAll(on_done);
  if (!status.ok()) {
    on_done(std::unordered_map<ActorID, ActorTableData>());
  }
}

void GcsActorManager::HandleGetNamedActorInfo(
    const rpc::GetNamedActorInfoRequest &request, rpc::GetNamedActorInfoReply *reply,
    rpc::SendReplyCallback send_reply_callback) {
  const std::string &name = request.name();
  RAY_LOG(DEBUG) << "Getting actor info"
                 << ", name = " << name;

  auto on_done = [name, reply, send_reply_callback](
                     const Status &status,
                     const boost::optional<ActorTableData> &result) {
    if (status.ok()) {
      if (result) {
        reply->mutable_actor_table_data()->CopyFrom(*result);
      }
    } else {
      RAY_LOG(ERROR) << "Failed to get actor info: " << status.ToString()
                     << ", name = " << name;
    }
    GCS_RPC_SEND_REPLY(send_reply_callback, reply, status);
  };

  // Try to look up the actor ID for the named actor.
  ActorID actor_id = GetActorIDByName(name);

  if (actor_id.IsNil()) {
    // The named actor was not found.
    std::stringstream stream;
    stream << "Actor with name '" << name << "' was not found.";
    on_done(Status::NotFound(stream.str()), boost::none);
  } else {
    // Look up the actor_id in the GCS.
    Status status = gcs_table_storage_->ActorTable().Get(actor_id, on_done);
    if (!status.ok()) {
      on_done(status, boost::none);
    }
    RAY_LOG(DEBUG) << "Finished getting actor info, job id = " << actor_id.JobId()
                   << ", actor id = " << actor_id;
  }
}
void GcsActorManager::HandleRegisterActorInfo(
    const rpc::RegisterActorInfoRequest &request, rpc::RegisterActorInfoReply *reply,
    rpc::SendReplyCallback send_reply_callback) {
  ActorID actor_id = ActorID::FromBinary(request.actor_table_data().actor_id());
  RAY_LOG(DEBUG) << "Registering actor info, job id = " << actor_id.JobId()
                 << ", actor id = " << actor_id;
  const auto &actor_table_data = request.actor_table_data();
  auto on_done = [this, actor_id, actor_table_data, reply,
                  send_reply_callback](const Status &status) {
    if (!status.ok()) {
      RAY_LOG(ERROR) << "Failed to register actor info: " << status.ToString()
                     << ", job id = " << actor_id.JobId() << ", actor id = " << actor_id;
    } else {
      RAY_CHECK_OK(gcs_pub_sub_->Publish(ACTOR_CHANNEL, actor_id.Hex(),
                                         actor_table_data.SerializeAsString(), nullptr));
      RAY_LOG(DEBUG) << "Finished registering actor info, job id = " << actor_id.JobId()
                     << ", actor id = " << actor_id;
    }
    GCS_RPC_SEND_REPLY(send_reply_callback, reply, status);
  };

  Status status =
      gcs_table_storage_->ActorTable().Put(actor_id, actor_table_data, on_done);
  if (!status.ok()) {
    on_done(status);
  }
}

void GcsActorManager::HandleUpdateActorInfo(const rpc::UpdateActorInfoRequest &request,
                                            rpc::UpdateActorInfoReply *reply,
                                            rpc::SendReplyCallback send_reply_callback) {
  ActorID actor_id = ActorID::FromBinary(request.actor_id());
  RAY_LOG(DEBUG) << "Updating actor info, job id = " << actor_id.JobId()
                 << ", actor id = " << actor_id;
  const auto &actor_table_data = request.actor_table_data();
  auto on_done = [this, actor_id, actor_table_data, reply,
                  send_reply_callback](const Status &status) {
    if (!status.ok()) {
      RAY_LOG(ERROR) << "Failed to update actor info: " << status.ToString()
                     << ", job id = " << actor_id.JobId() << ", actor id = " << actor_id;
    } else {
      RAY_CHECK_OK(gcs_pub_sub_->Publish(ACTOR_CHANNEL, actor_id.Hex(),
                                         actor_table_data.SerializeAsString(), nullptr));
      RAY_LOG(DEBUG) << "Finished updating actor info, job id = " << actor_id.JobId()
                     << ", actor id = " << actor_id;
    }
    GCS_RPC_SEND_REPLY(send_reply_callback, reply, status);
  };

  Status status =
      gcs_table_storage_->ActorTable().Put(actor_id, actor_table_data, on_done);
  if (!status.ok()) {
    on_done(status);
  }
}

void GcsActorManager::HandleAddActorCheckpoint(
    const rpc::AddActorCheckpointRequest &request, rpc::AddActorCheckpointReply *reply,
    rpc::SendReplyCallback send_reply_callback) {
  ActorID actor_id = ActorID::FromBinary(request.checkpoint_data().actor_id());
  ActorCheckpointID checkpoint_id =
      ActorCheckpointID::FromBinary(request.checkpoint_data().checkpoint_id());
  RAY_LOG(DEBUG) << "Adding actor checkpoint, job id = " << actor_id.JobId()
                 << ", actor id = " << actor_id << ", checkpoint id = " << checkpoint_id;
  auto on_done = [this, actor_id, checkpoint_id, reply,
                  send_reply_callback](const Status &status) {
    if (!status.ok()) {
      RAY_LOG(ERROR) << "Failed to add actor checkpoint: " << status.ToString()
                     << ", job id = " << actor_id.JobId() << ", actor id = " << actor_id
                     << ", checkpoint id = " << checkpoint_id;
    } else {
      auto on_get_done = [this, actor_id, checkpoint_id, reply, send_reply_callback](
                             const Status &status,
                             const boost::optional<ActorCheckpointIdData> &result) {
        ActorCheckpointIdData actor_checkpoint_id;
        if (result) {
          actor_checkpoint_id.CopyFrom(*result);
        } else {
          actor_checkpoint_id.set_actor_id(actor_id.Binary());
        }
        actor_checkpoint_id.add_checkpoint_ids(checkpoint_id.Binary());
        actor_checkpoint_id.add_timestamps(absl::GetCurrentTimeNanos() / 1000000);
        auto on_put_done = [actor_id, checkpoint_id, reply,
                            send_reply_callback](const Status &status) {
          RAY_LOG(DEBUG) << "Finished adding actor checkpoint, job id = "
                         << actor_id.JobId() << ", actor id = " << actor_id
                         << ", checkpoint id = " << checkpoint_id;
          GCS_RPC_SEND_REPLY(send_reply_callback, reply, status);
        };
        RAY_CHECK_OK(gcs_table_storage_->ActorCheckpointIdTable().Put(
            actor_id, actor_checkpoint_id, on_put_done));
      };
      RAY_CHECK_OK(
          gcs_table_storage_->ActorCheckpointIdTable().Get(actor_id, on_get_done));
    }
  };

  Status status = gcs_table_storage_->ActorCheckpointTable().Put(
      checkpoint_id, request.checkpoint_data(), on_done);
  if (!status.ok()) {
    on_done(status);
  }
}

void GcsActorManager::HandleGetActorCheckpoint(
    const rpc::GetActorCheckpointRequest &request, rpc::GetActorCheckpointReply *reply,
    rpc::SendReplyCallback send_reply_callback) {
  ActorID actor_id = ActorID::FromBinary(request.actor_id());
  ActorCheckpointID checkpoint_id =
      ActorCheckpointID::FromBinary(request.checkpoint_id());
  RAY_LOG(DEBUG) << "Getting actor checkpoint, job id = " << actor_id.JobId()
                 << ", checkpoint id = " << checkpoint_id;
  auto on_done = [actor_id, checkpoint_id, reply, send_reply_callback](
                     const Status &status,
                     const boost::optional<ActorCheckpointData> &result) {
    if (status.ok()) {
      if (result) {
        reply->mutable_checkpoint_data()->CopyFrom(*result);
      }
      RAY_LOG(DEBUG) << "Finished getting actor checkpoint, job id = " << actor_id.JobId()
                     << ", checkpoint id = " << checkpoint_id;
    } else {
      RAY_LOG(ERROR) << "Failed to get actor checkpoint: " << status.ToString()
                     << ", job id = " << actor_id.JobId()
                     << ", checkpoint id = " << checkpoint_id;
    }
    GCS_RPC_SEND_REPLY(send_reply_callback, reply, status);
  };

  Status status = gcs_table_storage_->ActorCheckpointTable().Get(checkpoint_id, on_done);
  if (!status.ok()) {
    on_done(status, boost::none);
  }
}

void GcsActorManager::HandleGetActorCheckpointID(
    const rpc::GetActorCheckpointIDRequest &request,
    rpc::GetActorCheckpointIDReply *reply, rpc::SendReplyCallback send_reply_callback) {
  ActorID actor_id = ActorID::FromBinary(request.actor_id());
  RAY_LOG(DEBUG) << "Getting actor checkpoint id, job id = " << actor_id.JobId()
                 << ", actor id = " << actor_id;
  auto on_done = [actor_id, reply, send_reply_callback](
                     const Status &status,
                     const boost::optional<ActorCheckpointIdData> &result) {
    if (status.ok()) {
      if (result) {
        reply->mutable_checkpoint_id_data()->CopyFrom(*result);
      }
      RAY_LOG(DEBUG) << "Finished getting actor checkpoint id, job id = "
                     << actor_id.JobId() << ", actor id = " << actor_id;
    } else {
      RAY_LOG(ERROR) << "Failed to get actor checkpoint id: " << status.ToString()
                     << ", job id = " << actor_id.JobId() << ", actor id = " << actor_id;
    }
    GCS_RPC_SEND_REPLY(send_reply_callback, reply, status);
  };

  Status status = gcs_table_storage_->ActorCheckpointIdTable().Get(actor_id, on_done);
  if (!status.ok()) {
    on_done(status, boost::none);
  }
}

Status GcsActorManager::RegisterActor(
    const ray::rpc::RegisterActorRequest &request,
    std::function<void(std::shared_ptr<GcsActor>)> callback) {
  RAY_CHECK(callback);
  const auto &actor_creation_task_spec = request.task_spec().actor_creation_task_spec();
  auto actor_id = ActorID::FromBinary(actor_creation_task_spec.actor_id());

  auto iter = registered_actors_.find(actor_id);
  if (iter != registered_actors_.end()) {
    auto actor_state = iter->second->GetState();
    if (actor_state != rpc::ActorTableData::DEPENDENCIES_UNREADY) {
      return Status::Invalid(
          "There must be someting wrong with the actor register protocol.");
    }

    if (actor_to_register_callbacks_.empty()) {
      // The actor is flushed.
      callback(iter->second);
    } else {
      // The actor has not flushed yet.
      actor_to_register_callbacks_[actor_id].emplace_back(std::move(callback));
    }

    return Status::OK();
  }

  auto pending_register_iter = actor_to_register_callbacks_.find(actor_id);
  if (pending_register_iter != actor_to_register_callbacks_.end()) {
    // It is a duplicate message, just mark the callback as pending and invoke it after
    // the actor has been flushed to the storage.
    pending_register_iter->second.emplace_back(std::move(callback));
    return Status::OK();
  }

  auto actor = std::make_shared<GcsActor>(request.task_spec());
  if (!actor->GetName().empty()) {
    auto it = named_actors_.find(actor->GetName());
    if (it == named_actors_.end()) {
      named_actors_.emplace(actor->GetName(), actor->GetActorID());
    } else {
      std::stringstream stream;
      stream << "Actor with name '" << actor->GetName() << "' already exists.";
      return Status::Invalid(stream.str());
    }
  }

  // Mark the callback as pending and invoke it after the actor has been successfully
  // flushed to the storage.
  actor_to_register_callbacks_[actor_id].emplace_back(std::move(callback));
  RAY_CHECK(registered_actors_.emplace(actor->GetActorID(), actor).second);

  const auto &owner_address = actor->GetOwnerAddress();
  auto node_id = ClientID::FromBinary(owner_address.raylet_id());
  auto worker_id = WorkerID::FromBinary(owner_address.worker_id());
  RAY_CHECK(unresolved_actors_[node_id][worker_id].emplace(actor->GetActorID()).second);

  if (!actor->IsDetached() && worker_client_factory_) {
    // This actor is owned. Send a long polling request to the actor's
    // owner to determine when the actor should be removed.
    PollOwnerForActorOutOfScope(actor);
  }

  // The backend storage is supposed to be reliable, so the status must be ok.
  RAY_CHECK_OK(gcs_table_storage_->ActorTable().Put(
      actor->GetActorID(), *actor->GetMutableActorTableData(),
      [this, actor](const Status &status) {
        // The backend storage is supposed to be reliable, so the status must be ok.
        RAY_CHECK_OK(status);
        // Invoke all callbacks for all registration requests of this actor (duplicated
        // requests are included) and remove all of them from
        // actor_to_register_callbacks_.
        // Reply to the owner to indicate that the actor has been registered.
        auto iter = actor_to_register_callbacks_.find(actor->GetActorID());
        RAY_CHECK(iter != actor_to_register_callbacks_.end() && !iter->second.empty());
        auto callbacks = std::move(iter->second);
        actor_to_register_callbacks_.erase(iter);
        for (auto &callback : callbacks) {
          callback(actor);
        }
      }));
  return Status::OK();
}

Status GcsActorManager::CreateActor(const ray::rpc::CreateActorRequest &request,
                                    CreateActorCallback callback) {
  RAY_CHECK(callback);
  const auto &actor_creation_task_spec = request.task_spec().actor_creation_task_spec();
  auto actor_id = ActorID::FromBinary(actor_creation_task_spec.actor_id());

  auto iter = registered_actors_.find(actor_id);
  if (iter != registered_actors_.end() &&
      iter->second->GetState() == rpc::ActorTableData::ALIVE) {
    // In case of temporary network failures, workers will re-send multiple duplicate
    // requests to GCS server.
    // In this case, we can just reply.
    callback(iter->second);
    return Status::OK();
  }

  auto actor_creation_iter = actor_to_create_callbacks_.find(actor_id);
  if (actor_creation_iter != actor_to_create_callbacks_.end()) {
    // It is a duplicate message, just mark the callback as pending and invoke it after
    // the actor has been successfully created.
    actor_creation_iter->second.emplace_back(std::move(callback));
    return Status::OK();
  }
  // Mark the callback as pending and invoke it after the actor has been successfully
  // created.
  actor_to_create_callbacks_[actor_id].emplace_back(std::move(callback));

  // Remove the actor from the unresolved actor map.
  auto actor = std::make_shared<GcsActor>(request.task_spec());
  actor->GetMutableActorTableData()->set_state(rpc::ActorTableData::PENDING_CREATION);
  const auto &owner_address = actor->GetOwnerAddress();
  auto node_id = ClientID::FromBinary(owner_address.raylet_id());
  auto worker_id = WorkerID::FromBinary(owner_address.worker_id());
  auto it = unresolved_actors_.find(node_id);
  RAY_CHECK(it != unresolved_actors_.end());
  auto worker_to_actors_it = it->second.find(worker_id);
  RAY_CHECK(worker_to_actors_it != it->second.end());
  RAY_CHECK(worker_to_actors_it->second.erase(actor_id) != 0);
  if (worker_to_actors_it->second.empty()) {
    it->second.erase(worker_to_actors_it);
    if (it->second.empty()) {
      unresolved_actors_.erase(it);
    }
  }
  // Update the registered actor as its creation task specification may have changed due
  // to resolved dependencies.
  registered_actors_[actor_id] = actor;

  // Schedule the actor.
  gcs_actor_scheduler_->Schedule(actor);
  return Status::OK();
}

ActorID GcsActorManager::GetActorIDByName(const std::string &name) {
  ActorID actor_id = ActorID::Nil();
  auto it = named_actors_.find(name);
  if (it != named_actors_.end()) {
    actor_id = it->second;
  }
  return actor_id;
}

void GcsActorManager::PollOwnerForActorOutOfScope(
    const std::shared_ptr<GcsActor> &actor) {
  const auto &actor_id = actor->GetActorID();
  const auto &owner_node_id = actor->GetOwnerNodeID();
  const auto &owner_id = actor->GetOwnerID();
  auto &workers = owners_[owner_node_id];
  auto it = workers.find(owner_id);
  if (it == workers.end()) {
    RAY_LOG(DEBUG) << "Adding owner " << owner_id << " of actor " << actor_id;
    std::shared_ptr<rpc::CoreWorkerClientInterface> client =
        worker_client_factory_(actor->GetOwnerAddress());
    it = workers.emplace(owner_id, Owner(std::move(client))).first;
  }
  it->second.children_actor_ids.insert(actor_id);

  rpc::WaitForActorOutOfScopeRequest wait_request;
  wait_request.set_intended_worker_id(owner_id.Binary());
  wait_request.set_actor_id(actor_id.Binary());
  RAY_CHECK_OK(it->second.client->WaitForActorOutOfScope(
      wait_request, [this, owner_node_id, owner_id, actor_id](
                        Status status, const rpc::WaitForActorOutOfScopeReply &reply) {
        if (!status.ok()) {
          RAY_LOG(INFO) << "Worker " << owner_id << " failed, destroying actor child";
        }

        auto node_it = owners_.find(owner_node_id);
        if (node_it != owners_.end() && node_it->second.count(owner_id)) {
          // Only destroy the actor if its owner is still alive. The actor may
          // have already been destroyed if the owner died.
          DestroyActor(actor_id);
        }
      }));
}

void GcsActorManager::DestroyActor(const ActorID &actor_id) {
  RAY_LOG(DEBUG) << "Destroying actor " << actor_id;
  actor_to_register_callbacks_.erase(actor_id);
  actor_to_create_callbacks_.erase(actor_id);
  auto it = registered_actors_.find(actor_id);
  RAY_CHECK(it != registered_actors_.end())
      << "Tried to destroy actor that does not exist " << actor_id;
  const auto actor = std::move(it->second);
  registered_actors_.erase(it);

  // Clean up the client to the actor's owner, if necessary.
  if (!actor->IsDetached()) {
    const auto &owner_node_id = actor->GetOwnerNodeID();
    const auto &owner_id = actor->GetOwnerID();
    RAY_LOG(DEBUG) << "Erasing actor " << actor_id << " owned by " << owner_id;

    auto &node = owners_[owner_node_id];
    auto worker_it = node.find(owner_id);
    RAY_CHECK(worker_it != node.end());
    auto &owner = worker_it->second;
    RAY_CHECK(owner.children_actor_ids.erase(actor_id));
    if (owner.children_actor_ids.empty()) {
      node.erase(worker_it);
      if (node.empty()) {
        owners_.erase(owner_node_id);
      }
    }
  }

  // The actor is already dead, most likely due to process or node failure.
  if (actor->GetState() == rpc::ActorTableData::DEAD) {
    return;
  }

  if (actor->GetState() == rpc::ActorTableData::DEPENDENCIES_UNREADY) {
    // The actor creation task still has unresolved dependencies. Remove from the
    // unresolved actors map.
    const auto &owner_address = actor->GetOwnerAddress();
    auto node_id = ClientID::FromBinary(owner_address.raylet_id());
    auto worker_id = WorkerID::FromBinary(owner_address.worker_id());
    auto iter = unresolved_actors_.find(node_id);
    if (iter != unresolved_actors_.end()) {
      auto it = iter->second.find(worker_id);
      RAY_CHECK(it != iter->second.end());
      RAY_CHECK(it->second.erase(actor_id) != 0);
      if (it->second.empty()) {
        iter->second.erase(it);
        if (iter->second.empty()) {
          unresolved_actors_.erase(iter);
        }
      }
    }
  } else {
    // The actor is still alive or pending creation. Clean up all remaining
    // state.
    const auto &node_id = actor->GetNodeID();
    const auto &worker_id = actor->GetWorkerID();
    auto node_it = created_actors_.find(node_id);
    if (node_it != created_actors_.end() && node_it->second.count(worker_id)) {
      // The actor has already been created. Destroy the process by force-killing
      // it.
      auto actor_client = worker_client_factory_(actor->GetAddress());
      rpc::KillActorRequest request;
      request.set_intended_actor_id(actor_id.Binary());
      request.set_force_kill(true);
      request.set_no_restart(true);
      RAY_UNUSED(actor_client->KillActor(request, nullptr));

      RAY_CHECK(node_it->second.erase(actor->GetWorkerID()));
      if (node_it->second.empty()) {
        created_actors_.erase(node_it);
      }
    } else {
      // The actor has not been created yet. It is either being scheduled or is
      // pending scheduling.
      auto canceled_actor_id =
          gcs_actor_scheduler_->CancelOnWorker(actor->GetNodeID(), actor->GetWorkerID());
      if (!canceled_actor_id.IsNil()) {
        // The actor was being scheduled and has now been canceled.
        RAY_CHECK(canceled_actor_id == actor_id);
      } else {
        auto pending_it =
            std::find_if(pending_actors_.begin(), pending_actors_.end(),
                         [actor_id](const std::shared_ptr<GcsActor> &actor) {
                           return actor->GetActorID() == actor_id;
                         });

        // The actor was pending scheduling. Remove it from the queue.
        if (pending_it != pending_actors_.end()) {
          pending_actors_.erase(pending_it);
        } else {
          // When actor creation request of this actor id is pending in raylet,
          // it doesn't responds, and the actor should be still in leasing state.
          // NOTE: Raylet will cancel the lease request once it receives the
          // actor state notification. So this method doesn't have to cancel
          // outstanding lease request by calling raylet_client->CancelWorkerLease
          gcs_actor_scheduler_->CancelOnLeasing(node_id, actor_id);
        }
      }
    }
  }

  // Update the actor to DEAD in case any callers are still alive. This can
  // happen if the owner of the actor dies while there are still callers.
  // TODO(swang): We can skip this step and delete the actor table entry
  // entirely if the callers check directly whether the owner is still alive.
  auto mutable_actor_table_data = actor->GetMutableActorTableData();
  mutable_actor_table_data->set_state(rpc::ActorTableData::DEAD);
  auto actor_table_data =
      std::make_shared<rpc::ActorTableData>(*mutable_actor_table_data);
  // The backend storage is reliable in the future, so the status must be ok.
  RAY_CHECK_OK(gcs_table_storage_->ActorTable().Put(
      actor->GetActorID(), *actor_table_data,
      [this, actor_id, actor_table_data](Status status) {
        RAY_CHECK_OK(gcs_pub_sub_->Publish(ACTOR_CHANNEL, actor_id.Hex(),
                                           actor_table_data->SerializeAsString(),
                                           nullptr));
      }));
}

absl::flat_hash_set<ActorID> GcsActorManager::GetUnresolvedActorsByOwnerNode(
    const ClientID &node_id) const {
  absl::flat_hash_set<ActorID> actor_ids;
  auto iter = unresolved_actors_.find(node_id);
  if (iter != unresolved_actors_.end()) {
    for (auto &entry : iter->second) {
      actor_ids.insert(entry.second.begin(), entry.second.end());
    }
  }
  return actor_ids;
}

absl::flat_hash_set<ActorID> GcsActorManager::GetUnresolvedActorsByOwnerWorker(
    const ClientID &node_id, const WorkerID &worker_id) const {
  absl::flat_hash_set<ActorID> actor_ids;
  auto iter = unresolved_actors_.find(node_id);
  if (iter != unresolved_actors_.end()) {
    auto it = iter->second.find(worker_id);
    if (it != iter->second.end()) {
      actor_ids.insert(it->second.begin(), it->second.end());
    }
  }
  return actor_ids;
}

void GcsActorManager::OnWorkerDead(const ray::ClientID &node_id,
                                   const ray::WorkerID &worker_id,
                                   bool intentional_exit) {
  // Destroy all actors that are owned by this worker.
  const auto it = owners_.find(node_id);
  if (it != owners_.end() && it->second.count(worker_id)) {
    auto owner = it->second.find(worker_id);
    // Make a copy of the children actor IDs since we will delete from the
    // list.
    const auto children_ids = owner->second.children_actor_ids;
    for (const auto &child_id : children_ids) {
      DestroyActor(child_id);
    }
  }

  // The creator worker of these actors died before resolving their dependencies. In this
  // case, these actors will never be created successfully. So we need to destroy them,
  // to prevent actor tasks hang forever.
  auto unresolved_actors = GetUnresolvedActorsByOwnerWorker(node_id, worker_id);
  for (auto &actor_id : unresolved_actors) {
    if (registered_actors_.count(actor_id)) {
      DestroyActor(actor_id);
    }
  }

  // Find if actor is already created or in the creation process (lease request is
  // granted)
  ActorID actor_id;
  auto iter = created_actors_.find(node_id);
  if (iter != created_actors_.end() && iter->second.count(worker_id)) {
    actor_id = iter->second[worker_id];
    iter->second.erase(worker_id);
    if (iter->second.empty()) {
      created_actors_.erase(iter);
    }
  } else {
    actor_id = gcs_actor_scheduler_->CancelOnWorker(node_id, worker_id);
    if (actor_id.IsNil()) {
      return;
    }
  }

  // Otherwise, try to reconstruct the actor that was already created or in the creation
  // process.
  RAY_LOG(WARNING) << "Worker " << worker_id << " on node " << node_id
                   << " failed, restarting actor " << actor_id
                   << ", intentional exit: " << intentional_exit;
  ReconstructActor(actor_id, /*need_reschedule=*/!intentional_exit);
}

void GcsActorManager::OnNodeDead(const ClientID &node_id) {
  RAY_LOG(WARNING) << "Node " << node_id << " failed, reconstructing actors.";
  const auto it = owners_.find(node_id);
  if (it != owners_.end()) {
    std::vector<ActorID> children_ids;
    // Make a copy of all the actor IDs owned by workers on the dead node.
    for (const auto &owner : it->second) {
      for (const auto &child_id : owner.second.children_actor_ids) {
        children_ids.push_back(child_id);
      }
    }
    for (const auto &child_id : children_ids) {
      DestroyActor(child_id);
    }
  }

  // Cancel the scheduling of all related actors.
  auto scheduling_actor_ids = gcs_actor_scheduler_->CancelOnNode(node_id);
  for (auto &actor_id : scheduling_actor_ids) {
    // Reconstruct the canceled actor.
    ReconstructActor(actor_id);
  }

  // Find all actors that were created on this node.
  auto iter = created_actors_.find(node_id);
  if (iter != created_actors_.end()) {
    auto created_actors = std::move(iter->second);
    // Remove all created actors from node_to_created_actors_.
    created_actors_.erase(iter);
    for (auto &entry : created_actors) {
      // Reconstruct the removed actor.
      ReconstructActor(entry.second);
    }
  }

  // The creator node of these actors died before resolving their dependencies. In this
  // case, these actors will never be created successfully. So we need to destroy them,
  // to prevent actor tasks hang forever.
  auto unresolved_actors = GetUnresolvedActorsByOwnerNode(node_id);
  for (auto &actor_id : unresolved_actors) {
    if (registered_actors_.count(actor_id)) {
      DestroyActor(actor_id);
    }
  }
}

void GcsActorManager::ReconstructActor(const ActorID &actor_id, bool need_reschedule) {
  auto &actor = registered_actors_[actor_id];
  // If the owner and this actor is dead at the same time, the actor
  // could've been destroyed and dereigstered before reconstruction.
  if (actor == nullptr) {
    RAY_LOG(INFO) << "Actor is destroyed before reconstruction, actor id = " << actor_id;
    return;
  }
  auto node_id = actor->GetNodeID();
  auto worker_id = actor->GetWorkerID();
  auto mutable_actor_table_data = actor->GetMutableActorTableData();
  // If the need_reschedule is set to false, then set the `remaining_restarts` to 0
  // so that the actor will never be rescheduled.
  int64_t max_restarts = mutable_actor_table_data->max_restarts();
  uint64_t num_restarts = mutable_actor_table_data->num_restarts();
  int64_t remaining_restarts;
  if (!need_reschedule) {
    remaining_restarts = 0;
  } else if (max_restarts == -1) {
    remaining_restarts = -1;
  } else {
    int64_t remaining = max_restarts - num_restarts;
    remaining_restarts = std::max(remaining, static_cast<int64_t>(0));
  }
  RAY_LOG(WARNING) << "Actor is failed " << actor_id << " on worker " << worker_id
                   << " at node " << node_id << ", need_reschedule = " << need_reschedule
                   << ", remaining_restarts = " << remaining_restarts;
  if (remaining_restarts != 0) {
    mutable_actor_table_data->set_state(rpc::ActorTableData::RESTARTING);
    const auto actor_table_data = actor->GetActorTableData();
    // Make sure to reset the address before flushing to GCS. Otherwise,
    // GCS will mistakenly consider this lease request succeeds when restarting.
    actor->UpdateAddress(rpc::Address());
    mutable_actor_table_data->clear_resource_mapping();
    // The backend storage is reliable in the future, so the status must be ok.
    RAY_CHECK_OK(gcs_table_storage_->ActorTable().Put(
        actor_id, *mutable_actor_table_data,
        [this, actor_id, actor_table_data](Status status) {
          RAY_CHECK_OK(gcs_pub_sub_->Publish(ACTOR_CHANNEL, actor_id.Hex(),
                                             actor_table_data.SerializeAsString(),
                                             nullptr));
        }));
    gcs_actor_scheduler_->Schedule(actor);
    mutable_actor_table_data->set_num_restarts(num_restarts + 1);
  } else {
    // Remove actor from `named_actors_` if its name is not empty.
    if (!actor->GetName().empty()) {
      auto it = named_actors_.find(actor->GetName());
      if (it != named_actors_.end()) {
        RAY_CHECK(it->second == actor->GetActorID());
        named_actors_.erase(it);
      }
    }
    mutable_actor_table_data->set_state(rpc::ActorTableData::DEAD);
    // The backend storage is reliable in the future, so the status must be ok.
    RAY_CHECK_OK(gcs_table_storage_->ActorTable().Put(
        actor_id, *mutable_actor_table_data,
        [this, actor, actor_id, mutable_actor_table_data](Status status) {
          // if actor was an detached actor, make sure to destroy it.
          // We need to do this because detached actors are not destroyed
          // when its owners are dead because it doesn't have owners.
          if (actor->IsDetached()) DestroyActor(actor_id);
          RAY_CHECK_OK(gcs_pub_sub_->Publish(
              ACTOR_CHANNEL, actor_id.Hex(),
              mutable_actor_table_data->SerializeAsString(), nullptr));
        }));
    // The actor is dead, but we should not remove the entry from the
    // registered actors yet. If the actor is owned, we will destroy the actor
    // once the owner fails or notifies us that the actor's handle has gone out
    // of scope.
  }
}

void GcsActorManager::OnActorCreationFailed(std::shared_ptr<GcsActor> actor) {
  // We will attempt to schedule this actor once an eligible node is
  // registered.
  pending_actors_.emplace_back(std::move(actor));
}

void GcsActorManager::OnActorCreationSuccess(const std::shared_ptr<GcsActor> &actor) {
  auto actor_id = actor->GetActorID();
  RAY_LOG(DEBUG) << "Actor created successfully, actor id = " << actor_id;
  // NOTE: If an actor is deleted immediately after the user creates the actor, reference
  // counter may return a reply to the request of WaitForActorOutOfScope to GCS server,
  // and GCS server will destroy the actor. The actor creation is asynchronous, it may be
  // destroyed before the actor creation is completed.
  if (registered_actors_.count(actor_id) == 0) {
    RAY_LOG(WARNING) << "Actor is destroyed before the creation is completed, actor id = "
                     << actor_id;
    return;
  }
  actor->UpdateState(rpc::ActorTableData::ALIVE);
  auto actor_table_data = actor->GetActorTableData();
  // The backend storage is reliable in the future, so the status must be ok.
  RAY_CHECK_OK(gcs_table_storage_->ActorTable().Put(
      actor_id, actor_table_data,
      [this, actor_id, actor_table_data, actor](Status status) {
        RAY_CHECK_OK(gcs_pub_sub_->Publish(ACTOR_CHANNEL, actor_id.Hex(),
                                           actor_table_data.SerializeAsString(),
                                           nullptr));

        // Invoke all callbacks for all registration requests of this actor (duplicated
        // requests are included) and remove all of them from
        // actor_to_create_callbacks_.
        auto iter = actor_to_create_callbacks_.find(actor_id);
        if (iter != actor_to_create_callbacks_.end()) {
          for (auto &callback : iter->second) {
            callback(actor);
          }
          actor_to_create_callbacks_.erase(iter);
        }

        auto worker_id = actor->GetWorkerID();
        auto node_id = actor->GetNodeID();
        RAY_CHECK(!worker_id.IsNil());
        RAY_CHECK(!node_id.IsNil());
        RAY_CHECK(created_actors_[node_id].emplace(worker_id, actor_id).second);
      }));
}

void GcsActorManager::SchedulePendingActors() {
  if (pending_actors_.empty()) {
    return;
  }

  RAY_LOG(DEBUG) << "Scheduling actor creation tasks, size = " << pending_actors_.size();
  auto actors = std::move(pending_actors_);
  for (auto &actor : actors) {
    gcs_actor_scheduler_->Schedule(std::move(actor));
  }
}

void GcsActorManager::LoadInitialData(const EmptyCallback &done) {
  RAY_LOG(INFO) << "Loading initial data.";
  auto callback = [this,
                   done](const std::unordered_map<ActorID, ActorTableData> &result) {
    std::unordered_map<ClientID, std::vector<WorkerID>> node_to_workers;
    for (auto &item : result) {
      if (item.second.state() != ray::rpc::ActorTableData::DEAD) {
        auto actor = std::make_shared<GcsActor>(item.second);
        registered_actors_.emplace(item.first, actor);

        if (!actor->GetName().empty()) {
          named_actors_.emplace(actor->GetName(), actor->GetActorID());
        }

        if (item.second.state() == ray::rpc::ActorTableData::DEPENDENCIES_UNREADY) {
          const auto &owner = actor->GetOwnerAddress();
          const auto &owner_node = ClientID::FromBinary(owner.raylet_id());
          const auto &owner_worker = WorkerID::FromBinary(owner.worker_id());
          RAY_CHECK(unresolved_actors_[owner_node][owner_worker]
                        .emplace(actor->GetActorID())
                        .second);
          if (!actor->IsDetached() && worker_client_factory_) {
            // This actor is owned. Send a long polling request to the actor's
            // owner to determine when the actor should be removed.
            PollOwnerForActorOutOfScope(actor);
          }
        } else if (item.second.state() == ray::rpc::ActorTableData::ALIVE) {
          created_actors_[actor->GetNodeID()].emplace(actor->GetWorkerID(),
                                                      actor->GetActorID());
        }

        auto &workers = owners_[actor->GetNodeID()];
        auto it = workers.find(actor->GetWorkerID());
        if (it == workers.end()) {
          std::shared_ptr<rpc::CoreWorkerClientInterface> client =
              worker_client_factory_(actor->GetOwnerAddress());
          workers.emplace(actor->GetOwnerID(), Owner(std::move(client)));
        }

        if (!actor->GetWorkerID().IsNil()) {
          RAY_CHECK(!actor->GetNodeID().IsNil());
          node_to_workers[actor->GetNodeID()].emplace_back(actor->GetWorkerID());
        }
      }
    }

    // Notify raylets to release unused workers.
    if (RayConfig::instance().gcs_actor_service_enabled()) {
      gcs_actor_scheduler_->ReleaseUnusedWorkers(node_to_workers);
    }

    RAY_LOG(DEBUG) << "The number of registered actors is " << registered_actors_.size()
                   << ", and the number of created actors is " << created_actors_.size();
    for (auto &item : registered_actors_) {
      auto &actor = item.second;
<<<<<<< HEAD
      if (actor->GetState() != ray::rpc::ActorTableData::ALIVE &&
          actor->GetState() != ray::rpc::ActorTableData::DEPENDENCIES_UNREADY) {
=======
      if (actor->GetState() == ray::rpc::ActorTableData::PENDING_CREATION ||
          actor->GetState() == ray::rpc::ActorTableData::RESTARTING) {
>>>>>>> 6464bf55
        // We should not reschedule actors in state of `ALIVE`.
        // We could not reschedule actors in state of `DEPENDENCIES_UNREADY` because the
        // dependencies of them may not have been resolved yet.
        RAY_LOG(DEBUG) << "Rescheduling a non-alive actor, actor id = "
                       << actor->GetActorID() << ", state = " << actor->GetState();
        gcs_actor_scheduler_->Reschedule(actor);
      }
    }

    RAY_LOG(INFO) << "Finished loading initial data.";
    done();
  };
  RAY_CHECK_OK(gcs_table_storage_->ActorTable().GetAll(callback));
}

void GcsActorManager::OnJobFinished(const JobID &job_id) {
  auto on_done = [this,
                  job_id](const std::unordered_map<ActorID, ActorTableData> &result) {
    if (!result.empty()) {
      std::vector<ActorID> non_detached_actors;
      std::unordered_set<ActorID> non_detached_actors_set;
      for (auto &item : result) {
        if (!item.second.is_detached()) {
          non_detached_actors.push_back(item.first);
          non_detached_actors_set.insert(item.first);
        }
      }
      RAY_CHECK_OK(
          gcs_table_storage_->ActorTable().BatchDelete(non_detached_actors, nullptr));

      // Get checkpoint id first from checkpoint id table and delete all checkpoints
      // related to this job
      RAY_CHECK_OK(gcs_table_storage_->ActorCheckpointIdTable().GetByJobId(
          job_id, [this, non_detached_actors_set](
                      const std::unordered_map<ActorID, ActorCheckpointIdData> &result) {
            if (!result.empty()) {
              std::vector<ActorID> checkpoints;
              std::vector<ActorCheckpointID> checkpoint_ids;
              for (auto &item : result) {
                if (non_detached_actors_set.find(item.first) !=
                    non_detached_actors_set.end()) {
                  checkpoints.push_back(item.first);
                  for (auto &id : item.second.checkpoint_ids()) {
                    checkpoint_ids.push_back(ActorCheckpointID::FromBinary(id));
                  }
                }
              }

              RAY_CHECK_OK(gcs_table_storage_->ActorCheckpointIdTable().BatchDelete(
                  checkpoints, nullptr));
              RAY_CHECK_OK(gcs_table_storage_->ActorCheckpointTable().BatchDelete(
                  checkpoint_ids, nullptr));
            }
          }));
    }
  };

  // Only non-detached actors should be deleted. We get all actors of this job and to the
  // filtering.
  RAY_CHECK_OK(gcs_table_storage_->ActorTable().GetByJobId(job_id, on_done));
}

const absl::flat_hash_map<ClientID, absl::flat_hash_map<WorkerID, ActorID>>
    &GcsActorManager::GetCreatedActors() const {
  return created_actors_;
}

const absl::flat_hash_map<ActorID, std::shared_ptr<GcsActor>>
    &GcsActorManager::GetRegisteredActors() const {
  return registered_actors_;
}

const absl::flat_hash_map<ActorID, std::vector<RegisterActorCallback>>
    &GcsActorManager::GetActorRegisterCallbacks() const {
  return actor_to_register_callbacks_;
}

}  // namespace gcs
}  // namespace ray<|MERGE_RESOLUTION|>--- conflicted
+++ resolved
@@ -986,13 +986,8 @@
                    << ", and the number of created actors is " << created_actors_.size();
     for (auto &item : registered_actors_) {
       auto &actor = item.second;
-<<<<<<< HEAD
-      if (actor->GetState() != ray::rpc::ActorTableData::ALIVE &&
-          actor->GetState() != ray::rpc::ActorTableData::DEPENDENCIES_UNREADY) {
-=======
       if (actor->GetState() == ray::rpc::ActorTableData::PENDING_CREATION ||
           actor->GetState() == ray::rpc::ActorTableData::RESTARTING) {
->>>>>>> 6464bf55
         // We should not reschedule actors in state of `ALIVE`.
         // We could not reschedule actors in state of `DEPENDENCIES_UNREADY` because the
         // dependencies of them may not have been resolved yet.
