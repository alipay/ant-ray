--- conflicted
+++ resolved
@@ -22,7 +22,7 @@
 #include "ray/stats/stats.h"
 
 namespace {
-const ray::rpc::ActorDeathCause GenRuntimeEnvFailedCause(const std::string &error_msg) {
+const ray::rpc::ActorDeathCause GenActorDeathCause(const std::string &error_msg) {
   ray::rpc::ActorDeathCause death_cause;
   death_cause.mutable_runtime_env_failed_context()->set_error_message(error_msg);
   return death_cause;
@@ -979,7 +979,6 @@
     return;
   }
 
-<<<<<<< HEAD
   std::string error_msg;
   switch (failed_type) {
   case ActorSchedulingFailedType::PLACEMENT_GROUP_REMOVED:
@@ -988,25 +987,15 @@
     break;
   case ActorSchedulingFailedType::RUNTIME_ENV_SETUP_FAILED:
     error_msg =
-        "Cannot create an actor because the associated runtime env couldn't be created.";
+        "Could not create the actor because its associated runtime env failed to be created..";
     break;
   default:
     error_msg = "Unknown error.";
     break;
   }
 
-  auto death_cause = std::make_unique<rpc::ActorDeathCause>();
-  // TODO(sang, lixin) 1. Make this message more friendly 2. Show this message in
-  // object.get()'s error.
-  death_cause->mutable_runtime_env_setup_failure_context()->set_error_message(error_msg);
-  DestroyActor(actor->GetActorID(), death_cause.get());
-=======
-  // If there is runtime env failure, mark this actor as dead immediately.
   DestroyActor(
-      actor->GetActorID(),
-      GenRuntimeEnvFailedCause("Could not create the actor because its associated "
-                               "runtime env failed to be created."));
->>>>>>> 10122811
+      actor->GetActorID(), GenActorDeathCause(error_msg));
 }
 
 void GcsActorManager::OnActorCreationSuccess(const std::shared_ptr<GcsActor> &actor,
