--- conflicted
+++ resolved
@@ -17,34 +17,6 @@
 #include "ray/gcs/gcs_server/gcs_placement_group_manager.h"
 #include "src/ray/protobuf/gcs.pb.h"
 
-<<<<<<< HEAD
-namespace {
-
-using ray::BundleSpecification;
-using ray::NodeID;
-
-// Get a set of bundle specifications grouped by the node.
-absl::flat_hash_map<NodeID, std::vector<std::shared_ptr<const BundleSpecification>>>
-GetUnplacedBundlesPerNode(
-    const std::vector<std::shared_ptr<const BundleSpecification>> &bundles,
-    const ray::gcs::ScheduleMap &selected_nodes) {
-  absl::flat_hash_map<NodeID, std::vector<std::shared_ptr<const BundleSpecification>>>
-      node_to_bundles;
-  for (const auto &bundle : bundles) {
-    const auto &bundle_id = bundle->BundleId();
-    const auto &iter = selected_nodes.find(bundle_id);
-    RAY_CHECK(iter != selected_nodes.end());
-    if (node_to_bundles.find(iter->second) == node_to_bundles.end()) {
-      node_to_bundles[iter->second] = {};
-    }
-    node_to_bundles[iter->second].push_back(bundle);
-  }
-  return node_to_bundles;
-}
-}  // namespace
-
-=======
->>>>>>> 4510c2df
 namespace ray {
 namespace gcs {
 
@@ -127,16 +99,14 @@
                 .second);
 
   // Covert to a set of bundle specifications grouped by the node.
-  std::unordered_map<NodeID, std::vector<std::shared_ptr<const BundleSpecification>>>
+  absl::flat_hash_map<NodeID, std::vector<std::shared_ptr<const BundleSpecification>>>
       node_to_bundles;
   for (size_t i = 0; i < selected_nodes.size(); ++i) {
     node_to_bundles[NodeID::FromBinary(selected_nodes[i].Binary())].emplace_back(
         bundles[i]);
   }
 
-  for (const auto &entry : node_to_bundles) {
-    const auto &node_id = entry.first;
-    const auto &bundles_per_node = entry.second;
+  for (const auto &[node_id, bundles_per_node] : node_to_bundles) {
     for (const auto &bundle : bundles_per_node) {
       lease_status_tracker->MarkPreparePhaseStarted(node_id, bundle);
     }
