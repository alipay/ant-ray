// Copyright 2017 The Ray Authors.
//
// Licensed under the Apache License, Version 2.0 (the "License");
// you may not use this file except in compliance with the License.
// You may obtain a copy of the License at
//
//  http://www.apache.org/licenses/LICENSE-2.0
//
// Unless required by applicable law or agreed to in writing, software
// distributed under the License is distributed on an "AS IS" BASIS,
// WITHOUT WARRANTIES OR CONDITIONS OF ANY KIND, either express or implied.
// See the License for the specific language governing permissions and
// limitations under the License.

#include "ray/gcs/gcs_server/gcs_placement_group_scheduler.h"

#include "ray/gcs/gcs_server/gcs_placement_group_manager.h"
#include "src/ray/protobuf/gcs.pb.h"

namespace ray {
namespace gcs {

GcsPlacementGroupScheduler::GcsPlacementGroupScheduler(
    instrumented_io_context &io_context,
    std::shared_ptr<gcs::GcsTableStorage> gcs_table_storage,
    const gcs::GcsNodeManager &gcs_node_manager,
    ClusterResourceScheduler &cluster_resource_scheduler,
    std::shared_ptr<rpc::NodeManagerClientPool> raylet_client_pool,
    gcs_syncer::RaySyncer *ray_syncer)
    : return_timer_(io_context),
      gcs_table_storage_(std::move(gcs_table_storage)),
      gcs_node_manager_(gcs_node_manager),
      cluster_resource_scheduler_(cluster_resource_scheduler),
      raylet_client_pool_(raylet_client_pool),
      ray_syncer_(ray_syncer) {}

void GcsPlacementGroupScheduler::ScheduleUnplacedBundles(
    std::shared_ptr<GcsPlacementGroup> placement_group,
    PGSchedulingFailureCallback failure_callback,
    PGSchedulingSuccessfulCallback success_callback) {
  // We need to ensure that the PrepareBundleResources won't be sent before the reply of
  // ReleaseUnusedBundles is returned.
  if (!nodes_of_releasing_unused_bundles_.empty()) {
    RAY_LOG(INFO) << "Failed to schedule placement group " << placement_group->GetName()
                  << ", id: " << placement_group->GetPlacementGroupID() << ", because "
                  << nodes_of_releasing_unused_bundles_.size()
                  << " nodes have not released unused bundles.";
    failure_callback(placement_group, /*is_feasible*/ true);
    return;
  }

  const auto &bundles = placement_group->GetUnplacedBundles();
  const auto &strategy = placement_group->GetStrategy();

  RAY_LOG(DEBUG) << "Scheduling placement group " << placement_group->GetName()
                 << ", id: " << placement_group->GetPlacementGroupID()
                 << ", bundles size = " << bundles.size();

  std::vector<const ResourceRequest *> resource_request_list;
  resource_request_list.reserve(bundles.size());
  for (const auto &bundle : bundles) {
    resource_request_list.emplace_back(&bundle->GetRequiredResources());
  }

  auto scheduling_options =
      CreateSchedulingOptions(placement_group->GetPlacementGroupID(), strategy);
  auto scheduling_result =
      cluster_resource_scheduler_.Schedule(resource_request_list, scheduling_options);

  auto result_status = scheduling_result.status;
  const auto &selected_nodes = scheduling_result.selected_nodes;

  if (!result_status.IsSuccess()) {
    RAY_LOG(DEBUG) << "Failed to schedule placement group " << placement_group->GetName()
                   << ", id: " << placement_group->GetPlacementGroupID()
                   << ", because current reource can't satisfy the required resource.";
    bool infeasible = result_status.IsInfeasible();
    // If the placement group creation has failed,
    // but if it is not infeasible, it is retryable to create.
    failure_callback(placement_group, /*is_feasible*/ !infeasible);
    return;
  }

  RAY_CHECK(bundles.size() == selected_nodes.size());

  // Covert to a map of bundle to node.
  ScheduleMap bundle_to_node;
  for (size_t i = 0; i < selected_nodes.size(); ++i) {
    bundle_to_node[bundles[i]->BundleId()] =
        NodeID::FromBinary(selected_nodes[i].Binary());
  }

  auto lease_status_tracker =
      std::make_shared<LeaseStatusTracker>(placement_group, bundles, bundle_to_node);
  RAY_CHECK(placement_group_leasing_in_progress_
                .emplace(placement_group->GetPlacementGroupID(), lease_status_tracker)
                .second);

  // Acquire resources from gcs resources manager to reserve bundle resources.
  const auto &prepared_bundle_locations = lease_status_tracker->GetBundleLocations();
  AcquireBundleResources(prepared_bundle_locations);

  // Covert to a set of bundle specifications grouped by the node.
  std::unordered_map<NodeID, std::vector<std::shared_ptr<const BundleSpecification>>>
      node_to_bundles;
  for (size_t i = 0; i < selected_nodes.size(); ++i) {
    node_to_bundles[NodeID::FromBinary(selected_nodes[i].Binary())].emplace_back(
        bundles[i]);
  }

  for (const auto &entry : node_to_bundles) {
    const auto &node_id = entry.first;
    const auto &bundles_per_node = entry.second;
    for (const auto &bundle : bundles_per_node) {
      lease_status_tracker->MarkPreparePhaseStarted(node_id, bundle);
    }

    // TODO(sang): The callback might not be called at all if nodes are dead. We should
    // handle this case properly.
    PrepareResources(bundles_per_node,
                     gcs_node_manager_.GetAliveNode(node_id),
                     [this,
                      bundles_per_node,
                      node_id,
                      lease_status_tracker,
                      failure_callback,
                      success_callback](const Status &status) {
                       for (const auto &bundle : bundles_per_node) {
                         lease_status_tracker->MarkPrepareRequestReturned(
                             node_id, bundle, status);
                       }

                       if (lease_status_tracker->AllPrepareRequestsReturned()) {
                         OnAllBundlePrepareRequestReturned(
                             lease_status_tracker, failure_callback, success_callback);
                       }
                     });
  }
}

void GcsPlacementGroupScheduler::DestroyPlacementGroupBundleResourcesIfExists(
    const PlacementGroupID &placement_group_id) {
  auto &bundle_locations =
      committed_bundle_location_index_.GetBundleLocations(placement_group_id);
  if (bundle_locations.has_value()) {
    // There could be leasing bundles and committed bundles at the same time if placement
    // groups are rescheduling, so we need to destroy prepared bundles and committed
    // bundles at the same time.
    DestroyPlacementGroupPreparedBundleResources(placement_group_id);
    DestroyPlacementGroupCommittedBundleResources(placement_group_id);

    // Return destroyed bundles resources to the cluster resource.
    ReturnBundleResources(bundle_locations.value());
  }
}

void GcsPlacementGroupScheduler::MarkScheduleCancelled(
    const PlacementGroupID &placement_group_id) {
  auto it = placement_group_leasing_in_progress_.find(placement_group_id);
  RAY_CHECK(it != placement_group_leasing_in_progress_.end());
  it->second->MarkPlacementGroupScheduleCancelled();
}

void GcsPlacementGroupScheduler::PrepareResources(
    const std::vector<std::shared_ptr<const BundleSpecification>> &bundles,
    const absl::optional<std::shared_ptr<ray::rpc::GcsNodeInfo>> &node,
    const StatusCallback &callback) {
  if (!node.has_value()) {
    callback(Status::NotFound("Node is already dead."));
    return;
  }

  const auto lease_client = GetLeaseClientFromNode(node.value());
  const auto node_id = NodeID::FromBinary(node.value()->node_id());
  RAY_LOG(DEBUG) << "Preparing resource from node " << node_id
                 << " for bundles: " << GetDebugStringForBundles(bundles);

  lease_client->PrepareBundleResources(
      bundles,
      [node_id, bundles, callback](const Status &status,
                                   const rpc::PrepareBundleResourcesReply &reply) {
        auto result = reply.success() ? Status::OK()
                                      : Status::IOError("Failed to reserve resource");
        if (result.ok()) {
          RAY_LOG(DEBUG) << "Finished leasing resource from " << node_id
                         << " for bundles: " << GetDebugStringForBundles(bundles);
        } else {
          RAY_LOG(DEBUG) << "Failed to lease resource from " << node_id
                         << " for bundles: " << GetDebugStringForBundles(bundles);
        }
        callback(result);
      });
}

void GcsPlacementGroupScheduler::CommitResources(
    const std::vector<std::shared_ptr<const BundleSpecification>> &bundles,
    const absl::optional<std::shared_ptr<ray::rpc::GcsNodeInfo>> &node,
    const StatusCallback callback) {
  RAY_CHECK(node.has_value());
  const auto lease_client = GetLeaseClientFromNode(node.value());
  const auto node_id = NodeID::FromBinary(node.value()->node_id());

  RAY_LOG(DEBUG) << "Committing resource to a node " << node_id
                 << " for bundles: " << GetDebugStringForBundles(bundles);
  lease_client->CommitBundleResources(
      bundles,
      [bundles, node_id, callback](const Status &status,
                                   const rpc::CommitBundleResourcesReply &reply) {
        if (status.ok()) {
          RAY_LOG(DEBUG) << "Finished committing resource to " << node_id
                         << " for bundles: " << GetDebugStringForBundles(bundles);
        } else {
          RAY_LOG(DEBUG) << "Failed to commit resource to " << node_id
                         << " for bundles: " << GetDebugStringForBundles(bundles);
        }
        RAY_CHECK(callback);
        callback(status);
      });
}

void GcsPlacementGroupScheduler::CancelResourceReserve(
    const std::shared_ptr<const BundleSpecification> &bundle_spec,
    const absl::optional<std::shared_ptr<ray::rpc::GcsNodeInfo>> &node) {
  if (!node.has_value()) {
    RAY_LOG(INFO) << "Node for a placement group id " << bundle_spec->PlacementGroupId()
                  << " and a bundle index, " << bundle_spec->Index()
                  << " has already removed. Cancellation request will be ignored.";
    return;
  }
  auto node_id = NodeID::FromBinary(node.value()->node_id());
  RAY_LOG(DEBUG) << "Cancelling the resource reserved for bundle: "
                 << bundle_spec->DebugString() << " at node " << node_id;
  const auto return_client = GetLeaseClientFromNode(node.value());

  return_client->CancelResourceReserve(
      *bundle_spec,
      [this, bundle_spec, node_id](const Status &status,
                                   const rpc::CancelResourceReserveReply &reply) {
        RAY_LOG(DEBUG) << "Finished cancelling the resource reserved for bundle: "
                       << bundle_spec->DebugString() << " at node " << node_id;
        if (ray_syncer_ != nullptr) {
          auto &resources = bundle_spec->GetFormattedResources();
          rpc::NodeResourceChange node_resource_change;
          for (const auto &iter : resources) {
            node_resource_change.add_deleted_resources(iter.first);
          }
          node_resource_change.set_node_id(node_id.Binary());
          ray_syncer_->Update(std::move(node_resource_change));
        }
      });
}

std::shared_ptr<ResourceReserveInterface>
GcsPlacementGroupScheduler::GetOrConnectLeaseClient(const rpc::Address &raylet_address) {
  return raylet_client_pool_->GetOrConnectByAddress(raylet_address);
}

std::shared_ptr<ResourceReserveInterface>
GcsPlacementGroupScheduler::GetLeaseClientFromNode(
    const std::shared_ptr<ray::rpc::GcsNodeInfo> &node) {
  rpc::Address remote_address;
  remote_address.set_raylet_id(node->node_id());
  remote_address.set_ip_address(node->node_manager_address());
  remote_address.set_port(node->node_manager_port());
  return GetOrConnectLeaseClient(remote_address);
}

void GcsPlacementGroupScheduler::CommitAllBundles(
    const std::shared_ptr<LeaseStatusTracker> &lease_status_tracker,
    const PGSchedulingFailureCallback &schedule_failure_handler,
    const PGSchedulingSuccessfulCallback &schedule_success_handler) {
  const std::shared_ptr<BundleLocations> &prepared_bundle_locations =
      lease_status_tracker->GetPreparedBundleLocations();
  std::unordered_map<NodeID, std::vector<std::shared_ptr<const BundleSpecification>>>
      bundle_locations_per_node;
  for (const auto &bundle_location : *prepared_bundle_locations) {
    const auto &node_id = bundle_location.second.first;
    if (bundle_locations_per_node.find(node_id) == bundle_locations_per_node.end()) {
      bundle_locations_per_node[node_id] = {};
    }
    bundle_locations_per_node[node_id].push_back(bundle_location.second.second);
  }
  lease_status_tracker->MarkCommitPhaseStarted();

  for (const auto &node_to_bundles : bundle_locations_per_node) {
    const auto &node_id = node_to_bundles.first;
    const auto &node = gcs_node_manager_.GetAliveNode(node_id);
    const auto &bundles_per_node = node_to_bundles.second;

    auto commit_resources_callback = [this,
                                      lease_status_tracker,
                                      bundles_per_node,
                                      node_id,
                                      schedule_failure_handler,
                                      schedule_success_handler](const Status &status) {
      auto commited_bundle_locations = std::make_shared<BundleLocations>();
      for (const auto &bundle : bundles_per_node) {
        lease_status_tracker->MarkCommitRequestReturned(node_id, bundle, status);
        (*commited_bundle_locations)[bundle->BundleId()] = {node_id, bundle};

        if (ray_syncer_ != nullptr) {
          auto &resources = bundle->GetFormattedResources();
          // Push the message to syncer so that it can be broadcasted to all other nodes
          rpc::NodeResourceChange node_resource_change;
          node_resource_change.set_node_id(node_id.Binary());
          node_resource_change.mutable_updated_resources()->insert(resources.begin(),
                                                                   resources.end());
          ray_syncer_->Update(std::move(node_resource_change));
        }
      }
      // Commit the bundle resources on the remote node to the cluster resources.
      CommitBundleResources(commited_bundle_locations);

      if (lease_status_tracker->AllCommitRequestReturned()) {
        OnAllBundleCommitRequestReturned(
            lease_status_tracker, schedule_failure_handler, schedule_success_handler);
      }
    };

    if (node.has_value()) {
      CommitResources(bundles_per_node, node, commit_resources_callback);
    } else {
      RAY_LOG(INFO) << "Failed to commit resources because the node is dead, node id = "
                    << node_id;
      commit_resources_callback(Status::Interrupted("Node is dead"));
    }
  }
}

void GcsPlacementGroupScheduler::OnAllBundlePrepareRequestReturned(
    const std::shared_ptr<LeaseStatusTracker> &lease_status_tracker,
    const PGSchedulingFailureCallback &schedule_failure_handler,
    const PGSchedulingSuccessfulCallback &schedule_success_handler) {
  RAY_CHECK(lease_status_tracker->AllPrepareRequestsReturned())
      << "This method can be called only after all bundle scheduling requests are "
         "returned.";
  const auto &placement_group = lease_status_tracker->GetPlacementGroup();
  const auto &bundles = lease_status_tracker->GetBundlesToSchedule();
  const auto &prepared_bundle_locations =
      lease_status_tracker->GetPreparedBundleLocations();
  const auto &placement_group_id = placement_group->GetPlacementGroupID();

  if (!lease_status_tracker->AllPrepareRequestsSuccessful()) {
    // Erase the status tracker from a in-memory map if exists.
    // NOTE: A placement group may be scheduled several times to succeed.
    // If a prepare failure occurs during scheduling, we just need to release the prepared
    // bundle resources of this scheduling.
    DestroyPlacementGroupPreparedBundleResources(placement_group_id);
    auto it = placement_group_leasing_in_progress_.find(placement_group_id);
    RAY_CHECK(it != placement_group_leasing_in_progress_.end());
    placement_group_leasing_in_progress_.erase(it);
    ReturnBundleResources(lease_status_tracker->GetBundleLocations());
    schedule_failure_handler(placement_group, /*is_feasible*/ true);
    return;
  }

  // If the prepare requests succeed, update the bundle location.
  for (const auto &iter : *prepared_bundle_locations) {
    const auto &location = iter.second;
    placement_group->GetMutableBundle(location.second->Index())
        ->set_node_id(location.first.Binary());
  }

  // Store data to GCS.
  rpc::ScheduleData data;
  for (const auto &iter : bundles) {
    // TODO(ekl) this is a hack to get a string key for the proto
    auto key = iter->PlacementGroupId().Hex() + "_" + std::to_string(iter->Index());
    data.mutable_schedule_plan()->insert(
        {key, (*prepared_bundle_locations)[iter->BundleId()].first.Binary()});
  }
  RAY_CHECK_OK(gcs_table_storage_->PlacementGroupScheduleTable().Put(
      placement_group_id,
      data,
      [this, schedule_success_handler, schedule_failure_handler, lease_status_tracker](
          Status status) {
        CommitAllBundles(
            lease_status_tracker, schedule_failure_handler, schedule_success_handler);
      }));
}

void GcsPlacementGroupScheduler::OnAllBundleCommitRequestReturned(
    const std::shared_ptr<LeaseStatusTracker> &lease_status_tracker,
    const PGSchedulingFailureCallback &schedule_failure_handler,
    const PGSchedulingSuccessfulCallback &schedule_success_handler) {
  const auto &placement_group = lease_status_tracker->GetPlacementGroup();
  const auto &prepared_bundle_locations =
      lease_status_tracker->GetPreparedBundleLocations();
  const auto &placement_group_id = placement_group->GetPlacementGroupID();

  // Clean up the leasing progress map.
  auto it = placement_group_leasing_in_progress_.find(placement_group_id);
  RAY_CHECK(it != placement_group_leasing_in_progress_.end());
  placement_group_leasing_in_progress_.erase(it);

  // Add a prepared bundle locations to committed bundle locations.
  committed_bundle_location_index_.AddBundleLocations(placement_group_id,
                                                      prepared_bundle_locations);
  cluster_resource_scheduler_.GetClusterResourceManager()
      .GetBundleLocationIndex()
      .AddOrUpdateBundleLocations(prepared_bundle_locations);
  // NOTE: If the placement group scheduling has been cancelled, we just need to destroy
  // the committed bundles. The reason is that only `RemovePlacementGroup` will mark the
  // state of placement group as `CANCELLED` and it will also destroy all prepared and
  // committed bundles of the placement group.
  // However, it cannot destroy the newly submitted bundles in this scheduling, so we need
  // to destroy them separately.
  if (lease_status_tracker->GetLeasingState() == LeasingState::CANCELLED) {
    DestroyPlacementGroupCommittedBundleResources(placement_group_id);
    ReturnBundleResources(lease_status_tracker->GetBundleLocations());
    schedule_failure_handler(placement_group, /*is_feasible*/ true);
    return;
  }

  if (!lease_status_tracker->AllCommitRequestsSuccessful()) {
    // Update the state to be reschedule so that the failure handle will reschedule the
    // failed bundles.
    const auto &uncommitted_bundle_locations =
        lease_status_tracker->GetUnCommittedBundleLocations();
    for (const auto &bundle : *uncommitted_bundle_locations) {
      placement_group->GetMutableBundle(bundle.first.second)->clear_node_id();
    }
    placement_group->UpdateState(rpc::PlacementGroupTableData::RESCHEDULING);
    ReturnBundleResources(uncommitted_bundle_locations);
    schedule_failure_handler(placement_group, /*is_feasible*/ true);
  } else {
    schedule_success_handler(placement_group);
  }
}

std::unique_ptr<BundleSchedulingContext>
GcsPlacementGroupScheduler::CreateSchedulingContext(
    const PlacementGroupID &placement_group_id) {
  auto &alive_nodes = gcs_node_manager_.GetAllAliveNodes();
  committed_bundle_location_index_.AddNodes(alive_nodes);
  auto bundle_locations =
      committed_bundle_location_index_.GetBundleLocations(placement_group_id);
  return std::make_unique<BundleSchedulingContext>(std::move(bundle_locations));
}

SchedulingOptions GcsPlacementGroupScheduler::CreateSchedulingOptions(
    const PlacementGroupID &placement_group_id, rpc::PlacementStrategy strategy) {
  switch (strategy) {
  case rpc::PlacementStrategy::PACK:
    return SchedulingOptions::BundlePack();
  case rpc::PlacementStrategy::SPREAD:
    return SchedulingOptions::BundleSpread();
  case rpc::PlacementStrategy::STRICT_PACK:
    return SchedulingOptions::BundleStrictPack();
  case rpc::PlacementStrategy::STRICT_SPREAD:
    return SchedulingOptions::BundleStrictSpread(
        CreateSchedulingContext(placement_group_id));
  default:
    RAY_LOG(FATAL) << "Unsupported scheduling type: "
                   << rpc::PlacementStrategy_Name(strategy);
  }
  UNREACHABLE;
}

absl::flat_hash_map<PlacementGroupID, std::vector<int64_t>>
GcsPlacementGroupScheduler::GetBundlesOnNode(const NodeID &node_id) {
  absl::flat_hash_map<PlacementGroupID, std::vector<int64_t>> bundles_on_node;
  const auto &maybe_bundle_locations =
      committed_bundle_location_index_.GetBundleLocationsOnNode(node_id);
  if (maybe_bundle_locations.has_value()) {
    const auto &bundle_locations = maybe_bundle_locations.value();
    for (auto &bundle : *bundle_locations) {
      const auto &bundle_placement_group_id = bundle.first.first;
      const auto &bundle_index = bundle.first.second;
      bundles_on_node[bundle_placement_group_id].push_back(bundle_index);
    }
    committed_bundle_location_index_.Erase(node_id);
    cluster_resource_scheduler_.GetClusterResourceManager()
        .GetBundleLocationIndex()
        .Erase(node_id);
  }
  return bundles_on_node;
}

void GcsPlacementGroupScheduler::ReleaseUnusedBundles(
    const absl::flat_hash_map<NodeID, std::vector<rpc::Bundle>> &node_to_bundles) {
  // The purpose of this function is to release bundles that may be leaked.
  // When GCS restarts, it doesn't know which bundles it has scheduled in the
  // previous lifecycle. In this case, GCS will send a list of bundle ids that
  // are still needed. And Raylet will release other bundles. If the node is
  // dead, there is no need to send the request of release unused bundles.
  const auto &alive_nodes = gcs_node_manager_.GetAllAliveNodes();
  for (const auto &alive_node : alive_nodes) {
    const auto &node_id = alive_node.first;
    nodes_of_releasing_unused_bundles_.insert(node_id);

    auto lease_client = GetLeaseClientFromNode(alive_node.second);
    auto release_unused_bundles_callback =
        [this, node_id](const Status &status,
                        const rpc::ReleaseUnusedBundlesReply &reply) {
          nodes_of_releasing_unused_bundles_.erase(node_id);
        };
    auto iter = node_to_bundles.find(alive_node.first);

    // When GCS restarts, some nodes maybe do not have bundles.
    // In this case, GCS will send an empty list.
    auto bundles_in_use =
        iter != node_to_bundles.end() ? iter->second : std::vector<rpc::Bundle>{};
    lease_client->ReleaseUnusedBundles(bundles_in_use, release_unused_bundles_callback);
  }
}

void GcsPlacementGroupScheduler::Initialize(
    const absl::flat_hash_map<PlacementGroupID,
                              std::vector<std::shared_ptr<BundleSpecification>>>
        &group_to_bundles) {
  // We need to reinitialize the `committed_bundle_location_index_`, otherwise,
  // it will get an empty bundle set when raylet fo occurred after GCS server restart.

  // Init the container that contains the map relation between node and bundle.
  auto &alive_nodes = gcs_node_manager_.GetAllAliveNodes();
  committed_bundle_location_index_.AddNodes(alive_nodes);

  for (const auto &group : group_to_bundles) {
    const auto &placement_group_id = group.first;
    std::shared_ptr<BundleLocations> committed_bundle_locations =
        std::make_shared<BundleLocations>();
    for (const auto &bundle : group.second) {
      if (!bundle->NodeId().IsNil()) {
        committed_bundle_locations->emplace(bundle->BundleId(),
                                            std::make_pair(bundle->NodeId(), bundle));
      }
    }
    committed_bundle_location_index_.AddBundleLocations(placement_group_id,
                                                        committed_bundle_locations);
    cluster_resource_scheduler_.GetClusterResourceManager()
        .GetBundleLocationIndex()
        .AddOrUpdateBundleLocations(committed_bundle_locations);
  }
}

void GcsPlacementGroupScheduler::DestroyPlacementGroupPreparedBundleResources(
    const PlacementGroupID &placement_group_id) {
  // Get the locations of prepared bundles.
  auto it = placement_group_leasing_in_progress_.find(placement_group_id);
  if (it != placement_group_leasing_in_progress_.end()) {
    const auto &leasing_context = it->second;
    const auto &leasing_bundle_locations = leasing_context->GetPreparedBundleLocations();

    // Cancel all resource reservation of prepared bundles.
    RAY_LOG(INFO) << "Cancelling all prepared bundles of a placement group, id is "
                  << placement_group_id;
    for (const auto &iter : *(leasing_bundle_locations)) {
      auto &bundle_spec = iter.second.second;
      auto &node_id = iter.second.first;
      CancelResourceReserve(bundle_spec, gcs_node_manager_.GetAliveNode(node_id));
    }
  }
}

void GcsPlacementGroupScheduler::DestroyPlacementGroupCommittedBundleResources(
    const PlacementGroupID &placement_group_id) {
  // Get the locations of committed bundles.
  const auto &maybe_bundle_locations =
      committed_bundle_location_index_.GetBundleLocations(placement_group_id);
  if (maybe_bundle_locations.has_value()) {
    const auto &committed_bundle_locations = maybe_bundle_locations.value();

    // Cancel all resource reservation of committed bundles.
    RAY_LOG(INFO) << "Cancelling all committed bundles of a placement group, id is "
                  << placement_group_id;
    for (const auto &iter : *(committed_bundle_locations)) {
      auto &bundle_spec = iter.second.second;
      auto &node_id = iter.second.first;
      CancelResourceReserve(bundle_spec, gcs_node_manager_.GetAliveNode(node_id));
    }
    committed_bundle_location_index_.Erase(placement_group_id);
    cluster_resource_scheduler_.GetClusterResourceManager()
        .GetBundleLocationIndex()
        .Erase(placement_group_id);
  }
}

void GcsPlacementGroupScheduler::AcquireBundleResources(
    const std::shared_ptr<BundleLocations> &bundle_locations) {
  // Acquire bundle resources from gcs resources manager.
  auto &cluster_resource_manager =
      cluster_resource_scheduler_.GetClusterResourceManager();
  for (auto &bundle : *bundle_locations) {
    cluster_resource_manager.SubtractNodeAvailableResources(
        scheduling::NodeID(bundle.second.first.Binary()),
        bundle.second.second->GetRequiredResources());
  }
}

absl::flat_hash_map<scheduling::NodeID, ResourceRequest> ToNodeBundleResourcesMap(
    const std::shared_ptr<BundleLocations> &bundle_locations) {
  absl::flat_hash_map<scheduling::NodeID, ResourceRequest> node_bundle_resources_map;
<<<<<<< HEAD
  for (auto &bundle : *bundle_locations) {
=======
  for (const auto &bundle : *bundle_locations) {
>>>>>>> c8a90e00
    auto node_id = scheduling::NodeID(bundle.second.first.Binary());
    const auto &bundle_spec = *bundle.second.second;
    auto bundle_resource_request = ResourceMapToResourceRequest(
        bundle_spec.GetFormattedResources(), /*requires_object_store_memory=*/false);
    node_bundle_resources_map[node_id] += bundle_resource_request;
  }
  return node_bundle_resources_map;
}

void GcsPlacementGroupScheduler::CommitBundleResources(
    const std::shared_ptr<BundleLocations> &bundle_locations) {
  // Acquire bundle resources from gcs resources manager.
  auto &cluster_resource_manager =
      cluster_resource_scheduler_.GetClusterResourceManager();
  auto node_bundle_resources_map = ToNodeBundleResourcesMap(bundle_locations);
  for (const auto &[node_id, node_bundle_resources] : node_bundle_resources_map) {
    for (const auto &[resource_id, capacity] : node_bundle_resources.ToMap()) {
      cluster_resource_manager.UpdateResourceCapacity(
          node_id, resource_id, capacity.Double());
    }
  }
}

void GcsPlacementGroupScheduler::ReturnBundleResources(
    const std::shared_ptr<BundleLocations> &bundle_locations) {
  // Return bundle resources to gcs resources manager should contains the following steps.
  // 1. Remove related bundle resources from nodes.
  // 2. Add resources allocated for bundles back to nodes.
  // TODO(Shanly): It's necessary to check whether the bundle could be returned in gcs
  // scheduling. Only bundles with same total and availe resources could be returnd.
  auto &cluster_resource_manager =
      cluster_resource_scheduler_.GetClusterResourceManager();
  for (auto &bundle : *bundle_locations) {
    auto node_id = scheduling::NodeID(bundle.second.first.Binary());
    const auto &bundle_spec = *bundle.second.second;
    // Remove bundle resource names (the label with `_group_`).
    std::vector<scheduling::ResourceID> bundle_resource_ids;
    for (const auto &entry : bundle_spec.GetFormattedResources()) {
      bundle_resource_ids.emplace_back(scheduling::ResourceID(entry.first));
    }
<<<<<<< HEAD
=======
    // It will affect nothing if the resource_id to be deleted does not exist in the
    // cluster_resource_manager_.
>>>>>>> c8a90e00
    cluster_resource_manager.DeleteResources(node_id, bundle_resource_ids);
    // Add reserved bundle resources back to the node.
    cluster_resource_manager.AddNodeAvailableResources(
        node_id, bundle_spec.GetRequiredResources());
  }
}

LeaseStatusTracker::LeaseStatusTracker(
    std::shared_ptr<GcsPlacementGroup> placement_group,
    const std::vector<std::shared_ptr<const BundleSpecification>> &unplaced_bundles,
    const ScheduleMap &schedule_map)
    : placement_group_(placement_group), bundles_to_schedule_(unplaced_bundles) {
  preparing_bundle_locations_ = std::make_shared<BundleLocations>();
  uncommitted_bundle_locations_ = std::make_shared<BundleLocations>();
  committed_bundle_locations_ = std::make_shared<BundleLocations>();
  bundle_locations_ = std::make_shared<BundleLocations>();
  for (const auto &bundle : unplaced_bundles) {
    const auto &iter = schedule_map.find(bundle->BundleId());
    RAY_CHECK(iter != schedule_map.end());
    (*bundle_locations_)[bundle->BundleId()] = std::make_pair(iter->second, bundle);
  }
}

bool LeaseStatusTracker::MarkPreparePhaseStarted(
    const NodeID &node_id, const std::shared_ptr<const BundleSpecification> &bundle) {
  const auto &bundle_id = bundle->BundleId();
  return node_to_bundles_when_preparing_[node_id].emplace(bundle_id).second;
}

void LeaseStatusTracker::MarkPrepareRequestReturned(
    const NodeID &node_id,
    const std::shared_ptr<const BundleSpecification> &bundle,
    const Status &status) {
  RAY_CHECK(prepare_request_returned_count_ <= bundles_to_schedule_.size());
  auto leasing_bundles = node_to_bundles_when_preparing_.find(node_id);
  RAY_CHECK(leasing_bundles != node_to_bundles_when_preparing_.end());
  auto bundle_iter = leasing_bundles->second.find(bundle->BundleId());
  RAY_CHECK(bundle_iter != leasing_bundles->second.end());

  // Remove the bundle from the leasing map as the reply is returned from the
  // remote node.
  leasing_bundles->second.erase(bundle_iter);
  if (leasing_bundles->second.empty()) {
    node_to_bundles_when_preparing_.erase(leasing_bundles);
  }

  // If the request succeeds, record it.
  const auto &bundle_id = bundle->BundleId();
  if (status.ok()) {
    preparing_bundle_locations_->emplace(bundle_id, std::make_pair(node_id, bundle));
  }
  prepare_request_returned_count_ += 1;
}

bool LeaseStatusTracker::AllPrepareRequestsReturned() const {
  return prepare_request_returned_count_ == bundles_to_schedule_.size();
}

bool LeaseStatusTracker::AllPrepareRequestsSuccessful() const {
  return AllPrepareRequestsReturned() &&
         (preparing_bundle_locations_->size() == bundles_to_schedule_.size()) &&
         (leasing_state_ != LeasingState::CANCELLED);
}

void LeaseStatusTracker::MarkCommitRequestReturned(
    const NodeID &node_id,
    const std::shared_ptr<const BundleSpecification> &bundle,
    const Status &status) {
  commit_request_returned_count_ += 1;
  // If the request succeeds, record it.
  const auto &bundle_id = bundle->BundleId();
  if (!status.ok()) {
    uncommitted_bundle_locations_->emplace(bundle_id, std::make_pair(node_id, bundle));
  } else {
    committed_bundle_locations_->emplace(bundle_id, std::make_pair(node_id, bundle));
  }
}

bool LeaseStatusTracker::AllCommitRequestReturned() const {
  return commit_request_returned_count_ == bundles_to_schedule_.size();
}

bool LeaseStatusTracker::AllCommitRequestsSuccessful() const {
  // We don't check cancel state here because we shouldn't destroy bundles when
  // commit requests failed. Cancel state should be treated separately.
  return AllCommitRequestReturned() &&
         preparing_bundle_locations_->size() == bundles_to_schedule_.size() &&
         uncommitted_bundle_locations_->empty();
}

const std::shared_ptr<GcsPlacementGroup> &LeaseStatusTracker::GetPlacementGroup() const {
  return placement_group_;
}

const std::shared_ptr<BundleLocations> &LeaseStatusTracker::GetPreparedBundleLocations()
    const {
  return preparing_bundle_locations_;
}

const std::shared_ptr<BundleLocations>
    &LeaseStatusTracker::GetUnCommittedBundleLocations() const {
  return uncommitted_bundle_locations_;
}

const std::shared_ptr<BundleLocations> &LeaseStatusTracker::GetCommittedBundleLocations()
    const {
  return committed_bundle_locations_;
}

const std::shared_ptr<BundleLocations> &LeaseStatusTracker::GetBundleLocations() const {
  return bundle_locations_;
}

const std::vector<std::shared_ptr<const BundleSpecification>>
    &LeaseStatusTracker::GetBundlesToSchedule() const {
  return bundles_to_schedule_;
}

const LeasingState LeaseStatusTracker::GetLeasingState() const { return leasing_state_; }

void LeaseStatusTracker::MarkPlacementGroupScheduleCancelled() {
  UpdateLeasingState(LeasingState::CANCELLED);
}

bool LeaseStatusTracker::UpdateLeasingState(LeasingState leasing_state) {
  // If the lease was cancelled, we cannot update the state.
  if (leasing_state_ == LeasingState::CANCELLED) {
    return false;
  }
  leasing_state_ = leasing_state;
  return true;
}

void LeaseStatusTracker::MarkCommitPhaseStarted() {
  UpdateLeasingState(LeasingState::COMMITTING);
}

}  // namespace gcs
}  // namespace ray<|MERGE_RESOLUTION|>--- conflicted
+++ resolved
@@ -591,11 +591,7 @@
 absl::flat_hash_map<scheduling::NodeID, ResourceRequest> ToNodeBundleResourcesMap(
     const std::shared_ptr<BundleLocations> &bundle_locations) {
   absl::flat_hash_map<scheduling::NodeID, ResourceRequest> node_bundle_resources_map;
-<<<<<<< HEAD
-  for (auto &bundle : *bundle_locations) {
-=======
   for (const auto &bundle : *bundle_locations) {
->>>>>>> c8a90e00
     auto node_id = scheduling::NodeID(bundle.second.first.Binary());
     const auto &bundle_spec = *bundle.second.second;
     auto bundle_resource_request = ResourceMapToResourceRequest(
@@ -636,11 +632,9 @@
     for (const auto &entry : bundle_spec.GetFormattedResources()) {
       bundle_resource_ids.emplace_back(scheduling::ResourceID(entry.first));
     }
-<<<<<<< HEAD
-=======
+
     // It will affect nothing if the resource_id to be deleted does not exist in the
     // cluster_resource_manager_.
->>>>>>> c8a90e00
     cluster_resource_manager.DeleteResources(node_id, bundle_resource_ids);
     // Add reserved bundle resources back to the node.
     cluster_resource_manager.AddNodeAvailableResources(
