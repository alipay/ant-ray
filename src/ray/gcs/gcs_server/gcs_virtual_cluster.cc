--- conflicted
+++ resolved
@@ -191,20 +191,11 @@
   return stream.str();
 }
 
-<<<<<<< HEAD
-///////////////////////// JobClusterManager /////////////////////////
-Status JobClusterManager::CreateJobCluster(
-    const std::string &job_name,
-    ReplicaSets replica_sets,
-    CreateOrUpdateVirtualClusterCallback callback) {
-  if (GetMode() != rpc::AllocationMode::EXCLUSIVE) {
-=======
 ///////////////////////// ExclusiveCluster /////////////////////////
 Status ExclusiveCluster::CreateJobCluster(const std::string &job_name,
                                           ReplicaSets replica_sets,
                                           CreateOrUpdateVirtualClusterCallback callback) {
-  if (GetMode() != rpc::AllocationMode::Exclusive) {
->>>>>>> 5f30ced1
+  if (GetMode() != rpc::AllocationMode::EXCLUSIVE) {
     std::ostringstream ostr;
     ostr << "The job cluster can only be created in exclusive mode, virtual_cluster_id: "
          << GetID() << ", job_name: " << job_name;
@@ -253,15 +244,9 @@
   return async_data_flusher_(job_cluster->ToProto(), std::move(callback));
 }
 
-<<<<<<< HEAD
-Status JobClusterManager::RemoveJobCluster(const std::string &job_name,
-                                           RemoveVirtualClusterCallback callback) {
-  if (GetMode() != rpc::AllocationMode::EXCLUSIVE) {
-=======
 Status ExclusiveCluster::RemoveJobCluster(const std::string &job_name,
                                           RemoveVirtualClusterCallback callback) {
-  if (GetMode() != rpc::AllocationMode::Exclusive) {
->>>>>>> 5f30ced1
+  if (GetMode() != rpc::AllocationMode::EXCLUSIVE) {
     std::ostringstream ostr;
     ostr << "The job cluster can only be removed in exclusive mode, virtual_cluster_id: "
          << GetID() << ", job_name: " << job_name;
@@ -444,20 +429,12 @@
   }
 }
 
-<<<<<<< HEAD
-///////////////////////// LogicalCluster /////////////////////////
-bool LogicalCluster::IsIdleNodeInstance(const std::string &job_cluster_id,
-                                        const gcs::NodeInstance &node_instance) const {
-  if (GetMode() == rpc::AllocationMode::EXCLUSIVE) {
-    return job_cluster_id == kEmptyJobClusterId;
-=======
 Status PrimaryCluster::RemoveLogicalCluster(const std::string &logical_cluster_id,
                                             RemoveVirtualClusterCallback callback) {
   auto logical_cluster = GetLogicalCluster(logical_cluster_id);
   if (logical_cluster == nullptr) {
     return Status::NotFound("The logical cluster " + logical_cluster_id +
                             " does not exist.");
->>>>>>> 5f30ced1
   }
 
   // Check if the virtual cluster is in use.
@@ -471,16 +448,6 @@
     return Status::InvalidArgument(message);
   }
 
-<<<<<<< HEAD
-///////////////////////// JobCluster /////////////////////////
-bool JobCluster::IsIdleNodeInstance(const std::string &job_cluster_id,
-                                    const gcs::NodeInstance &node_instance) const {
-  RAY_CHECK(GetMode() == rpc::AllocationMode::MIXED);
-  // TODO(Shanly): The job_cluster_id will always be empty in mixed mode although the node
-  // instance is assigned to one or two jobs, so we need to check the node resources
-  // usage.
-  return node_instance.is_dead();
-=======
   const auto &replica_instances_to_remove = logical_cluster->GetVisibleNodeInstances();
 
   auto replica_instances_to_add_to_primary_cluster = replica_instances_to_remove;
@@ -495,7 +462,6 @@
   auto data = logical_cluster->ToProto();
   data->set_is_removed(true);
   return async_data_flusher_(std::move(data), std::move(callback));
->>>>>>> 5f30ced1
 }
 
 }  // namespace gcs
