--- conflicted
+++ resolved
@@ -66,15 +66,9 @@
 class LogInterface {
  public:
   using WriteCallback =
-<<<<<<< HEAD
       std::function<void(RedisGcsClient *client, const ID &id, const Data &data)>;
-  virtual Status Append(const JobID &job_id, const ID &id, std::shared_ptr<Data> &data,
-                        const WriteCallback &done) = 0;
-=======
-      std::function<void(AsyncGcsClient *client, const ID &id, const Data &data)>;
   virtual Status Append(const JobID &job_id, const ID &id,
                         const std::shared_ptr<Data> &data, const WriteCallback &done) = 0;
->>>>>>> 0b540ab4
   virtual Status AppendAt(const JobID &job_id, const ID &task_id,
                           const std::shared_ptr<Data> &data, const WriteCallback &done,
                           const WriteCallback &failure, int log_length) = 0;
