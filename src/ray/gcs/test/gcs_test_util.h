// Copyright 2017 The Ray Authors.
//
// Licensed under the Apache License, Version 2.0 (the "License");
// you may not use this file except in compliance with the License.
// You may obtain a copy of the License at
//
//  http://www.apache.org/licenses/LICENSE-2.0
//
// Unless required by applicable law or agreed to in writing, software
// distributed under the License is distributed on an "AS IS" BASIS,
// WITHOUT WARRANTIES OR CONDITIONS OF ANY KIND, either express or implied.
// See the License for the specific language governing permissions and
// limitations under the License.

#ifndef RAY_GCS_TEST_UTIL_H
#define RAY_GCS_TEST_UTIL_H

#include <memory>
#include <utility>

#include "gmock/gmock.h"
<<<<<<< HEAD
#include "src/ray/common/buffer.h"
#include "src/ray/common/placement_group.h"
#include "src/ray/common/task/task.h"
#include "src/ray/common/task/task_util.h"
#include "src/ray/common/test_util.h"
#include "src/ray/protobuf/gcs_service.grpc.pb.h"
#include "src/ray/util/asio_util.h"
=======
#include "ray/common/task/task.h"
#include "ray/common/task/task_util.h"
#include "ray/common/test_util.h"
#include "ray/protobuf/gcs_service.grpc.pb.h"
#include "ray/util/asio_util.h"
>>>>>>> 68718b33

namespace ray {

struct Mocker {
  static TaskSpecification GenActorCreationTask(const JobID &job_id, int max_restarts,
                                                bool detached, const std::string &name,
                                                const rpc::Address &owner_address) {
    TaskSpecBuilder builder;
    rpc::Address empty_address;
    ray::FunctionDescriptor empty_descriptor =
        ray::FunctionDescriptorBuilder::BuildPython("", "", "", "");
    auto actor_id = ActorID::Of(job_id, RandomTaskId(), 0);
    auto task_id = TaskID::ForActorCreationTask(actor_id);
    auto resource = std::unordered_map<std::string, double>();
    builder.SetCommonTaskSpec(task_id, Language::PYTHON, empty_descriptor, job_id,
                              TaskID::Nil(), 0, TaskID::Nil(), owner_address, 1, resource,
                              resource);
    builder.SetActorCreationTaskSpec(actor_id, max_restarts, {}, 1, detached, name);
    return builder.Build();
  }

  static rpc::CreateActorRequest GenCreateActorRequest(const JobID &job_id,
                                                       int max_restarts = 0,
                                                       bool detached = false,
                                                       const std::string name = "") {
    rpc::CreateActorRequest request;
    rpc::Address owner_address;
    if (owner_address.raylet_id().empty()) {
      owner_address.set_raylet_id(ClientID::FromRandom().Binary());
      owner_address.set_ip_address("1234");
      owner_address.set_port(5678);
      owner_address.set_worker_id(WorkerID::FromRandom().Binary());
    }
    auto actor_creation_task_spec =
        GenActorCreationTask(job_id, max_restarts, detached, name, owner_address);
    request.mutable_task_spec()->CopyFrom(actor_creation_task_spec.GetMessage());
    return request;
  }

<<<<<<< HEAD
  static PlacementGroupSpecification GenPlacementGroupCreation(
      const JobID &job_id, int max_restarts, const std::string &name,
      const std::vector<rpc::Bundle> &bundles, rpc::PlacementStrategy strategy) {
    PlacementGroupSpecBuilder builder;

    auto placement_group_id = PlacementGroupID::Of(job_id, RandomTaskId(), 0);
    builder.SetPlacementGroupSpec(placement_group_id, max_restarts, name, bundles,
                                  strategy);
    return builder.Build();
  }

  static rpc::CreatePlacementGroupRequest GenCreatePlacementGroupRequest(
      const JobID &job_id, int max_restarts = 0, const std::string name = "") {
    rpc::CreatePlacementGroupRequest request;
    std::vector<rpc::Bundle> bundles;
    rpc::PlacementStrategy strategy = rpc::PlacementStrategy::SPREAD;
    rpc::Bundle bundle;
    bundles.push_back(bundle);
    auto placement_group_creation_spec =
        GenPlacementGroupCreation(job_id, max_restarts, name, bundles, strategy);
    request.mutable_placement_group_spec()->CopyFrom(
        placement_group_creation_spec.GetMessage());
    return request;
  }

  static std::shared_ptr<rpc::GcsNodeInfo> GenNodeInfo(uint16_t port = 0) {
=======
  static std::shared_ptr<rpc::GcsNodeInfo> GenNodeInfo(
      uint16_t port = 0, const std::string address = "127.0.0.1") {
>>>>>>> 68718b33
    auto node = std::make_shared<rpc::GcsNodeInfo>();
    node->set_node_id(ClientID::FromRandom().Binary());
    node->set_node_manager_port(port);
    node->set_node_manager_address(address);
    return node;
  }

  static std::shared_ptr<rpc::JobTableData> GenJobTableData(JobID job_id) {
    auto job_table_data = std::make_shared<rpc::JobTableData>();
    job_table_data->set_job_id(job_id.Binary());
    job_table_data->set_is_dead(false);
    job_table_data->set_timestamp(std::time(nullptr));
    job_table_data->set_driver_ip_address("127.0.0.1");
    job_table_data->set_driver_pid(5667L);
    return job_table_data;
  }

  static std::shared_ptr<rpc::ActorTableData> GenActorTableData(const JobID &job_id) {
    auto actor_table_data = std::make_shared<rpc::ActorTableData>();
    ActorID actor_id = ActorID::Of(job_id, RandomTaskId(), 0);
    actor_table_data->set_actor_id(actor_id.Binary());
    actor_table_data->set_job_id(job_id.Binary());
    actor_table_data->set_state(
        rpc::ActorTableData_ActorState::ActorTableData_ActorState_ALIVE);
    actor_table_data->set_max_restarts(1);
    actor_table_data->set_num_restarts(0);
    return actor_table_data;
  }

  static std::shared_ptr<rpc::TaskTableData> GenTaskTableData(
      const std::string &job_id, const std::string &task_id) {
    auto task_table_data = std::make_shared<rpc::TaskTableData>();
    rpc::Task task;
    rpc::TaskSpec task_spec;
    task_spec.set_job_id(job_id);
    task_spec.set_task_id(task_id);
    task.mutable_task_spec()->CopyFrom(task_spec);
    task_table_data->mutable_task()->CopyFrom(task);
    return task_table_data;
  }

  static std::shared_ptr<rpc::TaskLeaseData> GenTaskLeaseData(
      const std::string &task_id, const std::string &node_id) {
    auto task_lease_data = std::make_shared<rpc::TaskLeaseData>();
    task_lease_data->set_task_id(task_id);
    task_lease_data->set_node_manager_id(node_id);
    task_lease_data->set_timeout(9999);
    return task_lease_data;
  }

  static std::shared_ptr<rpc::ProfileTableData> GenProfileTableData(
      const ClientID &node_id) {
    auto profile_table_data = std::make_shared<rpc::ProfileTableData>();
    profile_table_data->set_component_id(node_id.Binary());
    return profile_table_data;
  }

  static std::shared_ptr<rpc::ErrorTableData> GenErrorTableData(const JobID &job_id) {
    auto error_table_data = std::make_shared<rpc::ErrorTableData>();
    error_table_data->set_job_id(job_id.Binary());
    return error_table_data;
  }

  static std::shared_ptr<rpc::WorkerFailureData> GenWorkerFailureData() {
    auto worker_failure_data = std::make_shared<rpc::WorkerFailureData>();
    worker_failure_data->set_timestamp(std::time(nullptr));
    return worker_failure_data;
  }
};

}  // namespace ray

#endif  // RAY_GCS_TEST_UTIL_H<|MERGE_RESOLUTION|>--- conflicted
+++ resolved
@@ -19,21 +19,12 @@
 #include <utility>
 
 #include "gmock/gmock.h"
-<<<<<<< HEAD
-#include "src/ray/common/buffer.h"
-#include "src/ray/common/placement_group.h"
-#include "src/ray/common/task/task.h"
-#include "src/ray/common/task/task_util.h"
-#include "src/ray/common/test_util.h"
-#include "src/ray/protobuf/gcs_service.grpc.pb.h"
-#include "src/ray/util/asio_util.h"
-=======
 #include "ray/common/task/task.h"
 #include "ray/common/task/task_util.h"
 #include "ray/common/test_util.h"
 #include "ray/protobuf/gcs_service.grpc.pb.h"
 #include "ray/util/asio_util.h"
->>>>>>> 68718b33
+#include "src/ray/common/placement_group.h"
 
 namespace ray {
 
@@ -73,7 +64,6 @@
     return request;
   }
 
-<<<<<<< HEAD
   static PlacementGroupSpecification GenPlacementGroupCreation(
       const JobID &job_id, int max_restarts, const std::string &name,
       const std::vector<rpc::Bundle> &bundles, rpc::PlacementStrategy strategy) {
@@ -99,11 +89,8 @@
     return request;
   }
 
-  static std::shared_ptr<rpc::GcsNodeInfo> GenNodeInfo(uint16_t port = 0) {
-=======
   static std::shared_ptr<rpc::GcsNodeInfo> GenNodeInfo(
       uint16_t port = 0, const std::string address = "127.0.0.1") {
->>>>>>> 68718b33
     auto node = std::make_shared<rpc::GcsNodeInfo>();
     node->set_node_id(ClientID::FromRandom().Binary());
     node->set_node_manager_port(port);
