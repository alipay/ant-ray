// Copyright 2017 The Ray Authors.
//
// Licensed under the Apache License, Version 2.0 (the "License");
// you may not use this file except in compliance with the License.
// You may obtain a copy of the License at
//
//  http://www.apache.org/licenses/LICENSE-2.0
//
// Unless required by applicable law or agreed to in writing, software
// distributed under the License is distributed on an "AS IS" BASIS,
// WITHOUT WARRANTIES OR CONDITIONS OF ANY KIND, either express or implied.
// See the License for the specific language governing permissions and
// limitations under the License.

#include "ray/raylet/agent_manager.h"

#include <thread>

#include "ray/common/ray_config.h"
#include "ray/util/event.h"
#include "ray/util/event_label.h"
#include "ray/util/logging.h"
#include "ray/util/process.h"
#include "ray/util/util.h"

namespace ray {
namespace raylet {

void AgentManager::HandleRegisterAgent(const rpc::RegisterAgentRequest &request,
                                       rpc::RegisterAgentReply *reply,
                                       rpc::SendReplyCallback send_reply_callback) {
  agent_ip_address_ = request.agent_ip_address();
  agent_port_ = request.agent_port();
  agent_pid_ = request.agent_pid();
  // TODO(SongGuyang): We should remove this after we find better port resolution.
  // Note: `agent_port_` should be 0 if the grpc port of agent is in conflict.
  if (agent_port_ != 0) {
    runtime_env_agent_client_ =
        runtime_env_agent_client_factory_(agent_ip_address_, agent_port_);
    RAY_LOG(INFO) << "HandleRegisterAgent, ip: " << agent_ip_address_
                  << ", port: " << agent_port_ << ", pid: " << agent_pid_;
  } else {
    RAY_LOG(WARNING) << "The GRPC port of the Ray agent is invalid (0), ip: "
                     << agent_ip_address_ << ", pid: " << agent_pid_
                     << ". The agent client in the raylet has been disabled.";
    disable_agent_client_ = true;
  }
  reply->set_status(rpc::AGENT_RPC_STATUS_OK);
  send_reply_callback(ray::Status::OK(), nullptr, nullptr);
}

void AgentManager::StartAgent() {
  if (options_.agent_commands.empty()) {
    should_start_agent_ = false;
    RAY_LOG(INFO) << "Not starting agent, the agent command is empty.";
    return;
  }

  if (RAY_LOG_ENABLED(DEBUG)) {
    std::stringstream stream;
    stream << "Starting agent process with command:";
    for (const auto &arg : options_.agent_commands) {
      stream << " " << arg;
    }
    RAY_LOG(DEBUG) << stream.str();
  }

  // Launch the process to create the agent.
  std::error_code ec;
  std::vector<const char *> argv;
  for (const std::string &arg : options_.agent_commands) {
    argv.push_back(arg.c_str());
  }
  argv.push_back(NULL);
  // Set node id to agent.
  ProcessEnvironment env;
  env.insert({"RAY_NODE_ID", options_.node_id.Hex()});
  env.insert({"RAY_RAYLET_PID", std::to_string(getpid())});
  Process child(argv.data(), nullptr, ec, false, env);
  if (!child.IsValid() || ec) {
    // The worker failed to start. This is a fatal error.
    RAY_LOG(FATAL) << "Failed to start agent with return value " << ec << ": "
                   << ec.message();
  }

  std::thread monitor_thread([this, child]() mutable {
    SetThreadName("agent.monitor");
    RAY_LOG(INFO) << "Monitor agent process with pid " << child.GetId()
                  << ", register timeout "
                  << RayConfig::instance().agent_register_timeout_ms() << "ms.";
    auto timer = delay_executor_(
        [this, child]() mutable {
          if (agent_pid_ != child.GetId()) {
            RAY_LOG(WARNING) << "Agent process with pid " << child.GetId()
                             << " has not registered. ip " << agent_ip_address_
                             << ", pid " << agent_pid_;
            child.Kill();
          }
        },
        RayConfig::instance().agent_register_timeout_ms());

    int exit_code = child.Wait();
    timer->cancel();
    RAY_LOG(WARNING) << "Agent process with pid " << child.GetId()
                     << " exit, return value " << exit_code << ". ip "
                     << agent_ip_address_ << ". pid " << agent_pid_;
    RAY_LOG(ERROR)
        << "The raylet exited immediately because the Ray agent failed. "
           "The raylet fate shares with the agent. This can happen because the "
           "Ray agent was unexpectedly killed or failed. See "
           "`dashboard_agent.log` for the root cause.";
    QuickExit();
  });
  monitor_thread.detach();
}

void AgentManager::CreateRuntimeEnv(
    const JobID &job_id,
    const std::string &serialized_runtime_env,
    const rpc::RuntimeEnvConfig &runtime_env_config,
    const std::string &serialized_allocated_resource_instances,
    CreateRuntimeEnvCallback callback) {
  // If the agent cannot be started, fail the request.
  if (!should_start_agent_) {
    std::stringstream str_stream;
    str_stream << "Not all required Ray dependencies for the runtime_env "
                  "feature were found. To install the required dependencies, "
               << "please run `pip install \"ray[default]\"`.";
    const auto &error_message = str_stream.str();
    RAY_LOG(ERROR) << error_message;
    // Execute the callback after the currently executing callback finishes.  Otherwise
    // the task may be erased from the dispatch queue during the queue iteration in
    // ClusterTaskManager::DispatchScheduledTasksToWorkers(), invalidating the iterator
    // and causing a segfault.
    delay_executor_(
        [callback = std::move(callback), error_message] {
          callback(/*successful=*/false,
                   /*serialized_runtime_env_context=*/"",
                   /*setup_error_message*/ error_message);
        },
        0);
    return;
  }

  if (runtime_env_agent_client_ == nullptr) {
    // If the grpc service of agent is invalid, fail the request.
    if (disable_agent_client_) {
      std::stringstream str_stream;
      str_stream
          << "Failed to create runtime environment " << serialized_runtime_env
          << " because the Ray agent couldn't be started due to the port conflict. See "
             "`dashboard_agent.log` for more details. To solve the problem, start Ray "
             "with a hard-coded agent port. `ray start --dashboard-agent-grpc-port "
             "[port]` and make sure the port is not used by other processes.";
      const auto &error_message = str_stream.str();
      RAY_LOG(ERROR) << error_message;
      delay_executor_(
          [callback = std::move(callback), error_message] {
            callback(/*successful=*/false,
                     /*serialized_runtime_env_context=*/"{}",
                     /*setup_error_message*/ error_message);
          },
          0);
      return;
    }

    RAY_LOG_EVERY_MS(INFO, 3 * 10 * 1000)
        << "Runtime env agent is not registered yet. Will retry CreateRuntimeEnv later: "
        << serialized_runtime_env;
    delay_executor_(
        [this,
         job_id,
         serialized_runtime_env,
         runtime_env_config,
         serialized_allocated_resource_instances,
         callback = std::move(callback)] {
          CreateRuntimeEnv(job_id,
                           serialized_runtime_env,
                           runtime_env_config,
                           serialized_allocated_resource_instances,
                           callback);
        },
        RayConfig::instance().agent_manager_retry_interval_ms());
    return;
  }
  rpc::CreateRuntimeEnvRequest request;
  request.set_job_id(job_id.Hex());
  request.set_serialized_runtime_env(serialized_runtime_env);
  request.mutable_runtime_env_config()->CopyFrom(runtime_env_config);
  request.set_serialized_allocated_resource_instances(
      serialized_allocated_resource_instances);
  runtime_env_agent_client_->CreateRuntimeEnv(
      request,
<<<<<<< HEAD
      [this,
       job_id,
       serialized_runtime_env,
       runtime_env_config,
=======
      [serialized_runtime_env,
>>>>>>> 99d5288b
       serialized_allocated_resource_instances,
       callback = std::move(callback)](const Status &status,
                                       const rpc::CreateRuntimeEnvReply &reply) {
        if (status.ok()) {
          if (reply.status() == rpc::AGENT_RPC_STATUS_OK) {
            callback(true,
                     reply.serialized_runtime_env_context(),
                     /*setup_error_message*/ "");
          } else {
            RAY_LOG(INFO) << "Failed to create runtime env: " << serialized_runtime_env
                          << ", error message: " << reply.error_message();
            callback(false,
                     reply.serialized_runtime_env_context(),
                     /*setup_error_message*/ reply.error_message());
          }

        } else {
          RAY_LOG(INFO)
              << "Failed to create the runtime env: " << serialized_runtime_env
              << ", status = " << status
<<<<<<< HEAD
              << ", maybe there are some network problems, will retry it later.";
          delay_executor_(
              [this,
               job_id,
               serialized_runtime_env,
               runtime_env_config,
               serialized_allocated_resource_instances,
               callback = std::move(callback)] {
                CreateRuntimeEnv(job_id,
                                 serialized_runtime_env,
                                 runtime_env_config,
                                 serialized_allocated_resource_instances,
                                 callback);
              },
              RayConfig::instance().agent_manager_retry_interval_ms());
=======
              << ", maybe there are some network problems, will fail the request.";
          callback(false, "", "Failed to request agent.");
>>>>>>> 99d5288b
        }
      });
}

void AgentManager::DeleteURIs(const std::vector<std::string> &uris,
                              DeleteURIsCallback callback) {
  if (disable_agent_client_) {
    RAY_LOG(ERROR)
        << "Failed to delete runtime environment URI because the Ray agent couldn't be "
           "started due to the port conflict. See `dashboard_agent.log` for more "
           "details. To solve the problem, start Ray with a hard-coded agent port. `ray "
           "start --dashboard-agent-grpc-port [port]` and make sure the port is not used "
           "by other processes.";
    delay_executor_([callback = std::move(callback)] { callback(false); }, 0);
    return;
  }
  if (runtime_env_agent_client_ == nullptr) {
    RAY_LOG(INFO)
        << "Runtime env agent is not registered yet. Will retry DeleteURIs later.";
    delay_executor_(
        [this, uris, callback = std::move(callback)] { DeleteURIs(uris, callback); },
        RayConfig::instance().agent_manager_retry_interval_ms());
    return;
  }
  rpc::DeleteURIsRequest request;
  for (const auto &uri : uris) {
    request.add_uris(uri);
  }
  runtime_env_agent_client_->DeleteURIs(
      request,
      [callback = std::move(callback)](Status status, const rpc::DeleteURIsReply &reply) {
        if (status.ok()) {
          if (reply.status() == rpc::AGENT_RPC_STATUS_OK) {
            callback(true);
          } else {
            // TODO(sang): Find a better way to delivering error messages in this case.
            RAY_LOG(ERROR) << "Failed to delete URIs"
                           << ", error message: " << reply.error_message();
            callback(false);
          }

        } else {
          RAY_LOG(ERROR)
              << "Failed to delete URIs"
              << ", status = " << status
              << ", maybe there are some network problems, will fail the request.";
          callback(false);
        }
      });
}

}  // namespace raylet
}  // namespace ray<|MERGE_RESOLUTION|>--- conflicted
+++ resolved
@@ -191,14 +191,8 @@
       serialized_allocated_resource_instances);
   runtime_env_agent_client_->CreateRuntimeEnv(
       request,
-<<<<<<< HEAD
-      [this,
-       job_id,
-       serialized_runtime_env,
+      [serialized_runtime_env,
        runtime_env_config,
-=======
-      [serialized_runtime_env,
->>>>>>> 99d5288b
        serialized_allocated_resource_instances,
        callback = std::move(callback)](const Status &status,
                                        const rpc::CreateRuntimeEnvReply &reply) {
@@ -219,26 +213,8 @@
           RAY_LOG(INFO)
               << "Failed to create the runtime env: " << serialized_runtime_env
               << ", status = " << status
-<<<<<<< HEAD
-              << ", maybe there are some network problems, will retry it later.";
-          delay_executor_(
-              [this,
-               job_id,
-               serialized_runtime_env,
-               runtime_env_config,
-               serialized_allocated_resource_instances,
-               callback = std::move(callback)] {
-                CreateRuntimeEnv(job_id,
-                                 serialized_runtime_env,
-                                 runtime_env_config,
-                                 serialized_allocated_resource_instances,
-                                 callback);
-              },
-              RayConfig::instance().agent_manager_retry_interval_ms());
-=======
               << ", maybe there are some network problems, will fail the request.";
           callback(false, "", "Failed to request agent.");
->>>>>>> 99d5288b
         }
       });
 }
