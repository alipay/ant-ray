// raylet protocol specification

// TODO(swang): We put the flatbuffer types in a separate namespace for now to
// avoid conflicts with legacy Ray types.
namespace ray.protocol;

enum MessageType:int {
  // Task is submitted to the raylet. This is sent from a worker to a
  // raylet.
  SubmitTask = 1,
  // Notify the raylet that a task has finished. This is sent from a
  // worker to a raylet.
  TaskDone,
  // Log a message to the event table. This is sent from a worker to a raylet.
  EventLogMessage,
  // Send an initial connection message to the raylet. This is sent
  // from a worker or driver to a raylet.
  RegisterClientRequest,
  // Send a reply confirming the successful registration of a worker or driver.
  // This is sent from the raylet to a worker or driver.
  RegisterClientReply,
  // Notify the raylet that this client is disconnecting unexpectedly.
  // This is sent from a worker to a raylet.
  DisconnectClient,
  // Notify the raylet that this client is disconnecting gracefully.
  // This is sent from a worker to a raylet.
  IntentionalDisconnectClient,
  // Get a new task from the raylet. This is sent from a worker to a
  // raylet.
  GetTask,
  // Tell a worker to execute a task. This is sent from a raylet to a
  // worker.
  ExecuteTask,
  // Reconstruct or fetch possibly lost objects. This is sent from a worker to
  // a raylet.
  FetchOrReconstruct,
  // For a worker that was blocked on some object(s), tell the raylet
  // that the worker is now unblocked. This is sent from a worker to a raylet.
  NotifyUnblocked,
  // A request to get the task frontier for an actor, called by the actor when
  // saving a checkpoint.
  GetActorFrontierRequest,
  // The ActorFrontier response to a GetActorFrontierRequest. The raylet
  // returns the actor's per-handle task counts and execution dependencies,
  // which can later be used as the argument to SetActorFrontier
  // when resuming from the checkpoint.
  GetActorFrontierReply,
  // A request to set the task frontier for an actor, called when resuming from
  // a checkpoint. The raylet will update the actor's per-handle task
  // counts and execution dependencies, discard any tasks that already executed
  // before the checkpoint, and make any tasks on the frontier runnable by
  // making their execution dependencies available.
  SetActorFrontier,
  // A node manager request to process a task forwarded from another node manager.
  ForwardTaskRequest,
  // Wait for objects to be ready either from local or remote Plasma stores.
  WaitRequest,
  // The response message to WaitRequest; replies with the objects found and objects
  // remaining.
  WaitReply,
  // Push an error to the relevant driver. This is sent from a worker to the
  // node manager.
  PushErrorRequest,
  // Push some profiling events to the GCS. When sending this message to the
  // node manager, the message itself is serialized as a ProfileTableData object.
  PushProfileEventsRequest,
  // Free the objects in objects store.
  FreeObjectsInObjectStoreRequest,
  // Request raylet backend to prepare a checkpoint for an actor.
  PrepareActorCheckpointRequest,
  // Reply of `PrepareActorCheckpointRequest`.
  PrepareActorCheckpointReply,
  // Notify raylet backend that an actor was resumed from a checkpoint.
  NotifyActorResumedFromCheckpoint,
  // A node manager requests to connect to another node manager.
  ConnectClient,
  // Set dynamic custom resource
  SetResourceRequest,
}

table TaskExecutionSpecification {
  // A list of object IDs representing the dependencies of this task that may
  // change at execution time.
  dependencies: [string];
  // The last time this task was received for scheduling.
  last_timestamp: double;
  // The number of times this task was spilled back by raylets.
  num_forwards: int;
}

table Task {
  task_specification: string;
  task_execution_spec: TaskExecutionSpecification;
}

table SubmitTaskRequest {
  execution_dependencies: [string];
  task_spec: string;
}

// This message describes a given resource that is reserved for a worker.
table ResourceIdSetInfo {
  // The name of the resource.
  resource_name: string;
  // The resource IDs reserved for this worker.
  resource_ids: [long];
  // The fraction of each resource ID that is reserved for this worker. Note
  // that the length of this list must be the same as the length of
  // resource_ids.
  resource_fractions: [double];
}

// This message is sent from a worker to the node manager.
table DisconnectClient {
}

// This message is sent from the raylet to a worker.
table GetTaskReply {
  // A string of bytes representing the task specification.
  task_spec: string;
  // A list of the resources reserved for this worker.
  fractional_resource_ids: [ResourceIdSetInfo];
}

// This struct is used to register a new worker with the raylet.
// It is shipped as part of raylet_connect.
table RegisterClientRequest {
  // True if the client is a worker and false if the client is a driver.
  is_worker: bool;
  // The ID of the worker or driver.
  worker_id: string;
  // The process ID of this worker.
  worker_pid: long;
  // The job ID if the client is a driver, otherwise it should be NIL.
  job_id: string;
  // Language of this worker.
<<<<<<< HEAD
  language: Language;
=======
  // TODO(hchen): Use `Language` in `common.proto`.
  language: int;
>>>>>>> 32b3d3ec
  // Port that this worker is listening on.
  // If port > 0, then worker will listen to this port and wait for
  // raylet to push tasks, instead of invoking GetTask().
  port: int;
}

table RegisterClientReply {
  // The IDs of the GPUs that are reserved for this worker.
  gpu_ids: [int];
}

table RegisterNodeManagerRequest {
  // GCS ClientID of the connecting node manager.
  client_id: string;
}

table ForwardTaskRequest {
  // The ID of the task to be forwarded.
  task_id: string;
  // The tasks in the uncommitted lineage of the forwarded task. This
  // should include task_id.
  uncommitted_tasks: [Task];
}

table FetchOrReconstruct {
  // List of object IDs of the objects that we want to reconstruct or fetch.
  object_ids: [string];
  // Do we only want to fetch the objects or also reconstruct them?
  fetch_only: bool;
  // The current task ID. If fetch_only is false, then this task is blocked.
  task_id: string;
}

table NotifyUnblocked {
  // The current task ID. This task is no longer blocked.
  task_id: string;
}

table WaitRequest {
  // List of object ids we'll be waiting on.
  object_ids: [string];
  // Number of objects expected to be returned, if available.
  num_ready_objects: int;
  // timeout
  timeout: long;
  // Whether to wait until objects appear locally.
  wait_local: bool;
  // The current task ID. If there are less than num_ready_objects local, then
  // this task is blocked.
  task_id: string;
}

table WaitReply {
  // List of object ids found.
  found: [string];
  // List of object ids not found.
  remaining: [string];
}

// This struct is the same as ErrorTableData.
table PushErrorRequest {
  // The ID of the job that the error is for.
  job_id: string;
  // The type of the error.
  type: string;
  // The error message.
  error_message: string;
  // The timestamp of the error message.
  timestamp: double;
}

table FreeObjectsRequest {
  // Whether keep this request with local object store
  // or send it to all the object stores.
  local_only: bool;
  // Whether also delete objects' creating tasks from GCS.
  delete_creating_tasks: bool;
  // List of object ids we'll delete from object store.
  object_ids: [string];
}

table PrepareActorCheckpointRequest {
  // ID of the actor.
  actor_id: string;
}

table PrepareActorCheckpointReply {
  // ID of the checkpoint.
  checkpoint_id: string;
}

table NotifyActorResumedFromCheckpoint {
  // ID of the actor.
  actor_id: string;
  // ID of the checkpoint from which the actor was resumed.
  checkpoint_id: string;
}

table ConnectClient {
  // ID of the connecting client.
  client_id: string;
}

table SetResourceRequest{
  // Name of the resource to be set
  resource_name: string;
  // Capacity of the resource to be set
  capacity: double;
  // Client ID where this resource will be set
  client_id: string;
}<|MERGE_RESOLUTION|>--- conflicted
+++ resolved
@@ -134,12 +134,8 @@
   // The job ID if the client is a driver, otherwise it should be NIL.
   job_id: string;
   // Language of this worker.
-<<<<<<< HEAD
-  language: Language;
-=======
   // TODO(hchen): Use `Language` in `common.proto`.
   language: int;
->>>>>>> 32b3d3ec
   // Port that this worker is listening on.
   // If port > 0, then worker will listen to this port and wait for
   // raylet to push tasks, instead of invoking GetTask().
