// Copyright 2017 The Ray Authors.
//
// Licensed under the Apache License, Version 2.0 (the "License");
// you may not use this file except in compliance with the License.
// You may obtain a copy of the License at
//
//  http://www.apache.org/licenses/LICENSE-2.0
//
// Unless required by applicable law or agreed to in writing, software
// distributed under the License is distributed on an "AS IS" BASIS,
// WITHOUT WARRANTIES OR CONDITIONS OF ANY KIND, either express or implied.
// See the License for the specific language governing permissions and
// limitations under the License.

#include "ray/raylet/worker_pool.h"

#include <algorithm>
#include <boost/date_time/posix_time/posix_time.hpp>
#include <boost/filesystem.hpp>

#include "ray/common/constants.h"
#include "ray/common/network_util.h"
#include "ray/common/ray_config.h"
#include "ray/common/runtime_env_common.h"
#include "ray/common/status.h"
#include "ray/common/task/task_spec.h"
#include "ray/core_worker/common.h"
#include "ray/gcs/pb_util.h"
#include "ray/stats/metric_defs.h"
#include "ray/util/logging.h"
#include "ray/util/util.h"

DEFINE_stats(worker_register_time_ms,
             "end to end latency of register a worker process.",
             (),
             ({1, 10, 100, 1000, 10000}, ),
             ray::stats::HISTOGRAM);

namespace {

// Add this prefix because the worker setup token is just a counter which is easy to
// duplicate with other ids.
static const std::string kWorkerSetupTokenPrefix = "worker_startup_token:";

// A helper function to get a worker from a list.
std::shared_ptr<ray::raylet::WorkerInterface> GetWorker(
    const std::unordered_set<std::shared_ptr<ray::raylet::WorkerInterface>> &worker_pool,
    const std::shared_ptr<ray::ClientConnection> &connection) {
  for (auto it = worker_pool.begin(); it != worker_pool.end(); it++) {
    if ((*it)->Connection() == connection) {
      return (*it);
    }
  }
  return nullptr;
}

// A helper function to remove a worker from a list. Returns true if the worker
// was found and removed.
bool RemoveWorker(
    std::unordered_set<std::shared_ptr<ray::raylet::WorkerInterface>> &worker_pool,
    const std::shared_ptr<ray::raylet::WorkerInterface> &worker) {
  return worker_pool.erase(worker) > 0;
}

}  // namespace

namespace ray {

namespace raylet {

WorkerPool::WorkerPool(instrumented_io_context &io_service,
                       const NodeID node_id,
                       const std::string node_address,
                       int num_workers_soft_limit,
                       int num_initial_python_workers_for_first_job,
                       int maximum_startup_concurrency,
                       int min_worker_port,
                       int max_worker_port,
                       const std::vector<int> &worker_ports,
                       std::shared_ptr<gcs::GcsClient> gcs_client,
                       const WorkerCommandMap &worker_commands,
                       const std::string &native_library_path,
                       std::function<void()> starting_worker_timeout_callback,
                       int ray_debugger_external,
                       const std::function<double()> get_time)
    : worker_startup_token_counter_(0),
      io_service_(&io_service),
      node_id_(node_id),
      node_address_(node_address),
      num_workers_soft_limit_(num_workers_soft_limit),
      maximum_startup_concurrency_(maximum_startup_concurrency),
      gcs_client_(std::move(gcs_client)),
      native_library_path_(native_library_path),
      starting_worker_timeout_callback_(starting_worker_timeout_callback),
      ray_debugger_external(ray_debugger_external),
      first_job_registered_python_worker_count_(0),
      first_job_driver_wait_num_python_workers_(std::min(
          num_initial_python_workers_for_first_job, maximum_startup_concurrency)),
      num_initial_python_workers_for_first_job_(num_initial_python_workers_for_first_job),
      periodical_runner_(io_service),
      get_time_(get_time) {
  RAY_CHECK(maximum_startup_concurrency > 0);
  // We need to record so that the metric exists. This way, we report that 0
  // processes have started before a task runs on the node (as opposed to the
  // metric not existing at all).
  stats::NumWorkersStarted.Record(0);
#ifndef _WIN32
  // Ignore SIGCHLD signals. If we don't do this, then worker processes will
  // become zombies instead of dying gracefully.
  signal(SIGCHLD, SIG_IGN);
#endif
  for (const auto &entry : worker_commands) {
    // Initialize the pool state for this language.
    auto &state = states_by_lang_[entry.first];
    state.multiple_for_warning = maximum_startup_concurrency;
    // Set worker command for this language.
    state.worker_command = entry.second;
    RAY_CHECK(!state.worker_command.empty()) << "Worker command must not be empty.";
  }
  // Initialize free ports list with all ports in the specified range.
  if (!worker_ports.empty()) {
    free_ports_ = std::make_unique<std::queue<int>>();
    for (int port : worker_ports) {
      free_ports_->push(port);
    }
  } else if (min_worker_port != 0) {
    if (max_worker_port == 0) {
      max_worker_port = 65535;  // Maximum valid port number.
    }
    RAY_CHECK(min_worker_port > 0 && min_worker_port <= 65535);
    RAY_CHECK(max_worker_port >= min_worker_port && max_worker_port <= 65535);
    free_ports_ = std::make_unique<std::queue<int>>();
    for (int port = min_worker_port; port <= max_worker_port; port++) {
      free_ports_->push(port);
    }
  }
  if (RayConfig::instance().kill_idle_workers_interval_ms() > 0) {
    periodical_runner_.RunFnPeriodically(
        [this] { TryKillingIdleWorkers(); },
        RayConfig::instance().kill_idle_workers_interval_ms(),
        "RayletWorkerPool.deadline_timer.kill_idle_workers");
  }
}

WorkerPool::~WorkerPool() {
  std::unordered_set<Process> procs_to_kill;
  for (const auto &entry : states_by_lang_) {
    // Kill all the worker processes.
    for (auto &worker_process : entry.second.worker_processes) {
      procs_to_kill.insert(worker_process.second.proc);
    }
  }
  for (Process proc : procs_to_kill) {
    proc.Kill();
    // NOTE: Avoid calling Wait() here. It fails with ECHILD, as SIGCHLD is disabled.
  }
}

// NOTE(kfstorm): The node manager cannot be passed via WorkerPool constructor because the
// grpc server is started after the WorkerPool instance is constructed.
void WorkerPool::SetNodeManagerPort(int node_manager_port) {
  node_manager_port_ = node_manager_port;
}

void WorkerPool::SetAgentManager(std::shared_ptr<AgentManager> agent_manager) {
  agent_manager_ = agent_manager;
}

void WorkerPool::PopWorkerCallbackAsync(const PopWorkerCallback &callback,
                                        std::shared_ptr<WorkerInterface> worker,
                                        PopWorkerStatus status) {
  // This method shouldn't be invoked when runtime env creation has failed because
  // when runtime env is failed to be created, they are all
  // invoking the callback immediately.
  RAY_CHECK(status != PopWorkerStatus::RuntimeEnvCreationFailed);
  // Call back this function asynchronously to make sure executed in different stack.
  io_service_->post(
      [this, callback, worker, status]() {
        PopWorkerCallbackInternal(callback, worker, status);
      },
      "WorkerPool.PopWorkerCallback");
}

void WorkerPool::PopWorkerCallbackInternal(const PopWorkerCallback &callback,
                                           std::shared_ptr<WorkerInterface> worker,
                                           PopWorkerStatus status) {
  RAY_CHECK(callback);
  auto used = callback(worker, status, /*runtime_env_setup_error_message*/ "");
  if (worker && !used) {
    // The invalid worker not used, restore it to worker pool.
    PushWorker(worker);
  }
}

void WorkerPool::update_worker_startup_token_counter() {
  worker_startup_token_counter_ += 1;
}

void WorkerPool::AddWorkerProcess(
    State &state,
    const int workers_to_start,
    const rpc::WorkerType worker_type,
    const Process &proc,
    const std::chrono::high_resolution_clock::time_point &start,
    const rpc::RuntimeEnvInfo &runtime_env_info) {
  state.worker_processes.emplace(worker_startup_token_counter_,
                                 WorkerProcessInfo{workers_to_start,
                                                   workers_to_start,
                                                   {},
                                                   worker_type,
                                                   proc,
                                                   start,
                                                   runtime_env_info});
}

void WorkerPool::RemoveWorkerProcess(State &state,
                                     const StartupToken &proc_startup_token) {
  state.worker_processes.erase(proc_startup_token);
}

std::tuple<Process, StartupToken> WorkerPool::StartWorkerProcess(
    const Language &language,
    const rpc::WorkerType worker_type,
    const JobID &job_id,
    PopWorkerStatus *status,
    const std::vector<std::string> &dynamic_options,
    const int runtime_env_hash,
    const std::string &serialized_runtime_env_context,
    const std::string &allocated_instances_serialized_json,
    const rpc::RuntimeEnvInfo &runtime_env_info) {
  rpc::JobConfig *job_config = nullptr;
  if (!IsIOWorkerType(worker_type)) {
    RAY_CHECK(!job_id.IsNil());
    auto it = all_jobs_.find(job_id);
    if (it == all_jobs_.end()) {
      RAY_LOG(DEBUG) << "Job config of job " << job_id << " are not local yet.";
      // Will reschedule ready tasks in `NodeManager::HandleJobStarted`.
      *status = PopWorkerStatus::JobConfigMissing;
      process_failed_job_config_missing_++;
      return {Process(), (StartupToken)-1};
    }
    job_config = &it->second;
  }

  auto &state = GetStateForLanguage(language);
  // If we are already starting up too many workers of the same worker type, then return
  // without starting more.
  int starting_workers = 0;
  for (auto &entry : state.worker_processes) {
    if (entry.second.worker_type == worker_type) {
      starting_workers += entry.second.num_starting_workers;
    }
  }

  // Here we consider both task workers and I/O workers.
  if (starting_workers >= maximum_startup_concurrency_) {
    // Workers have been started, but not registered. Force start disabled -- returning.
    RAY_LOG(DEBUG) << "Worker not started, " << starting_workers
                   << " workers of language type " << static_cast<int>(language)
                   << " pending registration";
    *status = PopWorkerStatus::TooManyStartingWorkerProcesses;
    process_failed_rate_limited_++;
    return {Process(), (StartupToken)-1};
  }
  // Either there are no workers pending registration or the worker start is being forced.
  RAY_LOG(DEBUG) << "Starting new worker process of language "
                 << rpc::Language_Name(language) << " and type "
                 << rpc::WorkerType_Name(worker_type) << ", current pool has "
                 << state.idle.size() << " workers";

  int workers_to_start = 1;
  if (dynamic_options.empty()) {
    if (language == Language::JAVA) {
      workers_to_start = job_config->num_java_workers_per_process();
    }
  }

  std::vector<std::string> options;

  // Append Ray-defined per-job options here
  std::string code_search_path;
  if (language == Language::JAVA || language == Language::CPP) {
    if (job_config) {
      std::string code_search_path_str;
      for (int i = 0; i < job_config->code_search_path_size(); i++) {
        auto path = job_config->code_search_path(i);
        if (i != 0) {
          code_search_path_str += ":";
        }
        code_search_path_str += path;
      }
      if (!code_search_path_str.empty()) {
        code_search_path = code_search_path_str;
        if (language == Language::JAVA) {
          code_search_path_str = "-Dray.job.code-search-path=" + code_search_path_str;
        } else if (language == Language::CPP) {
          code_search_path_str = "--ray_code_search_path=" + code_search_path_str;
        } else {
          RAY_LOG(FATAL) << "Unknown language " << Language_Name(language);
        }
        options.push_back(code_search_path_str);
      }
    }
  }

  // Append user-defined per-job options here
  if (language == Language::JAVA) {
    if (!job_config->jvm_options().empty()) {
      options.insert(options.end(),
                     job_config->jvm_options().begin(),
                     job_config->jvm_options().end());
    }
  }

  // Append Ray-defined per-process options here
  if (language == Language::JAVA) {
    options.push_back("-Dray.job.num-java-workers-per-process=" +
                      std::to_string(workers_to_start));
  }

  // Append startup-token for JAVA here
  if (language == Language::JAVA) {
    options.push_back("-Dray.raylet.startup-token=" +
                      std::to_string(worker_startup_token_counter_));
    options.push_back("-Dray.internal.runtime-env-hash=" +
                      std::to_string(runtime_env_hash));
  }

  // Append user-defined per-process options here
  options.insert(options.end(), dynamic_options.begin(), dynamic_options.end());

  // Extract pointers from the worker command to pass into execvpe.
  std::vector<std::string> worker_command_args;
  for (auto const &token : state.worker_command) {
    if (token == kWorkerDynamicOptionPlaceholder) {
      worker_command_args.insert(
          worker_command_args.end(), options.begin(), options.end());
      continue;
    }
    RAY_CHECK(node_manager_port_ != 0)
        << "Node manager port is not set yet. This shouldn't happen unless we are trying "
           "to start a worker process before node manager server is started. In this "
           "case, it's a bug and it should be fixed.";
    auto node_manager_port_position = token.find(kNodeManagerPortPlaceholder);
    if (node_manager_port_position != std::string::npos) {
      auto replaced_token = token;
      replaced_token.replace(node_manager_port_position,
                             strlen(kNodeManagerPortPlaceholder),
                             std::to_string(node_manager_port_));
      worker_command_args.push_back(replaced_token);
      continue;
    }

    worker_command_args.push_back(token);
  }

  if (language == Language::PYTHON) {
    RAY_CHECK(worker_type == rpc::WorkerType::WORKER || IsIOWorkerType(worker_type));
    if (IsIOWorkerType(worker_type)) {
      // Without "--worker-type", by default the worker type is rpc::WorkerType::WORKER.
      worker_command_args.push_back("--worker-type=" + rpc::WorkerType_Name(worker_type));
    }
  }

  if (IsIOWorkerType(worker_type)) {
    RAY_CHECK(!RayConfig::instance().object_spilling_config().empty());
    RAY_LOG(DEBUG) << "Adding object spill config "
                   << RayConfig::instance().object_spilling_config();
    worker_command_args.push_back(
        "--object-spilling-config=" +
        absl::Base64Escape(RayConfig::instance().object_spilling_config()));
  }

  ProcessEnvironment env;
  if (!IsIOWorkerType(worker_type)) {
    // We pass the job ID to worker processes via an environment variable, so we don't
    // need to add a new CLI parameter for both Python and Java workers.
    env.emplace(kEnvVarKeyJobId, job_id.Hex());
  }
  env.emplace(kEnvVarKeyRayletPid, std::to_string(GetPID()));

  // TODO(SongGuyang): Maybe Python and Java also need native library path in future.
  if (language == Language::CPP) {
    // Set native library path for shared library search.
    if (!native_library_path_.empty() || !code_search_path.empty()) {
#if defined(__APPLE__) || defined(__linux__) || defined(_WIN32)
#if defined(__APPLE__)
      static const std::string kLibraryPathEnvName = "DYLD_LIBRARY_PATH";
#elif defined(__linux__)
      static const std::string kLibraryPathEnvName = "LD_LIBRARY_PATH";
#elif defined(_WIN32)
      static const std::string kLibraryPathEnvName = "PATH";
#endif
      auto path_env_p = std::getenv(kLibraryPathEnvName.c_str());
      std::string path_env = native_library_path_;
      if (path_env_p != nullptr && strlen(path_env_p) != 0) {
        path_env.append(":").append(path_env_p);
      }
      // Append per-job code search path to library path.
      if (!code_search_path.empty()) {
        path_env.append(":").append(code_search_path);
      }
      env.emplace(kLibraryPathEnvName, path_env);
#endif
    }
  }

  if (language == Language::PYTHON || language == Language::JAVA) {
    if (serialized_runtime_env_context != "{}" &&
        !serialized_runtime_env_context.empty()) {
      worker_command_args.push_back("--language=" + Language_Name(language));

      worker_command_args.push_back("--runtime-env-hash=" +
                                    std::to_string(runtime_env_hash));

      worker_command_args.push_back("--serialized-runtime-env-context=" +
                                    serialized_runtime_env_context);
    } else {
      // Check that the arg really is the path to the setup worker before erasing it, to
      // prevent breaking tests that mock out the worker command args.
      if (worker_command_args.size() >= 2 &&
          worker_command_args[1].find(kSetupWorkerFilename) != std::string::npos) {
        if (language == Language::PYTHON) {
          worker_command_args.erase(worker_command_args.begin() + 1,
                                    worker_command_args.begin() + 2);
        } else {
          // Erase the python executable as well for other languages.
          worker_command_args.erase(worker_command_args.begin(),
                                    worker_command_args.begin() + 2);
        }
      }
    }

    if (ray_debugger_external) {
      worker_command_args.push_back("--ray-debugger-external");
    }
  }

  // We use setproctitle to change python worker process title,
  // causing the process's /proc/PID/environ being empty.
  // Add `SPT_NOENV` env to prevent setproctitle breaking /proc/PID/environ.
  // Refer this issue for more details: https://github.com/ray-project/ray/issues/15061
  if (language == Language::PYTHON) {
    env.insert({"SPT_NOENV", "1"});
  }

  if (language == Language::PYTHON) {
    worker_command_args.push_back("--startup-token=" +
                                  std::to_string(worker_startup_token_counter_));
  } else if (language == Language::CPP) {
    worker_command_args.push_back("--startup_token=" +
                                  std::to_string(worker_startup_token_counter_));
  }

  // Start a process and measure the startup time.
  auto start = std::chrono::high_resolution_clock::now();
  Process proc = StartProcess(worker_command_args, env);
  auto end = std::chrono::high_resolution_clock::now();
  auto duration = std::chrono::duration_cast<std::chrono::milliseconds>(end - start);
  stats::ProcessStartupTimeMs.Record(duration.count());
  stats::NumWorkersStarted.Record(1);
  RAY_LOG(INFO) << "Started worker process of " << workers_to_start
                << " worker(s) with pid " << proc.GetId() << ", the token "
                << worker_startup_token_counter_;
  MonitorStartingWorkerProcess(
      proc, worker_startup_token_counter_, language, worker_type);
  AddWorkerProcess(state, workers_to_start, worker_type, proc, start, runtime_env_info);
  StartupToken worker_startup_token = worker_startup_token_counter_;
  update_worker_startup_token_counter();
  if (IsIOWorkerType(worker_type)) {
    auto &io_worker_state = GetIOWorkerStateFromWorkerType(worker_type, state);
    io_worker_state.num_starting_io_workers++;
  }
  return {proc, worker_startup_token};
}

void WorkerPool::MonitorStartingWorkerProcess(const Process &proc,
                                              StartupToken proc_startup_token,
                                              const Language &language,
                                              const rpc::WorkerType worker_type) {
  auto timer = std::make_shared<boost::asio::deadline_timer>(
      *io_service_,
      boost::posix_time::seconds(
          RayConfig::instance().worker_register_timeout_seconds()));
  // Capture timer in lambda to copy it once, so that it can avoid destructing timer.
  timer->async_wait([timer, language, proc = proc, proc_startup_token, worker_type, this](
                        const boost::system::error_code e) mutable {
    // check the error code.
    auto &state = this->GetStateForLanguage(language);
    // Since this process times out to start, remove it from worker_processes
    // to avoid the zombie worker.
    auto it = state.worker_processes.find(proc_startup_token);
    if (it != state.worker_processes.end() && it->second.num_starting_workers != 0) {
      RAY_LOG(ERROR)
          << "Some workers of the worker process(" << proc.GetId()
          << ") have not registered within the timeout. "
          << (proc.IsAlive()
                  ? "The process is still alive, probably it's hanging during start."
                  : "The process is dead, probably it crashed during start.");

      if (proc.IsAlive()) {
        proc.Kill();
      }

      PopWorkerStatus status = PopWorkerStatus::WorkerPendingRegistration;
      process_failed_pending_registration_++;
      bool found;
      bool used;
      TaskID task_id;
      InvokePopWorkerCallbackForProcess(state.starting_dedicated_workers_to_tasks,
                                        proc_startup_token,
                                        nullptr,
                                        status,
                                        &found,
                                        &used,
                                        &task_id);
      if (!found) {
        InvokePopWorkerCallbackForProcess(state.starting_workers_to_tasks,
                                          proc_startup_token,
                                          nullptr,
                                          status,
                                          &found,
                                          &used,
                                          &task_id);
      }
      DeleteRuntimeEnvIfPossible(it->second.runtime_env_info.serialized_runtime_env());
      RemoveWorkerProcess(state, proc_startup_token);
      if (IsIOWorkerType(worker_type)) {
        // Mark the I/O worker as failed.
        auto &io_worker_state = GetIOWorkerStateFromWorkerType(worker_type, state);
        io_worker_state.num_starting_io_workers--;
      }
      // We may have places to start more workers now.
      TryStartIOWorkers(language);
      starting_worker_timeout_callback_();
    }
  });
}

Process WorkerPool::StartProcess(const std::vector<std::string> &worker_command_args,
                                 const ProcessEnvironment &env) {
  if (RAY_LOG_ENABLED(DEBUG)) {
    std::string debug_info;
    debug_info.append("Starting worker process with command:");
    for (const auto &arg : worker_command_args) {
      debug_info.append(" ").append(arg);
    }
    debug_info.append(", and the envs:");
    for (const auto &entry : env) {
      debug_info.append(" ")
          .append(entry.first)
          .append(":")
          .append(entry.second)
          .append(",");
    }
    if (!env.empty()) {
      // Erase the last ","
      debug_info.pop_back();
    }
    debug_info.append(".");
    RAY_LOG(DEBUG) << debug_info;
  }

  // Launch the process to create the worker.
  std::error_code ec;
  std::vector<const char *> argv;
  for (const std::string &arg : worker_command_args) {
    argv.push_back(arg.c_str());
  }
  argv.push_back(NULL);

  Process child(argv.data(), io_service_, ec, /*decouple=*/false, env);
  if (!child.IsValid() || ec) {
    // errorcode 24: Too many files. This is caused by ulimit.
    if (ec.value() == 24) {
      RAY_LOG(FATAL) << "Too many workers, failed to create a file. Try setting "
                     << "`ulimit -n <num_files>` then restart Ray.";
    } else {
      // The worker failed to start. This is a fatal error.
      RAY_LOG(FATAL) << "Failed to start worker with return value " << ec << ": "
                     << ec.message();
    }
  }
  return child;
}

Status WorkerPool::GetNextFreePort(int *port) {
  if (!free_ports_) {
    *port = 0;
    return Status::OK();
  }

  // Try up to the current number of ports.
  int current_size = free_ports_->size();
  for (int i = 0; i < current_size; i++) {
    *port = free_ports_->front();
    free_ports_->pop();
    if (CheckFree(*port)) {
      return Status::OK();
    }
    // Return to pool to check later.
    free_ports_->push(*port);
  }
  return Status::Invalid(
      "No available ports. Please specify a wider port range using --min-worker-port and "
      "--max-worker-port.");
}

void WorkerPool::MarkPortAsFree(int port) {
  if (free_ports_) {
    RAY_CHECK(port != 0) << "";
    free_ports_->push(port);
  }
}

static bool NeedToEagerInstallRuntimeEnv(const rpc::JobConfig &job_config) {
  if (job_config.has_runtime_env_info() &&
      job_config.runtime_env_info().runtime_env_eager_install()) {
    auto const &runtime_env = job_config.runtime_env_info().serialized_runtime_env();
    return !IsRuntimeEnvEmpty(runtime_env);
  }
  return false;
}

void WorkerPool::HandleJobStarted(const JobID &job_id, const rpc::JobConfig &job_config) {
  if (all_jobs_.find(job_id) != all_jobs_.end()) {
    RAY_LOG(INFO) << "Job " << job_id << " already started in worker pool.";
    return;
  }
  all_jobs_[job_id] = job_config;
  if (NeedToEagerInstallRuntimeEnv(job_config)) {
    auto const &runtime_env = job_config.runtime_env_info().serialized_runtime_env();
    auto const &runtime_env_config = job_config.runtime_env_info().runtime_env_config();
    // NOTE: Technically `HandleJobStarted` isn't idempotent because we'll
    // increment the ref count multiple times. This is fine because
    // `HandleJobFinished` will also decrement the ref count multiple times.
    RAY_LOG(INFO) << "[Eagerly] Start install runtime environment for job " << job_id
                  << ". The runtime environment was " << runtime_env << ".";
<<<<<<< HEAD
    GetOrCreateRuntimeEnv(
        runtime_env,
        job_id,
        [job_id](bool successful,
                 const std::string &serialized_runtime_env_context,
                 const std::string &setup_error_message) {
          if (successful) {
            RAY_LOG(INFO) << "[Eagerly] Create runtime env successful for job " << job_id
                          << ". The result context was " << serialized_runtime_env_context
                          << ".";
          } else {
            RAY_LOG(WARNING) << "[Eagerly] Couldn't create a runtime environment for job "
=======
    CreateRuntimeEnv(runtime_env,
                     runtime_env_config,
                     job_id,
                     [job_id](bool successful,
                              const std::string &serialized_runtime_env_context,
                              const std::string &setup_error_message) {
                       if (successful) {
                         RAY_LOG(INFO)
                             << "[Eagerly] Create runtime env successful for job "
                             << job_id << ". The result context was "
                             << serialized_runtime_env_context << ".";
                       } else {
                         RAY_LOG(WARNING)
                             << "[Eagerly] Couldn't create a runtime environment for job "
>>>>>>> 4a83bc3d
                             << job_id << ". Error message: " << setup_error_message;
          }
        });
  }
}

void WorkerPool::HandleJobFinished(const JobID &job_id) {
  // Currently we don't erase the job from `all_jobs_` , as a workaround for
  // https://github.com/ray-project/ray/issues/11437.
  // unfinished_jobs_.erase(job_id);
  auto job_config = GetJobConfig(job_id);
  RAY_CHECK(job_config);
  // Check eager install here because we only add URI reference when runtime
  // env install really happens.
  if (NeedToEagerInstallRuntimeEnv(*job_config)) {
    DeleteRuntimeEnvIfPossible(job_config->runtime_env_info().serialized_runtime_env());
  }
  finished_jobs_.insert(job_id);
}

boost::optional<const rpc::JobConfig &> WorkerPool::GetJobConfig(
    const JobID &job_id) const {
  auto iter = all_jobs_.find(job_id);
  return iter == all_jobs_.end() ? boost::none
                                 : boost::optional<const rpc::JobConfig &>(iter->second);
}

Status WorkerPool::RegisterWorker(const std::shared_ptr<WorkerInterface> &worker,
                                  pid_t pid,
                                  StartupToken worker_startup_token,
                                  std::function<void(Status, int)> send_reply_callback) {
  RAY_CHECK(worker);
  auto &state = GetStateForLanguage(worker->GetLanguage());
  auto it = state.worker_processes.find(worker_startup_token);
  if (it == state.worker_processes.end()) {
    RAY_LOG(WARNING) << "Received a register request from an unknown token: "
                     << worker_startup_token;
    Status status = Status::Invalid("Unknown worker");
    send_reply_callback(status, /*port=*/0);
    return status;
  }
  auto process = Process::FromPid(pid);
  worker->SetProcess(process);

  // The port that this worker's gRPC server should listen on. 0 if the worker
  // should bind on a random port.
  int port = 0;
  Status status = GetNextFreePort(&port);
  if (!status.ok()) {
    send_reply_callback(status, /*port=*/0);
    return status;
  }
  auto &starting_process_info = it->second;
  auto end = std::chrono::high_resolution_clock::now();
  auto duration = std::chrono::duration_cast<std::chrono::milliseconds>(
      end - starting_process_info.start_time);
  STATS_worker_register_time_ms.Record(duration.count());
  RAY_LOG(DEBUG) << "Registering worker " << worker->WorkerId() << " with pid " << pid
                 << ", port: " << port << ", register cost: " << duration.count()
                 << ", worker_type: " << rpc::WorkerType_Name(worker->GetWorkerType());
  worker->SetAssignedPort(port);

  state.registered_workers.insert(worker);

  // Send the reply immediately for worker registrations.
  send_reply_callback(Status::OK(), port);
  return Status::OK();
}

void WorkerPool::OnWorkerStarted(const std::shared_ptr<WorkerInterface> &worker) {
  auto &state = GetStateForLanguage(worker->GetLanguage());
  const StartupToken worker_startup_token = worker->GetStartupToken();

  auto it = state.worker_processes.find(worker_startup_token);
  if (it != state.worker_processes.end()) {
    it->second.num_starting_workers--;
    it->second.alive_started_workers.insert(worker);
    if (it->second.num_starting_workers == 0) {
      // We may have slots to start more workers now.
      TryStartIOWorkers(worker->GetLanguage());
    }
  }
  const auto &worker_type = worker->GetWorkerType();
  if (IsIOWorkerType(worker_type)) {
    auto &io_worker_state = GetIOWorkerStateFromWorkerType(worker_type, state);
    io_worker_state.registered_io_workers.insert(worker);
    io_worker_state.num_starting_io_workers--;
  }

  // This is a workaround to finish driver registration after all initial workers are
  // registered to Raylet if and only if Raylet is started by a Python driver and the
  // job config is not set in `ray.init(...)`.
  if (first_job_ == worker->GetAssignedJobId() &&
      worker->GetLanguage() == Language::PYTHON) {
    if (++first_job_registered_python_worker_count_ ==
        first_job_driver_wait_num_python_workers_) {
      if (first_job_send_register_client_reply_to_driver_) {
        first_job_send_register_client_reply_to_driver_();
        first_job_send_register_client_reply_to_driver_ = nullptr;
      }
    }
  }
}

Status WorkerPool::RegisterDriver(const std::shared_ptr<WorkerInterface> &driver,
                                  const rpc::JobConfig &job_config,
                                  std::function<void(Status, int)> send_reply_callback) {
  int port;
  RAY_CHECK(!driver->GetAssignedTaskId().IsNil());
  Status status = GetNextFreePort(&port);
  if (!status.ok()) {
    send_reply_callback(status, /*port=*/0);
    return status;
  }
  driver->SetAssignedPort(port);
  auto &state = GetStateForLanguage(driver->GetLanguage());
  state.registered_drivers.insert(std::move(driver));
  const auto job_id = driver->GetAssignedJobId();
  HandleJobStarted(job_id, job_config);

  // This is a workaround to start initial workers on this node if and only if Raylet is
  // started by a Python driver and the job config is not set in `ray.init(...)`.
  // Invoke the `send_reply_callback` later to only finish driver
  // registration after all initial workers are registered to Raylet.
  bool delay_callback = false;
  // If this is the first job.
  if (first_job_.IsNil()) {
    first_job_ = job_id;
    // If the number of Python workers we need to wait is positive.
    if (num_initial_python_workers_for_first_job_ > 0) {
      delay_callback = true;
      // Start initial Python workers for the first job.
      for (int i = 0; i < num_initial_python_workers_for_first_job_; i++) {
        PopWorkerStatus status;
        StartWorkerProcess(Language::PYTHON, rpc::WorkerType::WORKER, job_id, &status);
      }
    }
  }

  if (delay_callback) {
    RAY_CHECK(!first_job_send_register_client_reply_to_driver_);
    first_job_send_register_client_reply_to_driver_ = [send_reply_callback, port]() {
      send_reply_callback(Status::OK(), port);
    };
  } else {
    send_reply_callback(Status::OK(), port);
  }

  return Status::OK();
}

std::shared_ptr<WorkerInterface> WorkerPool::GetRegisteredWorker(
    const std::shared_ptr<ClientConnection> &connection) const {
  for (const auto &entry : states_by_lang_) {
    auto worker = GetWorker(entry.second.registered_workers, connection);
    if (worker != nullptr) {
      return worker;
    }
  }
  return nullptr;
}

std::shared_ptr<WorkerInterface> WorkerPool::GetRegisteredDriver(
    const std::shared_ptr<ClientConnection> &connection) const {
  for (const auto &entry : states_by_lang_) {
    auto driver = GetWorker(entry.second.registered_drivers, connection);
    if (driver != nullptr) {
      return driver;
    }
  }
  return nullptr;
}

void WorkerPool::PushSpillWorker(const std::shared_ptr<WorkerInterface> &worker) {
  PushIOWorkerInternal(worker, rpc::WorkerType::SPILL_WORKER);
}

void WorkerPool::PopSpillWorker(
    std::function<void(std::shared_ptr<WorkerInterface>)> callback) {
  PopIOWorkerInternal(rpc::WorkerType::SPILL_WORKER, callback);
}

void WorkerPool::PushRestoreWorker(const std::shared_ptr<WorkerInterface> &worker) {
  PushIOWorkerInternal(worker, rpc::WorkerType::RESTORE_WORKER);
}

void WorkerPool::PopRestoreWorker(
    std::function<void(std::shared_ptr<WorkerInterface>)> callback) {
  PopIOWorkerInternal(rpc::WorkerType::RESTORE_WORKER, callback);
}

void WorkerPool::PushIOWorkerInternal(const std::shared_ptr<WorkerInterface> &worker,
                                      const rpc::WorkerType &worker_type) {
  RAY_CHECK(IsIOWorkerType(worker->GetWorkerType()));
  auto &state = GetStateForLanguage(Language::PYTHON);
  auto &io_worker_state = GetIOWorkerStateFromWorkerType(worker_type, state);

  if (!io_worker_state.registered_io_workers.count(worker)) {
    RAY_LOG(DEBUG)
        << "The IO worker has failed. Skip pushing it to the worker pool. Worker type: "
        << rpc::WorkerType_Name(worker_type) << ", worker id: " << worker->WorkerId();
    return;
  }

  RAY_LOG(DEBUG) << "Pushing an IO worker to the worker pool. Worker type: "
                 << rpc::WorkerType_Name(worker_type)
                 << ", worker id: " << worker->WorkerId();
  if (io_worker_state.pending_io_tasks.empty()) {
    io_worker_state.idle_io_workers.emplace(worker);
  } else {
    auto callback = io_worker_state.pending_io_tasks.front();
    io_worker_state.pending_io_tasks.pop();
    callback(worker);
  }
}

void WorkerPool::PopIOWorkerInternal(
    const rpc::WorkerType &worker_type,
    std::function<void(std::shared_ptr<WorkerInterface>)> callback) {
  auto &state = GetStateForLanguage(Language::PYTHON);
  auto &io_worker_state = GetIOWorkerStateFromWorkerType(worker_type, state);

  if (io_worker_state.idle_io_workers.empty()) {
    // We must fill the pending task first, because 'TryStartIOWorkers' will
    // start I/O workers according to the number of pending tasks.
    io_worker_state.pending_io_tasks.push(callback);
    RAY_LOG(DEBUG) << "There are no idle workers, try starting a new one. Try starting a "
                      "new one. Worker type: "
                   << rpc::WorkerType_Name(worker_type);
    TryStartIOWorkers(Language::PYTHON, worker_type);
  } else {
    const auto it = io_worker_state.idle_io_workers.begin();
    auto io_worker = *it;
    io_worker_state.idle_io_workers.erase(it);
    RAY_LOG(DEBUG) << "Popped an IO worker. Worker type: "
                   << rpc::WorkerType_Name(worker_type)
                   << ", worker ID: " << io_worker->WorkerId();
    callback(io_worker);
  }
}

void WorkerPool::PushDeleteWorker(const std::shared_ptr<WorkerInterface> &worker) {
  RAY_CHECK(IsIOWorkerType(worker->GetWorkerType()));
  if (worker->GetWorkerType() == rpc::WorkerType::RESTORE_WORKER) {
    PushRestoreWorker(worker);
  } else {
    PushSpillWorker(worker);
  }
}

void WorkerPool::PopDeleteWorker(
    std::function<void(std::shared_ptr<WorkerInterface>)> callback) {
  auto &state = GetStateForLanguage(Language::PYTHON);
  // Choose an I/O worker with more idle workers.
  size_t num_spill_idle_workers = state.spill_io_worker_state.idle_io_workers.size();
  size_t num_restore_idle_workers = state.restore_io_worker_state.idle_io_workers.size();

  if (num_restore_idle_workers < num_spill_idle_workers) {
    PopSpillWorker(callback);
  } else {
    PopRestoreWorker(callback);
  }
}

void WorkerPool::InvokePopWorkerCallbackForProcess(
    absl::flat_hash_map<StartupToken, TaskWaitingForWorkerInfo>
        &starting_workers_to_tasks,
    StartupToken startup_token,
    const std::shared_ptr<WorkerInterface> &worker,
    const PopWorkerStatus &status,
    bool *found,
    bool *worker_used,
    TaskID *task_id) {
  *found = false;
  *worker_used = false;
  auto it = starting_workers_to_tasks.find(startup_token);
  if (it != starting_workers_to_tasks.end()) {
    *found = true;
    *task_id = it->second.task_id;
    const auto &callback = it->second.callback;
    RAY_CHECK(callback);
    // This method shouldn't be invoked when runtime env creation has failed because
    // when runtime env is failed to be created, they are all
    // invoking the callback immediately.
    RAY_CHECK(status != PopWorkerStatus::RuntimeEnvCreationFailed);
    *worker_used = callback(worker, status, /*runtime_env_setup_error_message*/ "");
    starting_workers_to_tasks.erase(it);
  }
}

void WorkerPool::PushWorker(const std::shared_ptr<WorkerInterface> &worker) {
  // Since the worker is now idle, unset its assigned task ID.
  RAY_CHECK(worker->GetAssignedTaskId().IsNil())
      << "Idle workers cannot have an assigned task ID";
  auto &state = GetStateForLanguage(worker->GetLanguage());
  bool found;
  bool used;
  TaskID task_id;
  InvokePopWorkerCallbackForProcess(state.starting_dedicated_workers_to_tasks,
                                    worker->GetStartupToken(),
                                    worker,
                                    PopWorkerStatus::OK,
                                    &found,
                                    &used,
                                    &task_id);
  if (found) {
    // The worker is used for the actor creation task with dynamic options.
    if (!used) {
      // Put it into idle dedicated worker pool.
      // TODO(SongGuyang): This worker will not be used forever. We should kill it.
      state.idle_dedicated_workers[task_id] = worker;
    }
    return;
  }

  InvokePopWorkerCallbackForProcess(state.starting_workers_to_tasks,
                                    worker->GetStartupToken(),
                                    worker,
                                    PopWorkerStatus::OK,
                                    &found,
                                    &used,
                                    &task_id);
  // The worker is not used for the actor creation task with dynamic options.
  if (!used) {
    // Put the worker to the idle pool.
    state.idle.insert(worker);
    int64_t now = get_time_();
    idle_of_all_languages_.emplace_back(worker, now);
    idle_of_all_languages_map_[worker] = now;
  }
}

void WorkerPool::TryKillingIdleWorkers() {
  RAY_CHECK(idle_of_all_languages_.size() == idle_of_all_languages_map_.size());

  int64_t now = get_time_();
  size_t running_size = 0;
  for (const auto &worker : GetAllRegisteredWorkers()) {
    if (!worker->IsDead() && worker->GetWorkerType() == rpc::WorkerType::WORKER) {
      running_size++;
    }
  }
  // Subtract the number of pending exit workers first. This will help us killing more
  // idle workers that it needs to.
  RAY_CHECK(running_size >= pending_exit_idle_workers_.size());
  running_size -= pending_exit_idle_workers_.size();
  // Kill idle workers in FIFO order.
  for (const auto &idle_pair : idle_of_all_languages_) {
    const auto &idle_worker = idle_pair.first;
    const auto &job_id = idle_worker->GetAssignedJobId();
    if (running_size <= static_cast<size_t>(num_workers_soft_limit_)) {
      if (!finished_jobs_.count(job_id)) {
        // Ignore the soft limit for jobs that have already finished, as we
        // should always clean up these workers.
        break;
      }
    }

    if (now - idle_pair.second <
        RayConfig::instance().idle_worker_killing_time_threshold_ms()) {
      break;
    }

    if (idle_worker->IsDead()) {
      // This worker has already been killed.
      // This is possible because a Java worker process may hold multiple workers.
      continue;
    }
    auto worker_startup_token = idle_worker->GetStartupToken();
    auto &worker_state = GetStateForLanguage(idle_worker->GetLanguage());

    auto it = worker_state.worker_processes.find(worker_startup_token);
    if (it != worker_state.worker_processes.end() &&
        it->second.num_starting_workers > 0) {
      // A Java worker process may hold multiple workers.
      // Some workers of this process are pending registration. Skip killing this worker.
      continue;
    }

    auto process = idle_worker->GetProcess();
    // Make sure all workers in this worker process are idle.
    // This block of code is needed by Java workers.
    auto workers_in_the_same_process = GetWorkersByProcess(process);
    bool can_be_killed = true;
    for (const auto &worker : workers_in_the_same_process) {
      if (worker_state.idle.count(worker) == 0 ||
          now - idle_of_all_languages_map_[worker] <
              RayConfig::instance().idle_worker_killing_time_threshold_ms()) {
        // Another worker in this process isn't idle, or hasn't been idle for a while, so
        // this process can't be killed.
        can_be_killed = false;
        break;
      }

      // Skip killing the worker process if there's any inflight `Exit` RPC requests to
      // this worker process.
      if (pending_exit_idle_workers_.count(worker->WorkerId())) {
        can_be_killed = false;
        break;
      }
    }
    if (!can_be_killed) {
      continue;
    }

    RAY_CHECK(running_size >= workers_in_the_same_process.size());
    if (running_size - workers_in_the_same_process.size() <
        static_cast<size_t>(num_workers_soft_limit_)) {
      // A Java worker process may contain multiple workers. Killing more workers than we
      // expect may slow the job.
      if (!finished_jobs_.count(job_id)) {
        // Ignore the soft limit for jobs that have already finished, as we
        // should always clean up these workers.
        return;
      }
    }

    for (const auto &worker : workers_in_the_same_process) {
      RAY_LOG(DEBUG) << "The worker pool has " << running_size
                     << " registered workers which exceeds the soft limit of "
                     << num_workers_soft_limit_ << ", and worker " << worker->WorkerId()
                     << " with pid " << process.GetId()
                     << " has been idle for a a while. Kill it.";
      // To avoid object lost issue caused by forcibly killing, send an RPC request to the
      // worker to allow it to do cleanup before exiting.
      if (!worker->IsDead()) {
        // Register the worker to pending exit so that we can correctly calculate the
        // running_size.
        // This also means that there's an inflight `Exit` RPC request to the worker.
        pending_exit_idle_workers_.emplace(worker->WorkerId(), worker);
        auto rpc_client = worker->rpc_client();
        RAY_CHECK(rpc_client);
        RAY_CHECK(running_size > 0);
        running_size--;
        rpc::ExitRequest request;
        rpc_client->Exit(
            request, [this, worker](const ray::Status &status, const rpc::ExitReply &r) {
              RAY_CHECK(pending_exit_idle_workers_.erase(worker->WorkerId()));
              if (!status.ok()) {
                RAY_LOG(ERROR) << "Failed to send exit request: " << status.ToString();
              }

              // In case of failed to send request, we remove it from pool as well
              // TODO (iycheng): We should handle the grpc failure in better way.
              if (!status.ok() || r.success()) {
                auto &worker_state = GetStateForLanguage(worker->GetLanguage());
                // If we could kill the worker properly, we remove them from the idle
                // pool.
                RemoveWorker(worker_state.idle, worker);
                // We always mark the worker as dead.
                // If the worker is not idle at this moment, we'd want to mark it as dead
                // so it won't be reused later.
                if (!worker->IsDead()) {
                  worker->MarkDead();
                }
              } else {
                // We re-insert the idle worker to the back of the queue if it fails to
                // kill the worker (e.g., when the worker owns the object). Without this,
                // if the first N workers own objects, it can't kill idle workers that are
                // >= N+1.
                const auto &idle_pair = idle_of_all_languages_.front();
                idle_of_all_languages_.push_back(idle_pair);
                idle_of_all_languages_.pop_front();
                RAY_CHECK(idle_of_all_languages_.size() ==
                          idle_of_all_languages_map_.size());
              }
            });
      } else {
        // Even it's a dead worker, we still need to remove them from the pool.
        RemoveWorker(worker_state.idle, worker);
      }
    }
  }

  std::list<std::pair<std::shared_ptr<WorkerInterface>, int64_t>>
      new_idle_of_all_languages;
  idle_of_all_languages_map_.clear();
  for (const auto &idle_pair : idle_of_all_languages_) {
    if (!idle_pair.first->IsDead()) {
      new_idle_of_all_languages.push_back(idle_pair);
      idle_of_all_languages_map_.emplace(idle_pair);
    }
  }

  idle_of_all_languages_ = std::move(new_idle_of_all_languages);
  RAY_CHECK(idle_of_all_languages_.size() == idle_of_all_languages_map_.size());
}

void WorkerPool::PopWorker(const TaskSpecification &task_spec,
                           const PopWorkerCallback &callback,
                           const std::string &allocated_instances_serialized_json) {
  RAY_LOG(DEBUG) << "Pop worker for task " << task_spec.TaskId() << " task name "
                 << task_spec.FunctionDescriptor()->ToString();
  auto &state = GetStateForLanguage(task_spec.GetLanguage());

  std::shared_ptr<WorkerInterface> worker = nullptr;
  auto start_worker_process_fn = [this, allocated_instances_serialized_json](
                                     const TaskSpecification &task_spec,
                                     State &state,
                                     std::vector<std::string> dynamic_options,
                                     bool dedicated,
                                     const std::string &serialized_runtime_env_context,
                                     const PopWorkerCallback &callback) -> Process {
    PopWorkerStatus status = PopWorkerStatus::OK;
    auto [proc, startup_token] = StartWorkerProcess(task_spec.GetLanguage(),
                                                    rpc::WorkerType::WORKER,
                                                    task_spec.JobId(),
                                                    &status,
                                                    dynamic_options,
                                                    task_spec.GetRuntimeEnvHash(),
                                                    serialized_runtime_env_context,
                                                    allocated_instances_serialized_json,
                                                    task_spec.RuntimeEnvInfo());
    if (status == PopWorkerStatus::OK) {
      RAY_CHECK(proc.IsValid());
      WarnAboutSize();
      auto task_info = TaskWaitingForWorkerInfo{task_spec.TaskId(), callback};
      if (dedicated) {
        state.starting_dedicated_workers_to_tasks[startup_token] = std::move(task_info);
      } else {
        state.starting_workers_to_tasks[startup_token] = std::move(task_info);
      }
    } else {
      DeleteRuntimeEnvIfPossible(serialized_runtime_env);
      // TODO(SongGuyang): Wait until a worker is pushed or a worker can be started If
      // startup concurrency maxed out or job not started.
      PopWorkerCallbackAsync(callback, nullptr, status);
    }
    return proc;
  };

  if (task_spec.IsActorTask()) {
    // Code path of actor task.
    RAY_CHECK(false) << "Direct call shouldn't reach here.";
  } else if (task_spec.IsActorCreationTask() &&
             !task_spec.DynamicWorkerOptions().empty()) {
    // Code path of task that needs a dedicated worker: an actor creation task with
    // dynamic worker options.
    // Try to pop it from idle dedicated pool.
    auto it = state.idle_dedicated_workers.find(task_spec.TaskId());
    if (it != state.idle_dedicated_workers.end()) {
      // There is an idle dedicated worker for this task.
      worker = std::move(it->second);
      state.idle_dedicated_workers.erase(it);
    } else {
      // We are not pending a registration from a worker for this task,
      // so start a new worker process for this task.
      std::vector<std::string> dynamic_options = {};
      if (task_spec.IsActorCreationTask()) {
        dynamic_options = task_spec.DynamicWorkerOptions();
      }

      if (task_spec.HasRuntimeEnv()) {
        // create runtime env.
        RAY_LOG(DEBUG) << "[dedicated] Creating runtime env for task "
                       << task_spec.TaskId();
        GetOrCreateRuntimeEnv(
            task_spec.SerializedRuntimeEnv(),
            task_spec.RuntimeEnvConfig(),
            task_spec.JobId(),
            [this, start_worker_process_fn, callback, &state, task_spec, dynamic_options](
                bool successful,
                const std::string &serialized_runtime_env_context,
                const std::string &setup_error_message) {
              if (successful) {
                start_worker_process_fn(task_spec,
                                        state,
                                        dynamic_options,
                                        true,
                                        serialized_runtime_env_context,
                                        callback);
              } else {
                process_failed_runtime_env_setup_failed_++;
                callback(nullptr,
                         PopWorkerStatus::RuntimeEnvCreationFailed,
                         /*runtime_env_setup_error_message*/ setup_error_message);
                RAY_LOG(WARNING)
                    << "Create runtime env failed for task " << task_spec.TaskId()
                    << " and couldn't create the dedicated worker.";
              }
            },
            allocated_instances_serialized_json);
      } else {
        start_worker_process_fn(task_spec, state, dynamic_options, true, "", callback);
      }
    }
  } else {
    // Find an available worker which is already assigned to this job and which has
    // the specified runtime env.
    // Try to pop the most recently pushed worker.
    const int runtime_env_hash = task_spec.GetRuntimeEnvHash();
    for (auto it = idle_of_all_languages_.rbegin(); it != idle_of_all_languages_.rend();
         it++) {
      if (task_spec.GetLanguage() != it->first->GetLanguage() ||
          it->first->GetAssignedJobId() != task_spec.JobId() ||
          state.pending_disconnection_workers.count(it->first) > 0 ||
          it->first->IsDead()) {
        continue;
      }
      // These workers are exiting. So skip them.
      if (pending_exit_idle_workers_.count(it->first->WorkerId())) {
        continue;
      }
      // Skip if the runtime env doesn't match.
      if (runtime_env_hash != it->first->GetRuntimeEnvHash()) {
        continue;
      }

      state.idle.erase(it->first);
      // We can't erase a reverse_iterator.
      auto lit = it.base();
      lit--;
      worker = std::move(lit->first);
      idle_of_all_languages_.erase(lit);
      idle_of_all_languages_map_.erase(worker);
      break;
    }

    if (worker == nullptr) {
      // There are no more non-actor workers available to execute this task.
      // Start a new worker process.
      if (task_spec.HasRuntimeEnv()) {
        // create runtime env.
        RAY_LOG(DEBUG) << "Creating runtime env for task " << task_spec.TaskId();
        GetOrCreateRuntimeEnv(
            task_spec.SerializedRuntimeEnv(),
            task_spec.RuntimeEnvConfig(),
            task_spec.JobId(),
            [this, start_worker_process_fn, callback, &state, task_spec](
                bool successful,
                const std::string &serialized_runtime_env_context,
                const std::string &setup_error_message) {
              if (successful) {
                start_worker_process_fn(task_spec,
                                        state,
                                        {},
                                        false,
                                        serialized_runtime_env_context,
                                        callback);
              } else {
                process_failed_runtime_env_setup_failed_++;
                callback(nullptr,
                         PopWorkerStatus::RuntimeEnvCreationFailed,
                         /*runtime_env_setup_error_message*/ setup_error_message);
                RAY_LOG(WARNING)
                    << "Create runtime env failed for task " << task_spec.TaskId()
                    << " and couldn't create the worker.";
              }
            },
            allocated_instances_serialized_json);
      } else {
        start_worker_process_fn(task_spec, state, {}, false, "", callback);
      }
    }
  }

  if (worker) {
    RAY_CHECK(worker->GetAssignedJobId() == task_spec.JobId());
    PopWorkerCallbackAsync(callback, worker);
  }
}

void WorkerPool::PrestartWorkers(const TaskSpecification &task_spec,
                                 int64_t backlog_size,
                                 int64_t num_available_cpus) {
  // Code path of task that needs a dedicated worker.
  if ((task_spec.IsActorCreationTask() && !task_spec.DynamicWorkerOptions().empty()) ||
      task_spec.HasRuntimeEnv()) {
    return;  // Not handled.
    // TODO(architkulkarni): We'd eventually like to prestart workers with the same
    // runtime env to improve initial startup performance.
  }

  auto &state = GetStateForLanguage(task_spec.GetLanguage());
  // The number of available workers that can be used for this task spec.
  int num_usable_workers = state.idle.size();
  for (auto &entry : state.worker_processes) {
    num_usable_workers += entry.second.num_starting_workers;
  }
  // Some existing workers may be holding less than 1 CPU each, so we should
  // start as many workers as needed to fill up the remaining CPUs.
  auto desired_usable_workers = std::min<int64_t>(num_available_cpus, backlog_size);
  if (num_usable_workers < desired_usable_workers) {
    // Account for workers that are idle or already starting.
    int64_t num_needed = desired_usable_workers - num_usable_workers;
    RAY_LOG(DEBUG) << "Prestarting " << num_needed << " workers given task backlog size "
                   << backlog_size << " and available CPUs " << num_available_cpus;
    for (int i = 0; i < num_needed; i++) {
      PopWorkerStatus status;
      StartWorkerProcess(
          task_spec.GetLanguage(), rpc::WorkerType::WORKER, task_spec.JobId(), &status);
    }
  }
}

bool WorkerPool::DisconnectWorker(const std::shared_ptr<WorkerInterface> &worker,
                                  rpc::WorkerExitType disconnect_type) {
  MarkPortAsFree(worker->AssignedPort());
  auto &state = GetStateForLanguage(worker->GetLanguage());
  auto it = state.worker_processes.find(worker->GetStartupToken());
  if (it != state.worker_processes.end()) {
    it->second.alive_started_workers.erase(worker);
    if (it->second.alive_started_workers.size() == 0 &&
        it->second.num_starting_workers == 0) {
      DeleteRuntimeEnvIfPossible(it->second.runtime_env_info.serialized_runtime_env());
      RemoveWorkerProcess(state, worker->GetStartupToken());
    }
  }
  RAY_CHECK(RemoveWorker(state.registered_workers, worker));

  if (IsIOWorkerType(worker->GetWorkerType())) {
    auto &io_worker_state =
        GetIOWorkerStateFromWorkerType(worker->GetWorkerType(), state);
    RAY_CHECK(RemoveWorker(io_worker_state.registered_io_workers, worker));
    return RemoveWorker(io_worker_state.idle_io_workers, worker);
  }

  RAY_UNUSED(RemoveWorker(state.pending_disconnection_workers, worker));

  for (auto it = idle_of_all_languages_.begin(); it != idle_of_all_languages_.end();
       it++) {
    if (it->first == worker) {
      idle_of_all_languages_.erase(it);
      idle_of_all_languages_map_.erase(worker);
      break;
    }
  }
  auto status = RemoveWorker(state.idle, worker);
  if (disconnect_type != rpc::WorkerExitType::INTENDED_EXIT) {
    // A Java worker process may have multiple workers. If one of them disconnects
    // unintentionally (which means that the worker process has died), we remove the
    // others from idle pool so that the failed actor will not be rescheduled on the same
    // process.
    auto pid = worker->GetProcess().GetId();
    for (auto worker2 : state.registered_workers) {
      if (worker2->GetProcess().GetId() == pid) {
        // NOTE(kfstorm): We have to use a new field to record these workers (instead of
        // just removing them from idle sets) because they may haven't announced worker
        // port yet. When they announce worker port, they'll be marked idle again. So
        // removing them from idle sets here doesn't really prevent them from being popped
        // later.
        state.pending_disconnection_workers.insert(worker2);
      }
    }
  }
  return status;
}

void WorkerPool::DisconnectDriver(const std::shared_ptr<WorkerInterface> &driver) {
  auto &state = GetStateForLanguage(driver->GetLanguage());
  RAY_CHECK(RemoveWorker(state.registered_drivers, driver));
  MarkPortAsFree(driver->AssignedPort());
}

inline WorkerPool::State &WorkerPool::GetStateForLanguage(const Language &language) {
  auto state = states_by_lang_.find(language);
  RAY_CHECK(state != states_by_lang_.end())
      << "Required Language isn't supported: " << Language_Name(language);
  return state->second;
}

inline bool WorkerPool::IsIOWorkerType(const rpc::WorkerType &worker_type) {
  return worker_type == rpc::WorkerType::SPILL_WORKER ||
         worker_type == rpc::WorkerType::RESTORE_WORKER;
}

std::vector<std::shared_ptr<WorkerInterface>> WorkerPool::GetWorkersRunningTasksForJob(
    const JobID &job_id) const {
  std::vector<std::shared_ptr<WorkerInterface>> workers;

  for (const auto &entry : states_by_lang_) {
    for (const auto &worker : entry.second.registered_workers) {
      if (worker->GetAssignedJobId() == job_id) {
        workers.push_back(worker);
      }
    }
  }

  return workers;
}

const std::vector<std::shared_ptr<WorkerInterface>> WorkerPool::GetAllRegisteredWorkers(
    bool filter_dead_workers) const {
  std::vector<std::shared_ptr<WorkerInterface>> workers;

  for (const auto &entry : states_by_lang_) {
    for (const auto &worker : entry.second.registered_workers) {
      if (!worker->IsRegistered()) {
        continue;
      }

      if (filter_dead_workers && worker->IsDead()) {
        continue;
      }
      workers.push_back(worker);
    }
  }

  return workers;
}

const std::vector<std::shared_ptr<WorkerInterface>> WorkerPool::GetAllRegisteredDrivers(
    bool filter_dead_drivers) const {
  std::vector<std::shared_ptr<WorkerInterface>> drivers;

  for (const auto &entry : states_by_lang_) {
    for (const auto &driver : entry.second.registered_drivers) {
      if (!driver->IsRegistered()) {
        continue;
      }

      if (filter_dead_drivers && driver->IsDead()) {
        continue;
      }
      drivers.push_back(driver);
    }
  }

  return drivers;
}

void WorkerPool::WarnAboutSize() {
  for (auto &entry : states_by_lang_) {
    auto &state = entry.second;
    int64_t num_workers_started_or_registered = 0;
    num_workers_started_or_registered +=
        static_cast<int64_t>(state.registered_workers.size());
    for (const auto &starting_process : state.worker_processes) {
      num_workers_started_or_registered += starting_process.second.num_starting_workers;
    }
    // Don't count IO workers towards the warning message threshold.
    num_workers_started_or_registered -= RayConfig::instance().max_io_workers() * 2;
    int64_t multiple = num_workers_started_or_registered / state.multiple_for_warning;
    std::stringstream warning_message;
    if (multiple >= 4 && multiple > state.last_warning_multiple) {
      // Push an error message to the user if the worker pool tells us that it is
      // getting too big.
      state.last_warning_multiple = multiple;
      warning_message
          << "WARNING: " << num_workers_started_or_registered << " "
          << Language_Name(entry.first)
          << " worker processes have been started on node: " << node_id_
          << " with address: " << node_address_ << ". "
          << "This could be a result of using "
          << "a large number of actors, or due to tasks blocked in ray.get() calls "
          << "(see https://github.com/ray-project/ray/issues/3644 for "
          << "some discussion of workarounds).";
      std::string warning_message_str = warning_message.str();
      RAY_LOG(WARNING) << warning_message_str;
      auto error_data_ptr = gcs::CreateErrorTableData(
          "worker_pool_large", warning_message_str, get_time_());
      RAY_CHECK_OK(gcs_client_->Errors().AsyncReportJobError(error_data_ptr, nullptr));
    }
  }
}

void WorkerPool::TryStartIOWorkers(const Language &language) {
  TryStartIOWorkers(language, rpc::WorkerType::RESTORE_WORKER);
  TryStartIOWorkers(language, rpc::WorkerType::SPILL_WORKER);
}

void WorkerPool::TryStartIOWorkers(const Language &language,
                                   const rpc::WorkerType &worker_type) {
  if (language != Language::PYTHON) {
    return;
  }
  auto &state = GetStateForLanguage(language);
  auto &io_worker_state = GetIOWorkerStateFromWorkerType(worker_type, state);

  int available_io_workers_num = io_worker_state.num_starting_io_workers +
                                 io_worker_state.registered_io_workers.size();
  int max_workers_to_start =
      RayConfig::instance().max_io_workers() - available_io_workers_num;
  // Compare first to prevent unsigned underflow.
  if (io_worker_state.pending_io_tasks.size() > io_worker_state.idle_io_workers.size()) {
    int expected_workers_num =
        io_worker_state.pending_io_tasks.size() - io_worker_state.idle_io_workers.size();
    if (expected_workers_num > max_workers_to_start) {
      expected_workers_num = max_workers_to_start;
    }
    for (; expected_workers_num > 0; expected_workers_num--) {
      PopWorkerStatus status;
      auto [proc, startup_token] =
          StartWorkerProcess(ray::Language::PYTHON, worker_type, JobID::Nil(), &status);
      if (!proc.IsValid()) {
        // We may hit the maximum worker start up concurrency limit. Stop.
        return;
      }
    }
  }
}

std::unordered_set<std::shared_ptr<WorkerInterface>> WorkerPool::GetWorkersByProcess(
    const Process &process) {
  std::unordered_set<std::shared_ptr<WorkerInterface>> workers_of_process;
  for (auto &entry : states_by_lang_) {
    auto &worker_state = entry.second;
    for (const auto &worker : worker_state.registered_workers) {
      if (worker->GetProcess().GetId() == process.GetId()) {
        workers_of_process.insert(worker);
      }
    }
  }
  return workers_of_process;
}

std::string WorkerPool::DebugString() const {
  std::stringstream result;
  result << "WorkerPool:";
  result << "\n- registered jobs: " << all_jobs_.size() - finished_jobs_.size();
  result << "\n- process_failed_job_config_missing: "
         << process_failed_job_config_missing_;
  result << "\n- process_failed_rate_limited: " << process_failed_rate_limited_;
  result << "\n- process_failed_pending_registration: "
         << process_failed_pending_registration_;
  result << "\n- process_failed_runtime_env_setup_failed: "
         << process_failed_runtime_env_setup_failed_;
  for (const auto &entry : states_by_lang_) {
    result << "\n- num " << Language_Name(entry.first)
           << " workers: " << entry.second.registered_workers.size();
    result << "\n- num " << Language_Name(entry.first)
           << " drivers: " << entry.second.registered_drivers.size();
    result << "\n- num object spill callbacks queued: "
           << entry.second.spill_io_worker_state.pending_io_tasks.size();
    result << "\n- num object restore queued: "
           << entry.second.restore_io_worker_state.pending_io_tasks.size();
    result << "\n- num util functions queued: "
           << entry.second.util_io_worker_state.pending_io_tasks.size();
  }
  result << "\n- num idle workers: " << idle_of_all_languages_.size();
  return result.str();
}

WorkerPool::IOWorkerState &WorkerPool::GetIOWorkerStateFromWorkerType(
    const rpc::WorkerType &worker_type, WorkerPool::State &state) const {
  RAY_CHECK(worker_type != rpc::WorkerType::WORKER)
      << worker_type << " type cannot be used to retrieve io_worker_state";
  switch (worker_type) {
  case rpc::WorkerType::SPILL_WORKER:
    return state.spill_io_worker_state;
  case rpc::WorkerType::RESTORE_WORKER:
    return state.restore_io_worker_state;
  default:
    RAY_LOG(FATAL) << "Unknown worker type: " << worker_type;
  }
  UNREACHABLE;
}

void WorkerPool::GetOrCreateRuntimeEnv(
    const std::string &serialized_runtime_env,
    const rpc::RuntimeEnvConfig &runtime_env_config,
    const JobID &job_id,
    const GetOrCreateRuntimeEnvCallback &callback,
    const std::string &serialized_allocated_resource_instances) {
  RAY_LOG(DEBUG) << "GetOrCreateRuntimeEnv " << serialized_runtime_env;
  agent_manager_->GetOrCreateRuntimeEnv(
      job_id,
      serialized_runtime_env,
      runtime_env_config,
      serialized_allocated_resource_instances,
      [job_id,
       serialized_runtime_env = std::move(serialized_runtime_env),
       runtime_env_config = std::move(runtime_env_config),
       callback](bool successful,
                 const std::string &serialized_runtime_env_context,
                 const std::string &setup_error_message) {
        if (successful) {
          callback(true, serialized_runtime_env_context, "");
        } else {
          RAY_LOG(WARNING) << "Couldn't create a runtime environment for job " << job_id
                           << ". The runtime environment was " << serialized_runtime_env
                           << ".";
          callback(false, "", setup_error_message);
        }
      });
}

void WorkerPool::DeleteRuntimeEnvIfPossible(const std::string &serialized_runtime_env) {
  RAY_LOG(DEBUG) << "DeleteRuntimeEnvIfPossible " << serialized_runtime_env;
  if (!IsRuntimeEnvEmpty(serialized_runtime_env)) {
    agent_manager_->DeleteRuntimeEnvIfPossible(
        serialized_runtime_env, [serialized_runtime_env](bool successful) {
          if (!successful) {
            RAY_LOG(ERROR) << "Delete runtime env failed for " << serialized_runtime_env
                           << ".";
          }
        });
  }
}

}  // namespace raylet

}  // namespace ray<|MERGE_RESOLUTION|>--- conflicted
+++ resolved
@@ -636,9 +636,9 @@
     // `HandleJobFinished` will also decrement the ref count multiple times.
     RAY_LOG(INFO) << "[Eagerly] Start install runtime environment for job " << job_id
                   << ". The runtime environment was " << runtime_env << ".";
-<<<<<<< HEAD
     GetOrCreateRuntimeEnv(
         runtime_env,
+        runtime_env_config,
         job_id,
         [job_id](bool successful,
                  const std::string &serialized_runtime_env_context,
@@ -649,22 +649,6 @@
                           << ".";
           } else {
             RAY_LOG(WARNING) << "[Eagerly] Couldn't create a runtime environment for job "
-=======
-    CreateRuntimeEnv(runtime_env,
-                     runtime_env_config,
-                     job_id,
-                     [job_id](bool successful,
-                              const std::string &serialized_runtime_env_context,
-                              const std::string &setup_error_message) {
-                       if (successful) {
-                         RAY_LOG(INFO)
-                             << "[Eagerly] Create runtime env successful for job "
-                             << job_id << ". The result context was "
-                             << serialized_runtime_env_context << ".";
-                       } else {
-                         RAY_LOG(WARNING)
-                             << "[Eagerly] Couldn't create a runtime environment for job "
->>>>>>> 4a83bc3d
                              << job_id << ". Error message: " << setup_error_message;
           }
         });
@@ -1188,7 +1172,7 @@
         state.starting_workers_to_tasks[startup_token] = std::move(task_info);
       }
     } else {
-      DeleteRuntimeEnvIfPossible(serialized_runtime_env);
+      DeleteRuntimeEnvIfPossible(task_spec.SerializedRuntimeEnv());
       // TODO(SongGuyang): Wait until a worker is pushed or a worker can be started If
       // startup concurrency maxed out or job not started.
       PopWorkerCallbackAsync(callback, nullptr, status);
