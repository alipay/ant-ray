--- conflicted
+++ resolved
@@ -174,15 +174,10 @@
 }
 
 void WorkerPool::RegisterWorker(const std::shared_ptr<Worker> &worker) {
-<<<<<<< HEAD
-  auto pid = worker->Pid();
-  auto port = worker->Port();
+  const auto pid = worker->Pid();
+  const auto port = worker->Port();
   RAY_LOG(DEBUG) << "Registering worker with pid " << pid
                  << ", port: " << port;
-=======
-  const auto pid = worker->Pid();
-  RAY_LOG(DEBUG) << "Registering worker with pid " << pid;
->>>>>>> bb8e75b5
   auto &state = GetStateForLanguage(worker->GetLanguage());
   state.registered_workers.insert(std::move(worker));
 
