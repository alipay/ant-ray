// Copyright 2017 The Ray Authors.
//
// Licensed under the Apache License, Version 2.0 (the "License");
// you may not use this file except in compliance with the License.
// You may obtain a copy of the License at
//
//  http://www.apache.org/licenses/LICENSE-2.0
//
// Unless required by applicable law or agreed to in writing, software
// distributed under the License is distributed on an "AS IS" BASIS,
// WITHOUT WARRANTIES OR CONDITIONS OF ANY KIND, either express or implied.
// See the License for the specific language governing permissions and
// limitations under the License.

#include "ray/raylet/worker_pool.h"

#include <algorithm>
#include <boost/date_time/posix_time/posix_time.hpp>

#include "ray/common/constants.h"
#include "ray/common/network_util.h"
#include "ray/common/ray_config.h"
#include "ray/common/status.h"
#include "ray/gcs/pb_util.h"
#include "ray/stats/stats.h"
#include "ray/util/logging.h"
#include "ray/util/util.h"

namespace {

// A helper function to get a worker from a list.
std::shared_ptr<ray::raylet::WorkerInterface> GetWorker(
    const std::unordered_set<std::shared_ptr<ray::raylet::WorkerInterface>> &worker_pool,
    const std::shared_ptr<ray::ClientConnection> &connection) {
  for (auto it = worker_pool.begin(); it != worker_pool.end(); it++) {
    if ((*it)->Connection() == connection) {
      return (*it);
    }
  }
  return nullptr;
}

// A helper function to remove a worker from a list. Returns true if the worker
// was found and removed.
bool RemoveWorker(
    std::unordered_set<std::shared_ptr<ray::raylet::WorkerInterface>> &worker_pool,
    const std::shared_ptr<ray::raylet::WorkerInterface> &worker) {
  return worker_pool.erase(worker) > 0;
}

}  // namespace

namespace ray {

namespace raylet {

WorkerPool::WorkerPool(boost::asio::io_service &io_service, int num_workers,
                       int num_initial_python_workers_for_first_job,
                       int maximum_startup_concurrency, int min_worker_port,
                       int max_worker_port, std::shared_ptr<gcs::GcsClient> gcs_client,
                       const WorkerCommandMap &worker_commands,
                       const std::unordered_map<std::string, std::string> &raylet_config,
                       std::function<void()> starting_worker_timeout_callback)
    : io_service_(&io_service),
      maximum_startup_concurrency_(maximum_startup_concurrency),
      gcs_client_(std::move(gcs_client)),
      raylet_config_(raylet_config),
      starting_worker_timeout_callback_(starting_worker_timeout_callback),
      first_job_registered_python_worker_count_(0),
      first_job_driver_wait_num_python_workers_(std::min(
          num_initial_python_workers_for_first_job, maximum_startup_concurrency)),
      num_initial_python_workers_for_first_job_(
          num_initial_python_workers_for_first_job) {
  RAY_CHECK(maximum_startup_concurrency > 0);
#ifndef _WIN32
  // Ignore SIGCHLD signals. If we don't do this, then worker processes will
  // become zombies instead of dying gracefully.
  signal(SIGCHLD, SIG_IGN);
#endif
  for (const auto &entry : worker_commands) {
    // Initialize the pool state for this language.
    auto &state = states_by_lang_[entry.first];
<<<<<<< HEAD
    switch (entry.first) {
    case Language::PYTHON:
      state.num_workers_per_process =
          RayConfig::instance().num_workers_per_process_python();
      break;
    case Language::JAVA:
      state.num_workers_per_process =
          RayConfig::instance().num_workers_per_process_java();
      break;
    case Language::CPP:
      state.num_workers_per_process = RayConfig::instance().num_workers_per_process_cpp();
      break;
    default:
      RAY_LOG(FATAL) << "The number of workers per process for "
                     << Language_Name(entry.first) << " worker is not set.";
=======
    if (!RayConfig::instance().enable_multi_tenancy()) {
      switch (entry.first) {
      case Language::PYTHON:
        state.num_workers_per_process =
            RayConfig::instance().num_workers_per_process_python();
        break;
      case Language::JAVA:
        state.num_workers_per_process =
            RayConfig::instance().num_workers_per_process_java();
        break;
      default:
        RAY_LOG(FATAL) << "The number of workers per process for "
                       << Language_Name(entry.first) << " worker is not set.";
      }
      RAY_CHECK(state.num_workers_per_process > 0)
          << "Number of workers per process of language " << Language_Name(entry.first)
          << " must be positive.";
      state.multiple_for_warning =
          std::max(state.num_workers_per_process,
                   std::max(num_workers, maximum_startup_concurrency));
    } else {
      state.multiple_for_warning = maximum_startup_concurrency;
>>>>>>> 57690a3a
    }
    // Set worker command for this language.
    state.worker_command = entry.second;
    RAY_CHECK(!state.worker_command.empty()) << "Worker command must not be empty.";
  }
  // Initialize free ports list with all ports in the specified range.
  if (min_worker_port != 0) {
    if (max_worker_port == 0) {
      max_worker_port = 65535;  // Maximum valid port number.
    }
    RAY_CHECK(min_worker_port > 0 && min_worker_port <= 65535);
    RAY_CHECK(max_worker_port >= min_worker_port && max_worker_port <= 65535);
    free_ports_ = std::unique_ptr<std::queue<int>>(new std::queue<int>());
    for (int port = min_worker_port; port <= max_worker_port; port++) {
      free_ports_->push(port);
    }
  }
  if (!RayConfig::instance().enable_multi_tenancy()) {
    Start(num_workers);
  }
}

void WorkerPool::Start(int num_workers) {
  RAY_CHECK(!RayConfig::instance().enable_multi_tenancy());
  for (auto &entry : states_by_lang_) {
    auto &state = entry.second;
    int num_worker_processes = static_cast<int>(
        std::ceil(static_cast<double>(num_workers) / state.num_workers_per_process));
    for (int i = 0; i < num_worker_processes; i++) {
      StartWorkerProcess(entry.first, JobID::Nil());
    }
  }
}

WorkerPool::~WorkerPool() {
  std::unordered_set<Process> procs_to_kill;
  for (const auto &entry : states_by_lang_) {
    // Kill all registered workers. NOTE(swang): This assumes that the registered
    // workers were started by the pool.
    for (const auto &worker : entry.second.registered_workers) {
      procs_to_kill.insert(worker->GetProcess());
    }
    // Kill all the workers that have been started but not registered.
    for (const auto &starting_worker : entry.second.starting_worker_processes) {
      procs_to_kill.insert(starting_worker.first);
    }
  }
  for (Process proc : procs_to_kill) {
    proc.Kill();
    // NOTE: Avoid calling Wait() here. It fails with ECHILD, as SIGCHLD is disabled.
  }
}

uint32_t WorkerPool::Size(const Language &language) const {
  const auto state = states_by_lang_.find(language);
  if (state == states_by_lang_.end()) {
    return 0;
  } else {
    return static_cast<uint32_t>(state->second.idle.size() +
                                 state->second.idle_actor.size());
  }
}

Process WorkerPool::StartWorkerProcess(const Language &language, const JobID &job_id,
                                       std::vector<std::string> dynamic_options) {
  rpc::JobConfig *job_config = nullptr;
  if (RayConfig::instance().enable_multi_tenancy()) {
    RAY_CHECK(!job_id.IsNil());
    auto it = unfinished_jobs_.find(job_id);
    if (it == unfinished_jobs_.end()) {
      RAY_LOG(DEBUG) << "Job config of job " << job_id << " are not local yet.";
      // Will reschedule ready tasks in `NodeManager::HandleJobStarted`.
      return Process();
    }
    job_config = &it->second;
  }

  auto &state = GetStateForLanguage(language);
  // If we are already starting up too many workers, then return without starting
  // more.
  int starting_workers = 0;
  for (auto &entry : state.starting_worker_processes) {
    starting_workers += entry.second;
  }
  if (starting_workers >= maximum_startup_concurrency_) {
    // Workers have been started, but not registered. Force start disabled -- returning.
    RAY_LOG(DEBUG) << "Worker not started, " << starting_workers
                   << " workers of language type " << static_cast<int>(language)
                   << " pending registration";
    return Process();
  }
  // Either there are no workers pending registration or the worker start is being forced.
  RAY_LOG(DEBUG) << "Starting new worker process, current pool has "
                 << state.idle_actor.size() << " actor workers, and " << state.idle.size()
                 << " non-actor workers";

  int workers_to_start = 1;
  if (dynamic_options.empty()) {
    if (!RayConfig::instance().enable_multi_tenancy()) {
      workers_to_start = state.num_workers_per_process;
    } else if (language == Language::JAVA) {
      workers_to_start = job_config->num_java_workers_per_process();
    }
  }

  if (RayConfig::instance().enable_multi_tenancy() &&
      !job_config->jvm_options().empty()) {
    // Note that we push the item to the front of the vector to make
    // sure this is the freshest option than others.
    dynamic_options.insert(dynamic_options.begin(), job_config->jvm_options().begin(),
                           job_config->jvm_options().end());
  }

  // Extract pointers from the worker command to pass into execvp.
  std::vector<std::string> worker_command_args;
  size_t dynamic_option_index = 0;
  bool worker_raylet_config_placeholder_found = false;
  for (auto const &token : state.worker_command) {
    const auto option_placeholder =
        kWorkerDynamicOptionPlaceholderPrefix + std::to_string(dynamic_option_index);

    if (token == option_placeholder) {
      if (!dynamic_options.empty()) {
        RAY_CHECK(dynamic_option_index < dynamic_options.size());
        auto options = ParseCommandLine(dynamic_options[dynamic_option_index]);
        worker_command_args.insert(worker_command_args.end(), options.begin(),
                                   options.end());
        ++dynamic_option_index;
      }
      continue;
    }

    if (token == kWorkerRayletConfigPlaceholder) {
      worker_raylet_config_placeholder_found = true;
      switch (language) {
      case Language::JAVA:
        for (auto &entry : raylet_config_) {
          if (entry.first == "num_workers_per_process_java") {
            continue;
          }
          std::string arg;
          arg.append("-Dray.raylet.config.");
          arg.append(entry.first);
          arg.append("=");
          arg.append(entry.second);
          worker_command_args.push_back(arg);
        }
        if (!RayConfig::instance().enable_multi_tenancy()) {
          // The value of `num_workers_per_process_java` may change depends on whether
          // dynamic options is empty, so we can't use the value in `RayConfig`. We always
          // overwrite the value here.
          worker_command_args.push_back(
              "-Dray.raylet.config.num_workers_per_process_java=" +
              std::to_string(workers_to_start));
        } else {
          worker_command_args.push_back("-Dray.job.num-java-workers-per-process=" +
                                        std::to_string(workers_to_start));
        }
        break;
      default:
        RAY_LOG(FATAL)
            << "Raylet config placeholder is not supported for worker language "
            << language;
      }
      continue;
    }

    worker_command_args.push_back(token);
  }

  // Currently only Java worker process supports multi-worker.
  if (language == Language::JAVA) {
    RAY_CHECK(worker_raylet_config_placeholder_found)
        << "The " << kWorkerRayletConfigPlaceholder
        << " placeholder is not found in worker command.";
  }

  // TODO(kfstorm): Set up environment variables in a later PR.
  Process proc = StartProcess(worker_command_args);
  if (RayConfig::instance().enable_multi_tenancy()) {
    // If the pid is reused between processes, the old process must have exited.
    // So it's safe to bind the pid with another job ID.
    RAY_LOG(DEBUG) << "Worker process " << proc.GetId() << " is bound to job " << job_id;
    state.worker_pids_to_assigned_jobs[proc.GetId()] = job_id;
  }
  RAY_LOG(DEBUG) << "Started worker process of " << workers_to_start
                 << " worker(s) with pid " << proc.GetId();
  MonitorStartingWorkerProcess(proc, language);
  state.starting_worker_processes.emplace(proc, workers_to_start);
  return proc;
}

void WorkerPool::MonitorStartingWorkerProcess(const Process &proc,
                                              const Language &language) {
  auto timer = std::make_shared<boost::asio::deadline_timer>(
      *io_service_, boost::posix_time::seconds(
                        RayConfig::instance().worker_register_timeout_seconds()));
  // Capture timer in lambda to copy it once, so that it can avoid destructing timer.
  timer->async_wait(
      [timer, language, proc, this](const boost::system::error_code e) -> void {
        // check the error code.
        auto &state = this->GetStateForLanguage(language);
        // Since this process times out to start, remove it from starting_worker_processes
        // to avoid the zombie worker.
        auto it = state.starting_worker_processes.find(proc);
        if (it != state.starting_worker_processes.end()) {
          RAY_LOG(INFO) << "Some workers of the worker process(" << proc.GetId()
                        << ") have not registered to raylet within timeout.";
          state.starting_worker_processes.erase(it);
          starting_worker_timeout_callback_();
        }
      });
}

Process WorkerPool::StartProcess(const std::vector<std::string> &worker_command_args) {
  if (RAY_LOG_ENABLED(DEBUG)) {
    std::stringstream stream;
    stream << "Starting worker process with command:";
    for (const auto &arg : worker_command_args) {
      stream << " " << arg;
    }
    RAY_LOG(DEBUG) << stream.str();
  }

  // Launch the process to create the worker.
  std::error_code ec;
  std::vector<const char *> argv;
  for (const std::string &arg : worker_command_args) {
    argv.push_back(arg.c_str());
  }
  argv.push_back(NULL);
  Process child(argv.data(), io_service_, ec);
  if (!child.IsValid() || ec) {
    // The worker failed to start. This is a fatal error.
    RAY_LOG(FATAL) << "Failed to start worker with return value " << ec << ": "
                   << ec.message();
  }
  return child;
}

Status WorkerPool::GetNextFreePort(int *port) {
  if (!free_ports_) {
    *port = 0;
    return Status::OK();
  }

  // Try up to the current number of ports.
  int current_size = free_ports_->size();
  for (int i = 0; i < current_size; i++) {
    *port = free_ports_->front();
    free_ports_->pop();
    if (CheckFree(*port)) {
      return Status::OK();
    }
    // Return to pool to check later.
    free_ports_->push(*port);
  }
  *port = -1;
  return Status::Invalid(
      "No available ports. Please specify a wider port range using --min-worker-port and "
      "--max-worker-port.");
}

void WorkerPool::MarkPortAsFree(int port) {
  if (free_ports_) {
    RAY_CHECK(port != 0) << "";
    free_ports_->push(port);
  }
}

void WorkerPool::HandleJobStarted(const JobID &job_id, const rpc::JobConfig &job_config) {
  unfinished_jobs_[job_id] = job_config;
}

void WorkerPool::HandleJobFinished(const JobID &job_id) {
  unfinished_jobs_.erase(job_id);
}

Status WorkerPool::RegisterWorker(const std::shared_ptr<WorkerInterface> &worker,
                                  pid_t pid,
                                  std::function<void(int)> send_reply_callback) {
  RAY_CHECK(worker);

  // The port that this worker's gRPC server should listen on. 0 if the worker
  // should bind on a random port.
  int port;
  Status status;

  auto &state = GetStateForLanguage(worker->GetLanguage());
  auto it = state.starting_worker_processes.find(Process::FromPid(pid));
  if (it == state.starting_worker_processes.end()) {
    RAY_LOG(WARNING) << "Received a register request from an unknown worker " << pid;
    // Return -1 to signal to the worker that registration failed.
    port = -1;
    status = Status::Invalid("Unknown worker");
  } else {
    RAY_RETURN_NOT_OK(GetNextFreePort(&port));
    RAY_LOG(DEBUG) << "Registering worker with pid " << pid << ", port: " << port;
    worker->SetAssignedPort(port);
    worker->SetProcess(it->first);
    it->second--;
    if (it->second == 0) {
      state.starting_worker_processes.erase(it);
    }

    RAY_CHECK(worker->GetProcess().GetId() == pid);
    state.registered_workers.insert(worker);

    if (RayConfig::instance().enable_multi_tenancy()) {
      auto dedicated_workers_it = state.worker_pids_to_assigned_jobs.find(pid);
      RAY_CHECK(dedicated_workers_it != state.worker_pids_to_assigned_jobs.end());
      auto job_id = dedicated_workers_it->second;
      worker->AssignJobId(job_id);
      // We don't call state.worker_pids_to_assigned_jobs.erase(job_id) here
      // because we allow multi-workers per worker process.

      // This is a workaround to finish driver registration after all initial workers are
      // registered to Raylet if and only if Raylet is started by a Python driver and the
      // job config is not set in `ray.init(...)`.
      if (first_job_ == job_id && worker->GetLanguage() == Language::PYTHON) {
        if (++first_job_registered_python_worker_count_ ==
            first_job_driver_wait_num_python_workers_) {
          if (first_job_send_register_client_reply_to_driver_) {
            first_job_send_register_client_reply_to_driver_();
            first_job_send_register_client_reply_to_driver_ = nullptr;
          }
        }
      }
    }

    status = Status::OK();
  }

  // Send the reply immediately for worker registrations.
  if (send_reply_callback) {
    send_reply_callback(port);
  }
  return status;
}

Status WorkerPool::RegisterDriver(const std::shared_ptr<WorkerInterface> &driver,
                                  const JobID &job_id, const rpc::JobConfig &job_config,
                                  std::function<void(int)> send_reply_callback) {
  int port;
  RAY_CHECK(!driver->GetAssignedTaskId().IsNil());
  RAY_RETURN_NOT_OK(GetNextFreePort(&port));
  driver->SetAssignedPort(port);
  auto &state = GetStateForLanguage(driver->GetLanguage());
  state.registered_drivers.insert(std::move(driver));
  driver->AssignJobId(job_id);
  unfinished_jobs_[job_id] = job_config;

  if (send_reply_callback) {
    // This is a workaround to start initial workers on this node if and only if Raylet is
    // started by a Python driver and the job config is not set in `ray.init(...)`.
    // Invoke the `send_reply_callback` later to only finish driver
    // registration after all initial workers are registered to Raylet.
    bool delay_callback = false;
    // Multi-tenancy is enabled.
    if (RayConfig().instance().enable_multi_tenancy()) {
      // If this is the first job.
      if (first_job_.IsNil()) {
        first_job_ = job_id;
        // If the number of Python workers we need to wait is positive.
        if (num_initial_python_workers_for_first_job_ > 0) {
          delay_callback = true;
          // Start initial Python workers for the first job.
          for (int i = 0; i < num_initial_python_workers_for_first_job_; i++) {
            StartWorkerProcess(Language::PYTHON, job_id);
          }
        }
      }
    }

    if (delay_callback) {
      RAY_CHECK(!first_job_send_register_client_reply_to_driver_);
      first_job_send_register_client_reply_to_driver_ = [send_reply_callback, port]() {
        send_reply_callback(port);
      };
    } else {
      send_reply_callback(port);
    }
  }

  return Status::OK();
}

std::shared_ptr<WorkerInterface> WorkerPool::GetRegisteredWorker(
    const std::shared_ptr<ClientConnection> &connection) const {
  for (const auto &entry : states_by_lang_) {
    auto worker = GetWorker(entry.second.registered_workers, connection);
    if (worker != nullptr) {
      return worker;
    }
  }
  return nullptr;
}

std::shared_ptr<WorkerInterface> WorkerPool::GetRegisteredDriver(
    const std::shared_ptr<ClientConnection> &connection) const {
  for (const auto &entry : states_by_lang_) {
    auto driver = GetWorker(entry.second.registered_drivers, connection);
    if (driver != nullptr) {
      return driver;
    }
  }
  return nullptr;
}

void WorkerPool::PushWorker(const std::shared_ptr<WorkerInterface> &worker) {
  // Since the worker is now idle, unset its assigned task ID.
  RAY_CHECK(worker->GetAssignedTaskId().IsNil())
      << "Idle workers cannot have an assigned task ID";
  auto &state = GetStateForLanguage(worker->GetLanguage());

  auto it = state.dedicated_workers_to_tasks.find(worker->GetProcess());
  if (it != state.dedicated_workers_to_tasks.end()) {
    // The worker is used for the actor creation task with dynamic options.
    // Put it into idle dedicated worker pool.
    const auto task_id = it->second;
    state.idle_dedicated_workers[task_id] = worker;
  } else {
    // The worker is not used for the actor creation task without dynamic options.
    // Put the worker to the corresponding idle pool.
    if (worker->GetActorId().IsNil()) {
      state.idle.insert(worker);
    } else {
      state.idle_actor[worker->GetActorId()] = worker;
    }
  }
}

std::shared_ptr<WorkerInterface> WorkerPool::PopWorker(
    const TaskSpecification &task_spec) {
  auto &state = GetStateForLanguage(task_spec.GetLanguage());

  std::shared_ptr<WorkerInterface> worker = nullptr;
  Process proc;
  if (task_spec.IsActorCreationTask() && !task_spec.DynamicWorkerOptions().empty()) {
    // Code path of actor creation task with dynamic worker options.
    // Try to pop it from idle dedicated pool.
    auto it = state.idle_dedicated_workers.find(task_spec.TaskId());
    if (it != state.idle_dedicated_workers.end()) {
      // There is an idle dedicated worker for this task.
      worker = std::move(it->second);
      state.idle_dedicated_workers.erase(it);
      // Because we found a worker that can perform this task,
      // we can remove it from dedicated_workers_to_tasks.
      state.dedicated_workers_to_tasks.erase(worker->GetProcess());
      state.tasks_to_dedicated_workers.erase(task_spec.TaskId());
    } else if (!HasPendingWorkerForTask(task_spec.GetLanguage(), task_spec.TaskId())) {
      // We are not pending a registration from a worker for this task,
      // so start a new worker process for this task.
      proc = StartWorkerProcess(task_spec.GetLanguage(), task_spec.JobId(),
                                task_spec.DynamicWorkerOptions());
      if (proc.IsValid()) {
        state.dedicated_workers_to_tasks[proc] = task_spec.TaskId();
        state.tasks_to_dedicated_workers[task_spec.TaskId()] = proc;
      }
    }
  } else if (!task_spec.IsActorTask()) {
    // Code path of normal task or actor creation task without dynamic worker options.
    if (!RayConfig::instance().enable_multi_tenancy()) {
      if (!state.idle.empty()) {
        worker = std::move(*state.idle.begin());
        state.idle.erase(state.idle.begin());
      } else {
        // There are no more non-actor workers available to execute this task.
        // Start a new worker process.
        proc = StartWorkerProcess(task_spec.GetLanguage(), JobID::Nil());
      }
    } else {
      // Find an available worker which is already assigned to this job.
      for (auto it = state.idle.begin(); it != state.idle.end(); it++) {
        if ((*it)->GetAssignedJobId() != task_spec.JobId()) {
          continue;
        }
        worker = std::move(*it);
        state.idle.erase(it);
        break;
      }
      if (worker == nullptr) {
        // There are no more non-actor workers available to execute this task.
        // Start a new worker process.
        proc = StartWorkerProcess(task_spec.GetLanguage(), task_spec.JobId());
      }
    }
  } else {
    // Code path of actor task.
    const auto &actor_id = task_spec.ActorId();
    auto actor_entry = state.idle_actor.find(actor_id);
    if (actor_entry != state.idle_actor.end()) {
      worker = std::move(actor_entry->second);
      state.idle_actor.erase(actor_entry);
    }
  }

  if (worker == nullptr && proc.IsValid()) {
    WarnAboutSize();
  }

  if (RayConfig::instance().enable_multi_tenancy() && worker) {
    RAY_CHECK(worker->GetAssignedJobId() == task_spec.JobId());
  }
  return worker;
}

bool WorkerPool::DisconnectWorker(const std::shared_ptr<WorkerInterface> &worker) {
  auto &state = GetStateForLanguage(worker->GetLanguage());
  RAY_CHECK(RemoveWorker(state.registered_workers, worker));

  stats::CurrentWorker().Record(
      0, {{stats::LanguageKey, Language_Name(worker->GetLanguage())},
          {stats::WorkerPidKey, std::to_string(worker->GetProcess().GetId())}});

  MarkPortAsFree(worker->AssignedPort());
  return RemoveWorker(state.idle, worker);
}

void WorkerPool::DisconnectDriver(const std::shared_ptr<WorkerInterface> &driver) {
  auto &state = GetStateForLanguage(driver->GetLanguage());
  RAY_CHECK(RemoveWorker(state.registered_drivers, driver));
  stats::CurrentDriver().Record(
      0, {{stats::LanguageKey, Language_Name(driver->GetLanguage())},
          {stats::WorkerPidKey, std::to_string(driver->GetProcess().GetId())}});
  MarkPortAsFree(driver->AssignedPort());
}

inline WorkerPool::State &WorkerPool::GetStateForLanguage(const Language &language) {
  auto state = states_by_lang_.find(language);
  RAY_CHECK(state != states_by_lang_.end()) << "Required Language isn't supported.";
  return state->second;
}

std::vector<std::shared_ptr<WorkerInterface>> WorkerPool::GetWorkersRunningTasksForJob(
    const JobID &job_id) const {
  std::vector<std::shared_ptr<WorkerInterface>> workers;

  for (const auto &entry : states_by_lang_) {
    for (const auto &worker : entry.second.registered_workers) {
      if (worker->GetAssignedJobId() == job_id) {
        workers.push_back(worker);
      }
    }
  }

  return workers;
}

const std::vector<std::shared_ptr<WorkerInterface>> WorkerPool::GetAllRegisteredWorkers()
    const {
  std::vector<std::shared_ptr<WorkerInterface>> workers;

  for (const auto &entry : states_by_lang_) {
    for (const auto &worker : entry.second.registered_workers) {
      if (worker->IsRegistered()) {
        workers.push_back(worker);
      }
    }
  }

  return workers;
}

const std::vector<std::shared_ptr<WorkerInterface>> WorkerPool::GetAllRegisteredDrivers()
    const {
  std::vector<std::shared_ptr<WorkerInterface>> drivers;

  for (const auto &entry : states_by_lang_) {
    for (const auto &driver : entry.second.registered_drivers) {
      if (driver->IsRegistered()) {
        drivers.push_back(driver);
      }
    }
  }

  return drivers;
}

void WorkerPool::WarnAboutSize() {
  for (const auto &entry : states_by_lang_) {
    auto state = entry.second;
    int64_t num_workers_started_or_registered = 0;
    num_workers_started_or_registered +=
        static_cast<int64_t>(state.registered_workers.size());
    for (const auto &starting_process : state.starting_worker_processes) {
      num_workers_started_or_registered += starting_process.second;
    }
    int64_t multiple = num_workers_started_or_registered / state.multiple_for_warning;
    std::stringstream warning_message;
    if (multiple >= 3 && multiple > state.last_warning_multiple) {
      // Push an error message to the user if the worker pool tells us that it is
      // getting too big.
      state.last_warning_multiple = multiple;
      warning_message << "WARNING: " << num_workers_started_or_registered << " "
                      << Language_Name(entry.first)
                      << " workers have been started. This could be a result of using "
                      << "a large number of actors, or it could be a consequence of "
                      << "using nested tasks "
                      << "(see https://github.com/ray-project/ray/issues/3644) for "
                      << "some a discussion of workarounds.";
      auto error_data_ptr = gcs::CreateErrorTableData(
          "worker_pool_large", warning_message.str(), current_time_ms());
      RAY_CHECK_OK(gcs_client_->Errors().AsyncReportJobError(error_data_ptr, nullptr));
    }
  }
}

bool WorkerPool::HasPendingWorkerForTask(const Language &language,
                                         const TaskID &task_id) {
  auto &state = GetStateForLanguage(language);
  auto it = state.tasks_to_dedicated_workers.find(task_id);
  return it != state.tasks_to_dedicated_workers.end();
}

std::string WorkerPool::DebugString() const {
  std::stringstream result;
  result << "WorkerPool:";
  for (const auto &entry : states_by_lang_) {
    result << "\n- num " << Language_Name(entry.first)
           << " workers: " << entry.second.registered_workers.size();
    result << "\n- num " << Language_Name(entry.first)
           << " drivers: " << entry.second.registered_drivers.size();
  }
  return result.str();
}

void WorkerPool::RecordMetrics() const {
  for (const auto &entry : states_by_lang_) {
    // Record worker.
    for (auto worker : entry.second.registered_workers) {
      stats::CurrentWorker().Record(
          worker->GetProcess().GetId(),
          {{stats::LanguageKey, Language_Name(worker->GetLanguage())},
           {stats::WorkerPidKey, std::to_string(worker->GetProcess().GetId())}});
    }

    // Record driver.
    for (auto driver : entry.second.registered_drivers) {
      stats::CurrentDriver().Record(
          driver->GetProcess().GetId(),
          {{stats::LanguageKey, Language_Name(driver->GetLanguage())},
           {stats::WorkerPidKey, std::to_string(driver->GetProcess().GetId())}});
    }
  }
}

}  // namespace raylet

}  // namespace ray<|MERGE_RESOLUTION|>--- conflicted
+++ resolved
@@ -80,23 +80,6 @@
   for (const auto &entry : worker_commands) {
     // Initialize the pool state for this language.
     auto &state = states_by_lang_[entry.first];
-<<<<<<< HEAD
-    switch (entry.first) {
-    case Language::PYTHON:
-      state.num_workers_per_process =
-          RayConfig::instance().num_workers_per_process_python();
-      break;
-    case Language::JAVA:
-      state.num_workers_per_process =
-          RayConfig::instance().num_workers_per_process_java();
-      break;
-    case Language::CPP:
-      state.num_workers_per_process = RayConfig::instance().num_workers_per_process_cpp();
-      break;
-    default:
-      RAY_LOG(FATAL) << "The number of workers per process for "
-                     << Language_Name(entry.first) << " worker is not set.";
-=======
     if (!RayConfig::instance().enable_multi_tenancy()) {
       switch (entry.first) {
       case Language::PYTHON:
@@ -107,6 +90,10 @@
         state.num_workers_per_process =
             RayConfig::instance().num_workers_per_process_java();
         break;
+      case Language::CPP:
+        state.num_workers_per_process =
+          RayConfig::instance().num_workers_per_process_cpp();
+        break;
       default:
         RAY_LOG(FATAL) << "The number of workers per process for "
                        << Language_Name(entry.first) << " worker is not set.";
@@ -119,7 +106,6 @@
                    std::max(num_workers, maximum_startup_concurrency));
     } else {
       state.multiple_for_warning = maximum_startup_concurrency;
->>>>>>> 57690a3a
     }
     // Set worker command for this language.
     state.worker_command = entry.second;
