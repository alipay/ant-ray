--- conflicted
+++ resolved
@@ -23,12 +23,8 @@
  public:
   /// A constructor that initializes a worker object.
   Worker(pid_t pid, const Language &language, int port,
-<<<<<<< HEAD
-         std::shared_ptr<LocalClientConnection> connection);
-=======
          std::shared_ptr<LocalClientConnection> connection,
          rpc::ClientCallManager &client_call_manager);
->>>>>>> 32b3d3ec
   /// A destructor responsible for freeing all worker state.
   ~Worker() {}
   void MarkDead();
