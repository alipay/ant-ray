#include "ray/raylet/node_manager.h"

#include <cctype>
#include <fstream>
#include <memory>

#include "ray/common/common_protocol.h"
#include "ray/common/id.h"
#include "ray/common/status.h"
#include "ray/gcs/pb_util.h"
#include "ray/raylet/format/node_manager_generated.h"
#include "ray/stats/stats.h"
#include "ray/util/sample.h"

namespace {

#define RAY_CHECK_ENUM(x, y) \
  static_assert(static_cast<int>(x) == static_cast<int>(y), "protocol mismatch")

/// A helper function to return the expected actor counter for a given actor
/// and actor handle, according to the given actor registry. If a task's
/// counter is less than the returned value, then the task is a duplicate. If
/// the task's counter is equal to the returned value, then the task should be
/// the next to run.
int64_t GetExpectedTaskCounter(
    const std::unordered_map<ray::ActorID, ray::raylet::ActorRegistration>
        &actor_registry,
    const ray::ActorID &actor_id, const ray::TaskID &actor_caller_id) {
  auto actor_entry = actor_registry.find(actor_id);
  RAY_CHECK(actor_entry != actor_registry.end());
  const auto &frontier = actor_entry->second.GetFrontier();
  int64_t expected_task_counter = 0;
  auto frontier_entry = frontier.find(actor_caller_id);
  if (frontier_entry != frontier.end()) {
    expected_task_counter = frontier_entry->second.task_counter;
  }
  return expected_task_counter;
};

struct ActorStats {
  int live_actors = 0;
  int dead_actors = 0;
  int reconstructing_actors = 0;
  int max_num_handles = 0;
};

/// A helper function to return the statistical data of actors in this node manager.
ActorStats GetActorStatisticalData(
    std::unordered_map<ray::ActorID, ray::raylet::ActorRegistration> actor_registry) {
  ActorStats item;
  for (auto &pair : actor_registry) {
    if (pair.second.GetState() == ray::rpc::ActorTableData::ALIVE) {
      item.live_actors += 1;
    } else if (pair.second.GetState() == ray::rpc::ActorTableData::RECONSTRUCTING) {
      item.reconstructing_actors += 1;
    } else {
      item.dead_actors += 1;
    }
    if (pair.second.NumHandles() > item.max_num_handles) {
      item.max_num_handles = pair.second.NumHandles();
    }
  }
  return item;
}

}  // namespace

namespace ray {

namespace raylet {

NodeManager::NodeManager(boost::asio::io_service &io_service,
                         const NodeManagerConfig &config, ObjectManager &object_manager,
                         std::shared_ptr<gcs::RedisGcsClient> gcs_client,
                         std::shared_ptr<ObjectDirectoryInterface> object_directory)
    : client_id_(gcs_client->client_table().GetLocalClientId()),
      io_service_(io_service),
      object_manager_(object_manager),
      gcs_client_(std::move(gcs_client)),
      object_directory_(std::move(object_directory)),
      heartbeat_timer_(io_service),
      heartbeat_period_(std::chrono::milliseconds(config.heartbeat_period_ms)),
      debug_dump_period_(config.debug_dump_period_ms),
      fair_queueing_enabled_(config.fair_queueing_enabled),
      temp_dir_(config.temp_dir),
      object_manager_profile_timer_(io_service),
      initial_config_(config),
      local_available_resources_(config.resource_config),
      worker_pool_(config.num_initial_workers, config.maximum_startup_concurrency,
                   gcs_client_, config.worker_commands),
      scheduling_policy_(local_queues_),
      reconstruction_policy_(
          io_service_,
          [this](const TaskID &task_id, const ObjectID &required_object_id) {
            HandleTaskReconstruction(task_id, required_object_id);
          },
          RayConfig::instance().initial_reconstruction_timeout_milliseconds(),
          gcs_client_->client_table().GetLocalClientId(), gcs_client_->task_lease_table(),
          object_directory_, gcs_client_->task_reconstruction_log()),
      task_dependency_manager_(
          object_manager, reconstruction_policy_, io_service,
          gcs_client_->client_table().GetLocalClientId(),
          RayConfig::instance().initial_reconstruction_timeout_milliseconds(),
          gcs_client_->task_lease_table()),
      lineage_cache_(gcs_client_, config.max_lineage_size),
      actor_registry_(),
      node_manager_server_("NodeManager", config.node_manager_port),
      node_manager_service_(io_service, *this),
      client_call_manager_(io_service),
      new_scheduler_enabled_(RayConfig::instance().new_scheduler_enabled()) {
  RAY_CHECK(heartbeat_period_.count() > 0);
  // Initialize the resource map with own cluster resource configuration.
  ClientID local_client_id = gcs_client_->client_table().GetLocalClientId();
  cluster_resource_map_.emplace(local_client_id,
                                SchedulingResources(config.resource_config));

  RAY_CHECK_OK(object_manager_.SubscribeObjAdded(
      [this](const object_manager::protocol::ObjectInfoT &object_info) {
        ObjectID object_id = ObjectID::FromPlasmaIdBinary(object_info.object_id);
        HandleObjectLocal(object_id);
      }));
  RAY_CHECK_OK(object_manager_.SubscribeObjDeleted(
      [this](const ObjectID &object_id) { HandleObjectMissing(object_id); }));

  if (new_scheduler_enabled_) {
    SchedulingResources &local_resources = cluster_resource_map_[local_client_id];
    new_resource_scheduler_ =
        std::shared_ptr<ClusterResourceScheduler>(new ClusterResourceScheduler(
            client_id_.Binary(), local_resources.GetTotalResources().GetResourceMap()));
  }

  RAY_ARROW_CHECK_OK(store_client_.Connect(config.store_socket_name.c_str()));
  // Run the node manger rpc server.
  node_manager_server_.RegisterService(node_manager_service_);
  node_manager_server_.Run();
}

ray::Status NodeManager::RegisterGcs() {
  object_manager_.RegisterGcs();

  const auto task_lease_notification_callback = [this](gcs::RedisGcsClient *client,
                                                       const TaskID &task_id,
                                                       const TaskLeaseData &task_lease) {
    const ClientID node_manager_id = ClientID::FromBinary(task_lease.node_manager_id());
    if (gcs_client_->client_table().IsRemoved(node_manager_id)) {
      // The node manager that added the task lease is already removed. The
      // lease is considered inactive.
      reconstruction_policy_.HandleTaskLeaseNotification(task_id, 0);
    } else {
      // NOTE(swang): The task_lease.timeout is an overestimate of the lease's
      // expiration period since the entry may have been in the GCS for some
      // time already. For a more accurate estimate, the age of the entry in
      // the GCS should be subtracted from task_lease.timeout.
      reconstruction_policy_.HandleTaskLeaseNotification(task_id, task_lease.timeout());
    }
  };
  const auto task_lease_empty_callback = [this](gcs::RedisGcsClient *client,
                                                const TaskID &task_id) {
    reconstruction_policy_.HandleTaskLeaseNotification(task_id, 0);
  };
  RAY_RETURN_NOT_OK(gcs_client_->task_lease_table().Subscribe(
      JobID::Nil(), gcs_client_->client_table().GetLocalClientId(),
      task_lease_notification_callback, task_lease_empty_callback, nullptr));

  // Register a callback to handle actor notifications.
  auto actor_notification_callback = [this](const ActorID &actor_id,
                                            const ActorTableData &data) {
    HandleActorStateTransition(actor_id, ActorRegistration(data));
  };

  RAY_RETURN_NOT_OK(
      gcs_client_->Actors().AsyncSubscribeAll(actor_notification_callback, nullptr));

  // Register a callback on the client table for new clients.
  auto node_manager_client_added = [this](gcs::RedisGcsClient *client, const UniqueID &id,
                                          const GcsNodeInfo &data) { ClientAdded(data); };
  gcs_client_->client_table().RegisterClientAddedCallback(node_manager_client_added);
  // Register a callback on the client table for removed clients.
  auto node_manager_client_removed = [this](gcs::RedisGcsClient *client,
                                            const UniqueID &id, const GcsNodeInfo &data) {
    ClientRemoved(data);
  };
  gcs_client_->client_table().RegisterClientRemovedCallback(node_manager_client_removed);

  // Subscribe to resource changes.
  const auto &resources_changed =
      [this](
          gcs::RedisGcsClient *client, const ClientID &id,
          const gcs::GcsChangeMode change_mode,
          const std::unordered_map<std::string, std::shared_ptr<gcs::ResourceTableData>>
              &data) {
        if (change_mode == gcs::GcsChangeMode::APPEND_OR_ADD) {
          ResourceSet resource_set;
          for (auto &entry : data) {
            resource_set.AddOrUpdateResource(entry.first,
                                             entry.second->resource_capacity());
          }
          ResourceCreateUpdated(id, resource_set);
        }
        if (change_mode == gcs::GcsChangeMode::REMOVE) {
          std::vector<std::string> resource_names;
          for (auto &entry : data) {
            resource_names.push_back(entry.first);
          }
          ResourceDeleted(id, resource_names);
        }
      };
  RAY_RETURN_NOT_OK(
      gcs_client_->resource_table().Subscribe(JobID::Nil(), ClientID::Nil(),
                                              /*subscribe_callback=*/resources_changed,
                                              /*done_callback=*/nullptr));

  // Subscribe to heartbeat batches from the monitor.
  const auto &heartbeat_batch_added =
      [this](gcs::RedisGcsClient *client, const ClientID &id,
             const HeartbeatBatchTableData &heartbeat_batch) {
        HeartbeatBatchAdded(heartbeat_batch);
      };
  RAY_RETURN_NOT_OK(gcs_client_->heartbeat_batch_table().Subscribe(
      JobID::Nil(), ClientID::Nil(), heartbeat_batch_added,
      /*subscribe_callback=*/nullptr,
      /*done_callback=*/nullptr));

  // Subscribe to job updates.
  const auto job_subscribe_handler = [this](const JobID &job_id,
                                            const JobTableData &job_data) {
    HandleJobFinished(job_id, job_data);
  };
  RAY_RETURN_NOT_OK(
      gcs_client_->Jobs().AsyncSubscribeToFinishedJobs(job_subscribe_handler, nullptr));

  // Start sending heartbeats to the GCS.
  last_heartbeat_at_ms_ = current_time_ms();
  last_debug_dump_at_ms_ = current_time_ms();
  Heartbeat();
  // Start the timer that gets object manager profiling information and sends it
  // to the GCS.
  GetObjectManagerProfileInfo();

  return ray::Status::OK();
}

void NodeManager::KillWorker(std::shared_ptr<Worker> worker) {
  // If we're just cleaning up a single worker, allow it some time to clean
  // up its state before force killing. The client socket will be closed
  // and the worker struct will be freed after the timeout.
  kill(worker->Pid(), SIGTERM);

  auto retry_timer = std::make_shared<boost::asio::deadline_timer>(io_service_);
  auto retry_duration = boost::posix_time::milliseconds(
      RayConfig::instance().kill_worker_timeout_milliseconds());
  retry_timer->expires_from_now(retry_duration);
  retry_timer->async_wait([retry_timer, worker](const boost::system::error_code &error) {
    RAY_LOG(DEBUG) << "Send SIGKILL to worker, pid=" << worker->Pid();
    // Force kill worker. TODO(mehrdadn, rkn): The worker may have already died
    // and had its PID reassigned to a different process, at least on Windows.
    // On Linux, this may or may not be the case, depending on e.g. whether
    // the process has been already waited on. Regardless, this must be fixed.
    kill(worker->Pid(), SIGKILL);
  });
}

void NodeManager::HandleJobFinished(const JobID &job_id, const JobTableData &job_data) {
  RAY_LOG(DEBUG) << "HandleJobFinished " << job_id;
  RAY_CHECK(job_data.is_dead());
  auto workers = worker_pool_.GetWorkersRunningTasksForJob(job_id);
  // Kill all the workers. The actual cleanup for these workers is done
  // later when we receive the DisconnectClient message from them.
  for (const auto &worker : workers) {
    if (!worker->IsDetachedActor()) {
      // Clean up any open ray.wait calls that the worker made.
      task_dependency_manager_.UnsubscribeWaitDependencies(worker->WorkerId());
      // Mark the worker as dead so further messages from it are ignored
      // (except DisconnectClient).
      worker->MarkDead();
      // Then kill the worker process.
      KillWorker(worker);
    }
  }

  // Remove all tasks for this job from the scheduling queues, mark
  // the results for these tasks as not required, cancel any attempts
  // at reconstruction. Note that at this time the workers are likely
  // alive because of the delay in killing workers.
  auto tasks_to_remove = local_queues_.GetTaskIdsForJob(job_id);
  task_dependency_manager_.RemoveTasksAndRelatedObjects(tasks_to_remove);
  // NOTE(swang): SchedulingQueue::RemoveTasks modifies its argument so we must
  // call it last.
  local_queues_.RemoveTasks(tasks_to_remove);
}

void NodeManager::Heartbeat() {
  uint64_t now_ms = current_time_ms();
  uint64_t interval = now_ms - last_heartbeat_at_ms_;
  if (interval > RayConfig::instance().num_heartbeats_warning() *
                     RayConfig::instance().raylet_heartbeat_timeout_milliseconds()) {
    RAY_LOG(WARNING) << "Last heartbeat was sent " << interval << " ms ago ";
  }
  last_heartbeat_at_ms_ = now_ms;

  auto &heartbeat_table = gcs_client_->heartbeat_table();
  auto heartbeat_data = std::make_shared<HeartbeatTableData>();
  const auto &my_client_id = gcs_client_->client_table().GetLocalClientId();
  SchedulingResources &local_resources = cluster_resource_map_[my_client_id];
  heartbeat_data->set_client_id(my_client_id.Binary());
  // TODO(atumanov): modify the heartbeat table protocol to use the ResourceSet directly.
  // TODO(atumanov): implement a ResourceSet const_iterator.
  for (const auto &resource_pair :
       local_resources.GetAvailableResources().GetResourceMap()) {
    heartbeat_data->add_resources_available_label(resource_pair.first);
    heartbeat_data->add_resources_available_capacity(resource_pair.second);
  }
  for (const auto &resource_pair : local_resources.GetTotalResources().GetResourceMap()) {
    heartbeat_data->add_resources_total_label(resource_pair.first);
    heartbeat_data->add_resources_total_capacity(resource_pair.second);
  }

  local_resources.SetLoadResources(local_queues_.GetResourceLoad());
  for (const auto &resource_pair : local_resources.GetLoadResources().GetResourceMap()) {
    heartbeat_data->add_resource_load_label(resource_pair.first);
    heartbeat_data->add_resource_load_capacity(resource_pair.second);
  }

  size_t max_size = RayConfig::instance().raylet_max_active_object_ids();
  std::unordered_set<ObjectID> active_object_ids = worker_pool_.GetActiveObjectIDs();
  if (active_object_ids.size() <= max_size) {
    for (const auto &object_id : active_object_ids) {
      heartbeat_data->add_active_object_id(object_id.Binary());
    }
  } else {
    // If there are more than the configured maximum number of object IDs to send per
    // heartbeat, sample from them randomly.
    // TODO(edoakes): we might want to improve the sampling technique here, for example
    // preferring object IDs with the earliest last-refreshed timestamp.
    std::vector<ObjectID> downsampled;
    random_sample(active_object_ids.begin(), active_object_ids.end(), max_size,
                  &downsampled);
    for (const auto &object_id : downsampled) {
      heartbeat_data->add_active_object_id(object_id.Binary());
    }
  }

  ray::Status status = heartbeat_table.Add(
      JobID::Nil(), gcs_client_->client_table().GetLocalClientId(), heartbeat_data,
      /*success_callback=*/nullptr);
  RAY_CHECK_OK_PREPEND(status, "Heartbeat failed");

  if (debug_dump_period_ > 0 &&
      static_cast<int64_t>(now_ms - last_debug_dump_at_ms_) > debug_dump_period_) {
    DumpDebugState();
    RecordMetrics();
    WarnResourceDeadlock();
    last_debug_dump_at_ms_ = now_ms;
  }

  // Reset the timer.
  heartbeat_timer_.expires_from_now(heartbeat_period_);
  heartbeat_timer_.async_wait([this](const boost::system::error_code &error) {
    RAY_CHECK(!error);
    Heartbeat();
  });
}

// TODO(edoakes): this function is problematic because it both sends warnings spuriously
// under normal conditions and sometimes doesn't send a warning under actual deadlock
// conditions. The current logic is to push a warning when: all running tasks are
// blocked, there is at least one ready task, and a warning hasn't been pushed in
// debug_dump_period_ milliseconds.
// See https://github.com/ray-project/ray/issues/5790 for details.
void NodeManager::WarnResourceDeadlock() {
  // Check if any progress is being made on this raylet.
  for (const auto &task : local_queues_.GetTasks(TaskState::RUNNING)) {
    // Ignore blocked tasks.
    if (local_queues_.GetBlockedTaskIds().count(task.GetTaskSpecification().TaskId())) {
      continue;
    }
    // Progress is being made, don't warn.
    resource_deadlock_warned_ = false;
    return;
  }

  // suppress duplicates warning messages
  if (resource_deadlock_warned_) {
    return;
  }

  // The node is full of actors and no progress has been made for some time.
  // If there are any pending tasks, build a warning.
  std::ostringstream error_message;
  ray::Task exemplar;
  bool should_warn = false;
  int pending_actor_creations = 0;
  int pending_tasks = 0;

  // See if any tasks are blocked trying to acquire resources.
  for (const auto &task : local_queues_.GetTasks(TaskState::READY)) {
    const TaskSpecification &spec = task.GetTaskSpecification();
    if (spec.IsActorCreationTask()) {
      pending_actor_creations += 1;
    } else {
      pending_tasks += 1;
    }
    if (!should_warn) {
      exemplar = task;
      should_warn = true;
    }
  }

  // Push an warning to the driver that a task is blocked trying to acquire resources.
  if (should_warn) {
    const auto &my_client_id = gcs_client_->client_table().GetLocalClientId();
    SchedulingResources &local_resources = cluster_resource_map_[my_client_id];
    error_message
        << "The actor or task with ID " << exemplar.GetTaskSpecification().TaskId()
        << " is pending and cannot currently be scheduled. It requires "
        << exemplar.GetTaskSpecification().GetRequiredResources().ToString()
        << " for execution and "
        << exemplar.GetTaskSpecification().GetRequiredPlacementResources().ToString()
        << " for placement, but this node only has remaining "
        << local_resources.GetAvailableResources().ToString() << ". In total there are "
        << pending_tasks << " pending tasks and " << pending_actor_creations
        << " pending actors on this node. "
        << "This is likely due to all cluster resources being claimed by actors. "
        << "To resolve the issue, consider creating fewer actors or increase the "
        << "resources available to this Ray cluster. You can ignore this message "
        << "if this Ray cluster is expected to auto-scale.";
    RAY_CHECK_OK(gcs_client_->error_table().PushErrorToDriver(
        exemplar.GetTaskSpecification().JobId(), "resource_deadlock", error_message.str(),
        current_time_ms()));
    resource_deadlock_warned_ = true;
  }
}

void NodeManager::GetObjectManagerProfileInfo() {
  int64_t start_time_ms = current_time_ms();

  auto profile_info = object_manager_.GetAndResetProfilingInfo();

  if (profile_info.profile_events_size() > 0) {
    RAY_CHECK_OK(gcs_client_->profile_table().AddProfileEventBatch(profile_info));
  }

  // Reset the timer.
  object_manager_profile_timer_.expires_from_now(heartbeat_period_);
  object_manager_profile_timer_.async_wait(
      [this](const boost::system::error_code &error) {
        RAY_CHECK(!error);
        GetObjectManagerProfileInfo();
      });

  int64_t interval = current_time_ms() - start_time_ms;
  if (interval > RayConfig::instance().handler_warning_timeout_ms()) {
    RAY_LOG(WARNING) << "GetObjectManagerProfileInfo handler took " << interval << " ms.";
  }
}

void NodeManager::ClientAdded(const GcsNodeInfo &node_info) {
  const ClientID client_id = ClientID::FromBinary(node_info.node_id());

  RAY_LOG(DEBUG) << "[ClientAdded] Received callback from client id " << client_id;
  if (client_id == gcs_client_->client_table().GetLocalClientId()) {
    // We got a notification for ourselves, so we are connected to the GCS now.
    // Save this NodeManager's resource information in the cluster resource map.
    cluster_resource_map_[client_id] = initial_config_.resource_config;
    return;
  }

  auto entry = remote_node_manager_clients_.find(client_id);
  if (entry != remote_node_manager_clients_.end()) {
    RAY_LOG(DEBUG) << "Received notification of a new client that already exists: "
                   << client_id;
    return;
  }

  // Initialize a rpc client to the new node manager.
  std::unique_ptr<rpc::NodeManagerClient> client(
      new rpc::NodeManagerClient(node_info.node_manager_address(),
                                 node_info.node_manager_port(), client_call_manager_));
  remote_node_manager_clients_.emplace(client_id, std::move(client));

  // Fetch resource info for the remote client and update cluster resource map.
  RAY_CHECK_OK(gcs_client_->resource_table().Lookup(
      JobID::Nil(), client_id,
      [this](gcs::RedisGcsClient *client, const ClientID &client_id,
             const std::unordered_map<std::string,
                                      std::shared_ptr<gcs::ResourceTableData>> &pairs) {
        ResourceSet resource_set;
        for (auto &resource_entry : pairs) {
          resource_set.AddOrUpdateResource(resource_entry.first,
                                           resource_entry.second->resource_capacity());
        }
        ResourceCreateUpdated(client_id, resource_set);
      }));
}

void NodeManager::ClientRemoved(const GcsNodeInfo &node_info) {
  // TODO(swang): If we receive a notification for our own death, clean up and
  // exit immediately.
  const ClientID client_id = ClientID::FromBinary(node_info.node_id());
  RAY_LOG(DEBUG) << "[ClientRemoved] Received callback from client id " << client_id;

  if (!gcs_client_->client_table().IsDisconnected()) {
    // We could receive a notification for our own death when we disconnect from client
    // table after receiving a 'SIGTERM' signal, in that case we disconnect from gcs
    // client table and then do some cleanup in the disconnect callback, and it's possible
    // that we receive the notification in between, for more details refer to the SIGTERM
    // handler in main.cc. In this case check for intentional disconnection and rule it
    // out.
    RAY_CHECK(client_id != gcs_client_->client_table().GetLocalClientId())
        << "Exiting because this node manager has mistakenly been marked dead by the "
        << "monitor.";
  }

  // Below, when we remove client_id from all of these data structures, we could
  // check that it is actually removed, or log a warning otherwise, but that may
  // not be necessary.

  // Remove the client from the resource map.
  cluster_resource_map_.erase(client_id);

  // Remove the node manager client.
  const auto client_entry = remote_node_manager_clients_.find(client_id);
  if (client_entry != remote_node_manager_clients_.end()) {
    remote_node_manager_clients_.erase(client_entry);
  } else {
    RAY_LOG(WARNING) << "Received ClientRemoved callback for an unknown client "
                     << client_id << ".";
  }

  // For any live actors that were on the dead node, broadcast a notification
  // about the actor's death
  // TODO(swang): This could be very slow if there are many actors.
  for (const auto &actor_entry : actor_registry_) {
    if (actor_entry.second.GetNodeManagerId() == client_id &&
        actor_entry.second.GetState() == ActorTableData::ALIVE) {
      RAY_LOG(INFO) << "Actor " << actor_entry.first
                    << " is disconnected, because its node " << client_id
                    << " is removed from cluster. It may be reconstructed.";
      HandleDisconnectedActor(actor_entry.first, /*was_local=*/false,
                              /*intentional_disconnect=*/false);
    }
  }
  // Notify the object directory that the client has been removed so that it
  // can remove it from any cached locations.
  object_directory_->HandleClientRemoved(client_id);

  // Flush all uncommitted tasks from the local lineage cache. This is to
  // guarantee that all tasks get flushed eventually, in case one of the tasks
  // in our local cache was supposed to be flushed by the node that died.
  lineage_cache_.FlushAllUncommittedTasks();
}

void NodeManager::ResourceCreateUpdated(const ClientID &client_id,
                                        const ResourceSet &createUpdatedResources) {
  const ClientID &local_client_id = gcs_client_->client_table().GetLocalClientId();

  RAY_LOG(DEBUG) << "[ResourceCreateUpdated] received callback from client id "
                 << client_id << " with created or updated resources: "
                 << createUpdatedResources.ToString() << ". Updating resource map.";

  SchedulingResources &cluster_schedres = cluster_resource_map_[client_id];

  // Update local_available_resources_ and SchedulingResources
  for (const auto &resource_pair : createUpdatedResources.GetResourceMap()) {
    const std::string &resource_label = resource_pair.first;
    const double &new_resource_capacity = resource_pair.second;

    cluster_schedres.UpdateResourceCapacity(resource_label, new_resource_capacity);
    if (client_id == local_client_id) {
      local_available_resources_.AddOrUpdateResource(resource_label,
                                                     new_resource_capacity);
    }
    if (new_scheduler_enabled_) {
      new_resource_scheduler_->UpdateResourceCapacity(client_id.Binary(), resource_label,
                                                      new_resource_capacity);
    }
  }
  RAY_LOG(DEBUG) << "[ResourceCreateUpdated] Updated cluster_resource_map.";

  if (client_id == local_client_id) {
    // The resource update is on the local node, check if we can reschedule tasks.
    TryLocalInfeasibleTaskScheduling();
  }
  return;
}

void NodeManager::ResourceDeleted(const ClientID &client_id,
                                  const std::vector<std::string> &resource_names) {
  const ClientID &local_client_id = gcs_client_->client_table().GetLocalClientId();

  if (RAY_LOG_ENABLED(DEBUG)) {
    std::ostringstream oss;
    for (auto &resource_name : resource_names) {
      oss << resource_name << ", ";
    }
    RAY_LOG(DEBUG) << "[ResourceDeleted] received callback from client id " << client_id
                   << " with deleted resources: " << oss.str()
                   << ". Updating resource map.";
  }

  SchedulingResources &cluster_schedres = cluster_resource_map_[client_id];

  // Update local_available_resources_ and SchedulingResources
  for (const auto &resource_label : resource_names) {
    cluster_schedres.DeleteResource(resource_label);
    if (client_id == local_client_id) {
      local_available_resources_.DeleteResource(resource_label);
    }
    if (new_scheduler_enabled_) {
      new_resource_scheduler_->DeleteResource(client_id.Binary(), resource_label);
    }
  }
  RAY_LOG(DEBUG) << "[ResourceDeleted] Updated cluster_resource_map.";
  return;
}

void NodeManager::TryLocalInfeasibleTaskScheduling() {
  RAY_LOG(DEBUG) << "[LocalResourceUpdateRescheduler] The resource update is on the "
                    "local node, check if we can reschedule tasks";
  const ClientID &local_client_id = gcs_client_->client_table().GetLocalClientId();
  SchedulingResources &new_local_resources = cluster_resource_map_[local_client_id];

  // SpillOver locally to figure out which infeasible tasks can be placed now
  std::vector<TaskID> decision = scheduling_policy_.SpillOver(new_local_resources);

  std::unordered_set<TaskID> local_task_ids(decision.begin(), decision.end());

  // Transition locally placed tasks to waiting or ready for dispatch.
  if (local_task_ids.size() > 0) {
    std::vector<Task> tasks = local_queues_.RemoveTasks(local_task_ids);
    for (const auto &t : tasks) {
      EnqueuePlaceableTask(t);
    }
  }
}

void NodeManager::HeartbeatAdded(const ClientID &client_id,
                                 const HeartbeatTableData &heartbeat_data) {
  // Locate the client id in remote client table and update available resources based on
  // the received heartbeat information.
  auto it = cluster_resource_map_.find(client_id);
  if (it == cluster_resource_map_.end()) {
    // Haven't received the client registration for this client yet, skip this heartbeat.
    RAY_LOG(INFO) << "[HeartbeatAdded]: received heartbeat from unknown client id "
                  << client_id;
    return;
  }
  SchedulingResources &remote_resources = it->second;

  ResourceSet remote_total(VectorFromProtobuf(heartbeat_data.resources_total_label()),
                           VectorFromProtobuf(heartbeat_data.resources_total_capacity()));
  ResourceSet remote_available(
      VectorFromProtobuf(heartbeat_data.resources_available_label()),
      VectorFromProtobuf(heartbeat_data.resources_available_capacity()));
  ResourceSet remote_load(VectorFromProtobuf(heartbeat_data.resource_load_label()),
                          VectorFromProtobuf(heartbeat_data.resource_load_capacity()));
  // TODO(atumanov): assert that the load is a non-empty ResourceSet.
  remote_resources.SetAvailableResources(std::move(remote_available));
  // Extract the load information and save it locally.
  remote_resources.SetLoadResources(std::move(remote_load));

  if (new_scheduler_enabled_ && client_id != client_id_) {
    new_resource_scheduler_->AddOrUpdateNode(client_id.Binary(),
                                             remote_total.GetResourceMap(),
                                             remote_available.GetResourceMap());
    NewSchedulerSchedulePendingTasks();
    return;
  }

  // Extract decision for this raylet.
  auto decision = scheduling_policy_.SpillOver(remote_resources);
  std::unordered_set<TaskID> local_task_ids;
  for (const auto &task_id : decision) {
    // (See design_docs/task_states.rst for the state transition diagram.)
    Task task;
    TaskState state;
    if (!local_queues_.RemoveTask(task_id, &task, &state)) {
      return;
    }
    // Since we are spilling back from the ready and waiting queues, we need
    // to unsubscribe the dependencies.
    if (state != TaskState::INFEASIBLE) {
      // Don't unsubscribe for infeasible tasks because we never subscribed in
      // the first place.
      RAY_CHECK(task_dependency_manager_.UnsubscribeGetDependencies(task_id));
    }
    // Attempt to forward the task. If this fails to forward the task,
    // the task will be resubmit locally.
    ForwardTaskOrResubmit(task, client_id);
  }
}

void NodeManager::HeartbeatBatchAdded(const HeartbeatBatchTableData &heartbeat_batch) {
  const ClientID &local_client_id = gcs_client_->client_table().GetLocalClientId();
  // Update load information provided by each heartbeat.
  // TODO(edoakes): this isn't currently used, but will be used to refresh the LRU
  // cache in the object store.
  std::unordered_set<ObjectID> active_object_ids;
  for (const auto &heartbeat_data : heartbeat_batch.batch()) {
    for (int i = 0; i < heartbeat_data.active_object_id_size(); i++) {
      active_object_ids.insert(ObjectID::FromBinary(heartbeat_data.active_object_id(i)));
    }
    const ClientID &client_id = ClientID::FromBinary(heartbeat_data.client_id());
    if (client_id == local_client_id) {
      // Skip heartbeats from self.
      continue;
    }
    HeartbeatAdded(client_id, heartbeat_data);
  }

  // Refresh the active object IDs in plasma to prevent them from being evicted.
  std::vector<plasma::ObjectID> plasma_ids;
  plasma_ids.reserve(active_object_ids.size());
  for (const ObjectID &object_id : active_object_ids) {
    plasma_ids.push_back(object_id.ToPlasmaId());
  }
  if (!store_client_.Refresh(plasma_ids).ok()) {
    RAY_LOG(WARNING) << "Failed to refresh active object IDs in plasma.";
  }
}

void NodeManager::HandleActorStateTransition(const ActorID &actor_id,
                                             ActorRegistration &&actor_registration) {
  // Update local registry.
  auto it = actor_registry_.find(actor_id);
  if (it == actor_registry_.end()) {
    it = actor_registry_.emplace(actor_id, actor_registration).first;
  } else {
    // Only process the state transition if it is to a later state than ours.
    if (actor_registration.GetState() > it->second.GetState() &&
        actor_registration.GetRemainingReconstructions() ==
            it->second.GetRemainingReconstructions()) {
      // The new state is later than ours if it is about the same lifetime, but
      // a greater state.
      it->second = actor_registration;
    } else if (actor_registration.GetRemainingReconstructions() <
               it->second.GetRemainingReconstructions()) {
      // The new state is also later than ours it is about a later lifetime of
      // the actor.
      it->second = actor_registration;
    } else {
      // Our state is already at or past the update, so skip the update.
      return;
    }
  }
  RAY_LOG(DEBUG) << "Actor notification received: actor_id = " << actor_id
                 << ", node_manager_id = " << actor_registration.GetNodeManagerId()
                 << ", state = "
                 << ActorTableData::ActorState_Name(actor_registration.GetState())
                 << ", remaining_reconstructions = "
                 << actor_registration.GetRemainingReconstructions();

  if (actor_registration.GetState() == ActorTableData::ALIVE) {
    // The actor is now alive (created for the first time or reconstructed). We can
    // stop listening for the actor creation task. This is needed because we use
    // `ListenAndMaybeReconstruct` to reconstruct the actor.
    reconstruction_policy_.Cancel(actor_registration.GetActorCreationDependency());
    // The actor's location is now known. Dequeue any methods that were
    // submitted before the actor's location was known.
    // (See design_docs/task_states.rst for the state transition diagram.)
    const auto &methods = local_queues_.GetTasks(TaskState::WAITING_FOR_ACTOR_CREATION);
    std::unordered_set<TaskID> created_actor_method_ids;
    for (const auto &method : methods) {
      if (method.GetTaskSpecification().ActorId() == actor_id) {
        created_actor_method_ids.insert(method.GetTaskSpecification().TaskId());
      }
    }
    // Resubmit the methods that were submitted before the actor's location was
    // known.
    auto created_actor_methods = local_queues_.RemoveTasks(created_actor_method_ids);
    for (const auto &method : created_actor_methods) {
      // Maintain the invariant that if a task is in the
      // MethodsWaitingForActorCreation queue, then it is subscribed to its
      // respective actor creation task. Since the actor location is now known,
      // we can remove the task from the queue and forget its dependency on the
      // actor creation task.
      RAY_CHECK(task_dependency_manager_.UnsubscribeGetDependencies(
          method.GetTaskSpecification().TaskId()));
      // The task's uncommitted lineage was already added to the local lineage
      // cache upon the initial submission, so it's okay to resubmit it with an
      // empty lineage this time.
      SubmitTask(method, Lineage());
    }
  } else if (actor_registration.GetState() == ActorTableData::DEAD) {
    // When an actor dies, loop over all of the queued tasks for that actor
    // and treat them as failed.
    auto tasks_to_remove = local_queues_.GetTaskIdsForActor(actor_id);
    auto removed_tasks = local_queues_.RemoveTasks(tasks_to_remove);
    for (auto const &task : removed_tasks) {
      TreatTaskAsFailed(task, ErrorType::ACTOR_DIED);
    }
  } else {
    RAY_CHECK(actor_registration.GetState() == ActorTableData::RECONSTRUCTING);
    RAY_LOG(DEBUG) << "Actor is being reconstructed: " << actor_id;
    // The actor is dead and needs reconstruction. Attempting to reconstruct its
    // creation task.
    reconstruction_policy_.ListenAndMaybeReconstruct(
        actor_registration.GetActorCreationDependency());

    // When an actor fails but can be reconstructed, resubmit all of the queued
    // tasks for that actor. This will mark the tasks as waiting for actor
    // creation.
    auto tasks_to_remove = local_queues_.GetTaskIdsForActor(actor_id);
    auto removed_tasks = local_queues_.RemoveTasks(tasks_to_remove);
    for (auto const &task : removed_tasks) {
      SubmitTask(task, Lineage());
    }
  }
}

void NodeManager::ProcessNewClient(LocalClientConnection &client) {
  // The new client is a worker, so begin listening for messages.
  client.ProcessMessages();
}

// A helper function to create a mapping from task scheduling class to
// tasks with that class from a given list of tasks.
std::unordered_map<SchedulingClass, ordered_set<TaskID>> MakeTasksByClass(
    const std::vector<Task> &tasks) {
  std::unordered_map<SchedulingClass, ordered_set<TaskID>> result;
  for (const auto &task : tasks) {
    auto spec = task.GetTaskSpecification();
    result[spec.GetSchedulingClass()].push_back(spec.TaskId());
  }
  return result;
}

void NodeManager::DispatchTasks(
    const std::unordered_map<SchedulingClass, ordered_set<TaskID>> &tasks_by_class) {
  // Dispatch tasks in priority order by class. This avoids starvation problems where
  // one class of tasks become stuck behind others in the queue, causing Ray to start
  // many workers. See #3644 for a more detailed description of this issue.
  std::vector<const std::pair<const SchedulingClass, ordered_set<TaskID>> *> fair_order;
  for (auto &it : tasks_by_class) {
    fair_order.emplace_back(&it);
  }
  // Prioritize classes that have fewer currently running tasks. Note that we only
  // sort once per round of task dispatch, which is less fair then it could be, but
  // is simpler and faster.
  if (fair_queueing_enabled_) {
    std::sort(
        std::begin(fair_order), std::end(fair_order),
        [this](const std::pair<const SchedulingClass, ordered_set<ray::TaskID>> *a,
               const std::pair<const SchedulingClass, ordered_set<ray::TaskID>> *b) {
          return local_queues_.NumRunning(a->first) < local_queues_.NumRunning(b->first);
        });
  }
  std::vector<std::function<void()>> post_assign_callbacks;
  // Approximate fair round robin between classes.
  for (const auto &it : fair_order) {
    const auto &task_resources =
        TaskSpecification::GetSchedulingClassDescriptor(it->first).first;
    // FIFO order within each class.
    for (const auto &task_id : it->second) {
      const auto &task = local_queues_.GetTaskOfState(task_id, TaskState::READY);
      if (!local_available_resources_.Contains(task_resources)) {
        // All the tasks in it.second have the same resource shape, so
        // once the first task is not feasible, we can break out of this loop
        break;
      }

      // Try to get an idle worker to execute this task. If nullptr, there
      // aren't any available workers so we can't assign the task.
      std::shared_ptr<Worker> worker =
          worker_pool_.PopWorker(task.GetTaskSpecification());
      if (worker != nullptr) {
        AssignTask(worker, task, &post_assign_callbacks);
      }
    }
  }
  // Call the callbacks from the AssignTask calls above. These need to be called
  // after the above loop, as they may alter the scheduling queues and invalidate
  // the loop iterator.
  for (auto &func : post_assign_callbacks) {
    func();
  }
}

void NodeManager::ProcessClientMessage(
    const std::shared_ptr<LocalClientConnection> &client, int64_t message_type,
    const uint8_t *message_data) {
  auto registered_worker = worker_pool_.GetRegisteredWorker(client);
  auto message_type_value = static_cast<protocol::MessageType>(message_type);
  RAY_LOG(DEBUG) << "[Worker] Message "
                 << protocol::EnumNameMessageType(message_type_value) << "("
                 << message_type << ") from worker with PID "
                 << (registered_worker ? std::to_string(registered_worker->Pid())
                                       : "nil");
  if (registered_worker && registered_worker->IsDead()) {
    // For a worker that is marked as dead (because the job has died already),
    // all the messages are ignored except DisconnectClient.
    if ((message_type_value != protocol::MessageType::DisconnectClient) &&
        (message_type_value != protocol::MessageType::IntentionalDisconnectClient)) {
      // Listen for more messages.
      client->ProcessMessages();
      return;
    }
  }

  switch (message_type_value) {
  case protocol::MessageType::RegisterClientRequest: {
    ProcessRegisterClientRequestMessage(client, message_data);
  } break;
  case protocol::MessageType::TaskDone: {
    HandleWorkerAvailable(client);
  } break;
  case protocol::MessageType::DisconnectClient: {
    ProcessDisconnectClientMessage(client);
    // We don't need to receive future messages from this client,
    // because it's already disconnected.
    return;
  } break;
  case protocol::MessageType::IntentionalDisconnectClient: {
    ProcessDisconnectClientMessage(client, /* intentional_disconnect = */ true);
    // We don't need to receive future messages from this client,
    // because it's already disconnected.
    return;
  } break;
  case protocol::MessageType::SubmitTask: {
    // For tasks submitted via the raylet path, we must make sure to order the
    // task submission so that tasks are always submitted after the tasks that
    // they depend on.
    ProcessSubmitTaskMessage(message_data);
  } break;
  case protocol::MessageType::SetResourceRequest: {
    ProcessSetResourceRequest(client, message_data);
  } break;
  case protocol::MessageType::FetchOrReconstruct: {
    ProcessFetchOrReconstructMessage(client, message_data);
  } break;
  case protocol::MessageType::NotifyDirectCallTaskBlocked: {
    std::shared_ptr<Worker> worker = worker_pool_.GetRegisteredWorker(client);
    HandleDirectCallTaskBlocked(worker);
  } break;
  case protocol::MessageType::NotifyDirectCallTaskUnblocked: {
    std::shared_ptr<Worker> worker = worker_pool_.GetRegisteredWorker(client);
    HandleDirectCallTaskUnblocked(worker);
  } break;
  case protocol::MessageType::NotifyUnblocked: {
    auto message = flatbuffers::GetRoot<protocol::NotifyUnblocked>(message_data);
    AsyncResolveObjectsFinish(client, from_flatbuf<TaskID>(*message->task_id()),
                              /*was_blocked*/ true);
  } break;
  case protocol::MessageType::WaitRequest: {
    ProcessWaitRequestMessage(client, message_data);
  } break;
  case protocol::MessageType::WaitForDirectActorCallArgsRequest: {
    ProcessWaitForDirectActorCallArgsRequestMessage(client, message_data);
  } break;
  case protocol::MessageType::PushErrorRequest: {
    ProcessPushErrorRequestMessage(message_data);
  } break;
  case protocol::MessageType::PushProfileEventsRequest: {
    auto fbs_message = flatbuffers::GetRoot<flatbuffers::String>(message_data);
    rpc::ProfileTableData profile_table_data;
    RAY_CHECK(
        profile_table_data.ParseFromArray(fbs_message->data(), fbs_message->size()));
    RAY_CHECK_OK(gcs_client_->profile_table().AddProfileEventBatch(profile_table_data));
  } break;
  case protocol::MessageType::FreeObjectsInObjectStoreRequest: {
    auto message = flatbuffers::GetRoot<protocol::FreeObjectsRequest>(message_data);
    std::vector<ObjectID> object_ids = from_flatbuf<ObjectID>(*message->object_ids());
    // Clean up objects from the object store.
    object_manager_.FreeObjects(object_ids, message->local_only());
    if (message->delete_creating_tasks()) {
      // Clean up their creating tasks from GCS.
      std::vector<TaskID> creating_task_ids;
      for (const auto &object_id : object_ids) {
        creating_task_ids.push_back(object_id.TaskId());
      }
      RAY_CHECK_OK(gcs_client_->Tasks().AsyncDelete(creating_task_ids, nullptr));
    }
  } break;
  case protocol::MessageType::PrepareActorCheckpointRequest: {
    ProcessPrepareActorCheckpointRequest(client, message_data);
  } break;
  case protocol::MessageType::NotifyActorResumedFromCheckpoint: {
    ProcessNotifyActorResumedFromCheckpoint(message_data);
  } break;
  case protocol::MessageType::ReportActiveObjectIDs: {
    ProcessReportActiveObjectIDs(client, message_data);
  } break;

  default:
    RAY_LOG(FATAL) << "Received unexpected message type " << message_type;
  }

  // Listen for more messages.
  client->ProcessMessages();
}

void NodeManager::ProcessRegisterClientRequestMessage(
    const std::shared_ptr<LocalClientConnection> &client, const uint8_t *message_data) {
  client->Register();
  auto message = flatbuffers::GetRoot<protocol::RegisterClientRequest>(message_data);
  Language language = static_cast<Language>(message->language());
  WorkerID worker_id = from_flatbuf<WorkerID>(*message->worker_id());
  auto worker = std::make_shared<Worker>(worker_id, message->worker_pid(), language,
                                         message->port(), client, client_call_manager_);
  Status status;
  flatbuffers::FlatBufferBuilder fbb;
  auto reply = ray::protocol::CreateRegisterClientReply(
      fbb, to_flatbuf(fbb, gcs_client_->client_table().GetLocalClientId()));
  fbb.Finish(reply);
  client->WriteMessageAsync(
      static_cast<int64_t>(protocol::MessageType::RegisterClientReply), fbb.GetSize(),
      fbb.GetBufferPointer(), [this, client](const ray::Status &status) {
        if (!status.ok()) {
          RAY_LOG(WARNING)
              << "Failed to send RegisterClientReply to client, so disconnecting";
          ProcessDisconnectClientMessage(client);
        }
      });

  if (message->is_worker()) {
    // Register the new worker.
    if (worker_pool_.RegisterWorker(std::move(worker)).ok()) {
      HandleWorkerAvailable(worker->Connection());
    }
  } else {
    // Register the new driver.
    const JobID job_id = from_flatbuf<JobID>(*message->job_id());
    // Compute a dummy driver task id from a given driver.
    const TaskID driver_task_id = TaskID::ComputeDriverTaskId(worker_id);
    worker->AssignTaskId(driver_task_id);
    worker->AssignJobId(job_id);
    status = worker_pool_.RegisterDriver(std::move(worker));
    if (status.ok()) {
      local_queues_.AddDriverTaskId(driver_task_id);
      auto job_data_ptr = gcs::CreateJobTableData(
          job_id, /*is_dead*/ false, std::time(nullptr),
          initial_config_.node_manager_address, message->worker_pid());
      RAY_CHECK_OK(gcs_client_->Jobs().AsyncAdd(job_data_ptr, nullptr));
    }
  }
}

void NodeManager::HandleDisconnectedActor(const ActorID &actor_id, bool was_local,
                                          bool intentional_disconnect) {
  auto actor_entry = actor_registry_.find(actor_id);
  RAY_CHECK(actor_entry != actor_registry_.end());
  auto &actor_registration = actor_entry->second;
  RAY_LOG(DEBUG) << "The actor with ID " << actor_id << " died "
                 << (intentional_disconnect ? "intentionally" : "unintentionally")
                 << ", remaining reconstructions = "
                 << actor_registration.GetRemainingReconstructions();

  // Check if this actor needs to be reconstructed.
  ActorState new_state =
      actor_registration.GetRemainingReconstructions() > 0 && !intentional_disconnect
          ? ActorTableData::RECONSTRUCTING
          : ActorTableData::DEAD;
  if (was_local) {
    // Clean up the dummy objects from this actor.
    RAY_LOG(DEBUG) << "Removing dummy objects for actor: " << actor_id;
    for (auto &dummy_object_pair : actor_entry->second.GetDummyObjects()) {
      HandleObjectMissing(dummy_object_pair.first);
    }
  }
  // Update the actor's state.
  ActorTableData new_actor_info = actor_entry->second.GetTableData();
  new_actor_info.set_state(new_state);
  if (was_local) {
    // If the actor was local, immediately update the state in actor registry.
    // So if we receive any actor tasks before we receive GCS notification,
    // these tasks can be correctly routed to the `MethodsWaitingForActorCreation`
    // queue, instead of being assigned to the dead actor.
    HandleActorStateTransition(actor_id, ActorRegistration(new_actor_info));
  }

  auto done = [was_local, actor_id](Status status) {
    if (was_local && !status.ok()) {
      // If the disconnected actor was local, only this node will try to update actor
      // state. So the update shouldn't fail.
      RAY_LOG(FATAL) << "Failed to update state for actor " << actor_id
                     << ", status: " << status.ToString();
    }
  };
  auto actor_notification = std::make_shared<ActorTableData>(new_actor_info);
  RAY_CHECK_OK(gcs_client_->Actors().AsyncUpdate(actor_id, actor_notification, done));

  if (was_local && new_state == ActorTableData::RECONSTRUCTING) {
    RAY_LOG(INFO) << "A local actor (id = " << actor_id
                  << " ) is dead, reconstructing it.";
    const ObjectID &actor_creation_dummy_object_id =
        actor_registration.GetActorCreationDependency();
    HandleTaskReconstruction(actor_creation_dummy_object_id.TaskId(),
                             actor_creation_dummy_object_id);
  }
}

void NodeManager::HandleWorkerAvailable(
    const std::shared_ptr<LocalClientConnection> &client) {
  std::shared_ptr<Worker> worker = worker_pool_.GetRegisteredWorker(client);
  HandleWorkerAvailable(worker);
}

void NodeManager::HandleWorkerAvailable(const std::shared_ptr<Worker> &worker) {
  RAY_CHECK(worker);
  bool worker_idle = true;
  // If the worker was assigned a task, mark it as finished.
  if (!worker->GetAssignedTaskId().IsNil()) {
    worker_idle = FinishAssignedTask(*worker);
  }

  if (worker_idle) {
    // Return the worker to the idle pool.
    worker_pool_.PushWorker(std::move(worker));
  }

  if (new_scheduler_enabled_) {
    DispatchScheduledTasksToWorkers();
  } else {
    // Local resource availability changed: invoke scheduling policy for local node.
    const ClientID &local_client_id = gcs_client_->client_table().GetLocalClientId();
    cluster_resource_map_[local_client_id].SetLoadResources(
        local_queues_.GetResourceLoad());
    // Call task dispatch to assign work to the new worker.
    DispatchTasks(local_queues_.GetReadyTasksByClass());
  }
}

void NodeManager::ProcessDisconnectClientMessage(
    const std::shared_ptr<LocalClientConnection> &client, bool intentional_disconnect) {
  std::shared_ptr<Worker> worker = worker_pool_.GetRegisteredWorker(client);
  bool is_worker = false, is_driver = false;
  if (worker) {
    // The client is a worker.
    is_worker = true;
  } else {
    worker = worker_pool_.GetRegisteredDriver(client);
    if (worker) {
      // The client is a driver.
      is_driver = true;
    } else {
      RAY_LOG(INFO) << "Ignoring client disconnect because the client has already "
                    << "been disconnected.";
    }
  }
  RAY_CHECK(!(is_worker && is_driver));

  // If the client has any blocked tasks, mark them as unblocked. In
  // particular, we are no longer waiting for their dependencies.
  if (worker) {
    if (is_worker && worker->IsDead()) {
      // Don't need to unblock the client if it's a worker and is already dead.
      // Because in this case, its task is already cleaned up.
      RAY_LOG(DEBUG) << "Skip unblocking worker because it's already dead.";
    } else {
      // Clean up any open ray.get calls that the worker made.
      while (!worker->GetBlockedTaskIds().empty()) {
        // NOTE(swang): AsyncResolveObjectsFinish will modify the worker, so it is
        // not safe to pass in the iterator directly.
        const TaskID task_id = *worker->GetBlockedTaskIds().begin();
        AsyncResolveObjectsFinish(client, task_id, true);
      }
      // Clean up any open ray.wait calls that the worker made.
      task_dependency_manager_.UnsubscribeWaitDependencies(worker->WorkerId());
    }
    // Erase any lease metadata.
    leased_workers_.erase(worker->WorkerId());
  }

  if (is_worker) {
    // The client is a worker.
    if (worker->IsDead()) {
      // If the worker was killed by us because the driver exited,
      // treat it as intentionally disconnected.
      intentional_disconnect = true;
    }

    const ActorID &actor_id = worker->GetActorId();
    if (!actor_id.IsNil()) {
      // If the worker was an actor, update actor state, reconstruct the actor if needed,
      // and clean up actor's tasks if the actor is permanently dead.
      HandleDisconnectedActor(actor_id, true, intentional_disconnect);
    }

    const TaskID &task_id = worker->GetAssignedTaskId();
    // If the worker was running a task or actor, clean up the task and push an
    // error to the driver, unless the worker is already dead.
    if ((!task_id.IsNil() || !actor_id.IsNil()) && !worker->IsDead()) {
      // If the worker was an actor, the task was already cleaned up in
      // `HandleDisconnectedActor`.
      if (actor_id.IsNil()) {
        Task task;
        if (local_queues_.RemoveTask(task_id, &task)) {
          TreatTaskAsFailed(task, ErrorType::WORKER_DIED);
        }
      }

      if (!intentional_disconnect) {
        // Push the error to driver.
        const JobID &job_id = worker->GetAssignedJobId();
        // TODO(rkn): Define this constant somewhere else.
        std::string type = "worker_died";
        std::ostringstream error_message;
        error_message << "A worker died or was killed while executing task " << task_id
                      << ".";
        RAY_CHECK_OK(gcs_client_->error_table().PushErrorToDriver(
            job_id, type, error_message.str(), current_time_ms()));
      }
    }

    // Remove the dead client from the pool and stop listening for messages.
    worker_pool_.DisconnectWorker(worker);

    const ClientID &client_id = gcs_client_->client_table().GetLocalClientId();

    // Return the resources that were being used by this worker.
    auto const &task_resources = worker->GetTaskResourceIds();
    local_available_resources_.ReleaseConstrained(
        task_resources, cluster_resource_map_[client_id].GetTotalResources());
    cluster_resource_map_[client_id].Release(task_resources.ToResourceSet());
    if (new_scheduler_enabled_) {
      new_resource_scheduler_->AddNodeAvailableResources(
          client_id_.Binary(), task_resources.ToResourceSet().GetResourceMap());
    }
    worker->ResetTaskResourceIds();

    auto const &lifetime_resources = worker->GetLifetimeResourceIds();
    local_available_resources_.ReleaseConstrained(
        lifetime_resources, cluster_resource_map_[client_id].GetTotalResources());
    cluster_resource_map_[client_id].Release(lifetime_resources.ToResourceSet());
    if (new_scheduler_enabled_) {
      new_resource_scheduler_->AddNodeAvailableResources(
          client_id_.Binary(), lifetime_resources.ToResourceSet().GetResourceMap());
    }
    worker->ResetLifetimeResourceIds();

    RAY_LOG(DEBUG) << "Worker (pid=" << worker->Pid() << ") is disconnected. "
                   << "job_id: " << worker->GetAssignedJobId();

    // Since some resources may have been released, we can try to dispatch more tasks.
    DispatchTasks(local_queues_.GetReadyTasksByClass());
  } else if (is_driver) {
    // The client is a driver.
    const auto job_id = worker->GetAssignedJobId();
    RAY_CHECK(!job_id.IsNil());
    RAY_CHECK_OK(gcs_client_->Jobs().AsyncMarkFinished(job_id, nullptr));
    const auto driver_id = ComputeDriverIdFromJob(job_id);
    local_queues_.RemoveDriverTaskId(TaskID::ComputeDriverTaskId(driver_id));
    worker_pool_.DisconnectDriver(worker);

    RAY_LOG(DEBUG) << "Driver (pid=" << worker->Pid() << ") is disconnected. "
                   << "job_id: " << job_id;
  }

  client->Close();

  // TODO(rkn): Tell the object manager that this client has disconnected so
  // that it can clean up the wait requests for this client. Currently I think
  // these can be leaked.
}

void NodeManager::ProcessFetchOrReconstructMessage(
    const std::shared_ptr<LocalClientConnection> &client, const uint8_t *message_data) {
  auto message = flatbuffers::GetRoot<protocol::FetchOrReconstruct>(message_data);
  std::vector<ObjectID> required_object_ids;
  for (int64_t i = 0; i < message->object_ids()->size(); ++i) {
    ObjectID object_id = from_flatbuf<ObjectID>(*message->object_ids()->Get(i));
    if (message->fetch_only()) {
      // If only a fetch is required, then do not subscribe to the
      // dependencies to the task dependency manager.
      if (!task_dependency_manager_.CheckObjectLocal(object_id)) {
        // Fetch the object if it's not already local.
        RAY_CHECK_OK(object_manager_.Pull(object_id));
      }
    } else {
      // If reconstruction is also required, then add any requested objects to
      // the list to subscribe to in the task dependency manager. These objects
      // will be pulled from remote node managers and reconstructed if
      // necessary.
      required_object_ids.push_back(object_id);
    }
  }

  if (!required_object_ids.empty()) {
    const TaskID task_id = from_flatbuf<TaskID>(*message->task_id());
    AsyncResolveObjects(client, required_object_ids, task_id, /*ray_get=*/true,
                        /*mark_worker_blocked*/ message->mark_worker_blocked());
  }
}

void NodeManager::ProcessWaitRequestMessage(
    const std::shared_ptr<LocalClientConnection> &client, const uint8_t *message_data) {
  // Read the data.
  auto message = flatbuffers::GetRoot<protocol::WaitRequest>(message_data);
  std::vector<ObjectID> object_ids = from_flatbuf<ObjectID>(*message->object_ids());
  int64_t wait_ms = message->timeout();
  uint64_t num_required_objects = static_cast<uint64_t>(message->num_ready_objects());
  bool wait_local = message->wait_local();

  std::vector<ObjectID> required_object_ids;
  for (auto const &object_id : object_ids) {
    if (!task_dependency_manager_.CheckObjectLocal(object_id)) {
      // Add any missing objects to the list to subscribe to in the task
      // dependency manager. These objects will be pulled from remote node
      // managers and reconstructed if necessary.
      required_object_ids.push_back(object_id);
    }
  }

  const TaskID &current_task_id = from_flatbuf<TaskID>(*message->task_id());
  bool resolve_objects = !required_object_ids.empty();
  bool was_blocked = message->mark_worker_blocked();
  if (resolve_objects) {
    AsyncResolveObjects(client, required_object_ids, current_task_id, /*ray_get=*/false,
                        /*mark_worker_blocked*/ was_blocked);
  }

  ray::Status status = object_manager_.Wait(
      object_ids, wait_ms, num_required_objects, wait_local,
      [this, resolve_objects, was_blocked, client, current_task_id](
          std::vector<ObjectID> found, std::vector<ObjectID> remaining) {
        // Write the data.
        flatbuffers::FlatBufferBuilder fbb;
        flatbuffers::Offset<protocol::WaitReply> wait_reply = protocol::CreateWaitReply(
            fbb, to_flatbuf(fbb, found), to_flatbuf(fbb, remaining));
        fbb.Finish(wait_reply);

        auto status =
            client->WriteMessage(static_cast<int64_t>(protocol::MessageType::WaitReply),
                                 fbb.GetSize(), fbb.GetBufferPointer());
        if (status.ok()) {
          // The client is unblocked now because the wait call has returned.
          if (resolve_objects) {
            AsyncResolveObjectsFinish(client, current_task_id, was_blocked);
          }
        } else {
          // We failed to write to the client, so disconnect the client.
          RAY_LOG(WARNING)
              << "Failed to send WaitReply to client, so disconnecting client";
          // We failed to send the reply to the client, so disconnect the worker.
          ProcessDisconnectClientMessage(client);
        }
      });
  RAY_CHECK_OK(status);
}

void NodeManager::ProcessWaitForDirectActorCallArgsRequestMessage(
    const std::shared_ptr<LocalClientConnection> &client, const uint8_t *message_data) {
  // Read the data.
  auto message =
      flatbuffers::GetRoot<protocol::WaitForDirectActorCallArgsRequest>(message_data);
  int64_t tag = message->tag();
  std::vector<ObjectID> object_ids = from_flatbuf<ObjectID>(*message->object_ids());
  std::vector<ObjectID> required_object_ids;
  for (auto const &object_id : object_ids) {
    if (!task_dependency_manager_.CheckObjectLocal(object_id)) {
      // Add any missing objects to the list to subscribe to in the task
      // dependency manager. These objects will be pulled from remote node
      // managers and reconstructed if necessary.
      required_object_ids.push_back(object_id);
    }
  }

  ray::Status status = object_manager_.Wait(
      object_ids, -1, object_ids.size(), false,
      [this, client, tag](std::vector<ObjectID> found, std::vector<ObjectID> remaining) {
        RAY_CHECK(remaining.empty());
        std::shared_ptr<Worker> worker = worker_pool_.GetRegisteredWorker(client);
        if (worker == nullptr) {
          RAY_LOG(ERROR) << "Lost worker for wait request " << client;
        } else {
          worker->DirectActorCallArgWaitComplete(tag);
        }
      });
  RAY_CHECK_OK(status);
}

void NodeManager::ProcessPushErrorRequestMessage(const uint8_t *message_data) {
  auto message = flatbuffers::GetRoot<protocol::PushErrorRequest>(message_data);

  JobID job_id = from_flatbuf<JobID>(*message->job_id());
  auto const &type = string_from_flatbuf(*message->type());
  auto const &error_message = string_from_flatbuf(*message->error_message());
  double timestamp = message->timestamp();

  RAY_CHECK_OK(gcs_client_->error_table().PushErrorToDriver(job_id, type, error_message,
                                                            timestamp));
}

void NodeManager::ProcessPrepareActorCheckpointRequest(
    const std::shared_ptr<LocalClientConnection> &client, const uint8_t *message_data) {
  auto message =
      flatbuffers::GetRoot<protocol::PrepareActorCheckpointRequest>(message_data);
  ActorID actor_id = from_flatbuf<ActorID>(*message->actor_id());
  RAY_LOG(DEBUG) << "Preparing checkpoint for actor " << actor_id;
  const auto &actor_entry = actor_registry_.find(actor_id);
  RAY_CHECK(actor_entry != actor_registry_.end());

  std::shared_ptr<Worker> worker = worker_pool_.GetRegisteredWorker(client);
  RAY_CHECK(worker && worker->GetActorId() == actor_id);

  ActorCheckpointID checkpoint_id = ActorCheckpointID::FromRandom();
  std::shared_ptr<ActorCheckpointData> checkpoint_data;
  if (actor_entry->second.GetTableData().is_direct_call()) {
    checkpoint_data =
        actor_entry->second.GenerateCheckpointData(actor_entry->first, nullptr);
  } else {
    // Find the task that is running on this actor.
    const auto task_id = worker->GetAssignedTaskId();
    const Task &task = local_queues_.GetTaskOfState(task_id, TaskState::RUNNING);
    // Generate checkpoint data.
    checkpoint_data =
        actor_entry->second.GenerateCheckpointData(actor_entry->first, &task);
  }

  // Write checkpoint data to GCS.
  RAY_CHECK_OK(gcs_client_->actor_checkpoint_table().Add(
      JobID::Nil(), checkpoint_id, checkpoint_data,
      [worker, actor_id, this](ray::gcs::RedisGcsClient *client,
                               const ActorCheckpointID &checkpoint_id,
                               const ActorCheckpointData &data) {
        RAY_LOG(DEBUG) << "Checkpoint " << checkpoint_id << " saved for actor "
                       << worker->GetActorId();
        // Save this actor-to-checkpoint mapping, and remove old checkpoints associated
        // with this actor.
        RAY_CHECK_OK(gcs_client_->actor_checkpoint_id_table().AddCheckpointId(
            JobID::Nil(), actor_id, checkpoint_id));
        // Send reply to worker.
        flatbuffers::FlatBufferBuilder fbb;
        auto reply = ray::protocol::CreatePrepareActorCheckpointReply(
            fbb, to_flatbuf(fbb, checkpoint_id));
        fbb.Finish(reply);
        worker->Connection()->WriteMessageAsync(
            static_cast<int64_t>(protocol::MessageType::PrepareActorCheckpointReply),
            fbb.GetSize(), fbb.GetBufferPointer(), [](const ray::Status &status) {
              if (!status.ok()) {
                RAY_LOG(WARNING)
                    << "Failed to send PrepareActorCheckpointReply to client";
              }
            });
      }));
}

void NodeManager::ProcessNotifyActorResumedFromCheckpoint(const uint8_t *message_data) {
  auto message =
      flatbuffers::GetRoot<protocol::NotifyActorResumedFromCheckpoint>(message_data);
  ActorID actor_id = from_flatbuf<ActorID>(*message->actor_id());
  ActorCheckpointID checkpoint_id =
      from_flatbuf<ActorCheckpointID>(*message->checkpoint_id());
  RAY_LOG(DEBUG) << "Actor " << actor_id << " was resumed from checkpoint "
                 << checkpoint_id;
  checkpoint_id_to_restore_.emplace(actor_id, checkpoint_id);
}

void NodeManager::ProcessReportActiveObjectIDs(
    const std::shared_ptr<LocalClientConnection> &client, const uint8_t *message_data) {
  std::shared_ptr<Worker> worker = worker_pool_.GetRegisteredWorker(client);
  if (!worker) {
    worker = worker_pool_.GetRegisteredDriver(client);
    if (!worker) {
      RAY_LOG(ERROR) << "Ignoring object ids report from failed / unknown worker.";
      return;
    }
  }

  auto message = flatbuffers::GetRoot<protocol::ReportActiveObjectIDs>(message_data);
  worker->SetActiveObjectIds(
      unordered_set_from_flatbuf<ObjectID>(*message->object_ids()));
}

void NodeManager::ProcessSubmitTaskMessage(const uint8_t *message_data) {
  // Read the task submitted by the client.
  auto fbs_message = flatbuffers::GetRoot<protocol::SubmitTaskRequest>(message_data);
  rpc::Task task_message;
  RAY_CHECK(task_message.mutable_task_spec()->ParseFromArray(
      fbs_message->task_spec()->data(), fbs_message->task_spec()->size()));

  // Submit the task to the raylet. Since the task was submitted
  // locally, there is no uncommitted lineage.
  SubmitTask(Task(task_message), Lineage());
}

void NodeManager::DispatchScheduledTasksToWorkers() {
  RAY_CHECK(new_scheduler_enabled_);
  while (!tasks_to_dispatch_.empty()) {
    auto task = tasks_to_dispatch_.front();
    auto reply = task.first;
    std::shared_ptr<Worker> worker =
        worker_pool_.PopWorker(task.second.GetTaskSpecification());
    if (worker == nullptr) {
      return;
    }
    reply(worker, ClientID::Nil(), "", -1);
    tasks_to_dispatch_.pop_front();
  }
}

void NodeManager::NewSchedulerSchedulePendingTasks() {
  RAY_CHECK(new_scheduler_enabled_);
  while (!tasks_to_schedule_.empty()) {
    auto work = tasks_to_schedule_.front();
    auto task = work.second;
    auto request_resources =
        task.GetTaskSpecification().GetRequiredResources().GetResourceMap();
    int64_t violations = 0;
    std::string node_id_string =
        new_resource_scheduler_->GetBestSchedulableNode(request_resources, &violations);
    if (node_id_string.empty()) {
      /// There is no node that has available resources to run the request.
      break;
    } else {
      new_resource_scheduler_->SubtractNodeAvailableResources(node_id_string,
                                                              request_resources);
      if (node_id_string == client_id_.Binary()) {
        tasks_to_dispatch_.push_back(work);
      } else {
        ClientID node_id = ClientID::FromBinary(node_id_string);
        GcsNodeInfo node_info;
        bool found = gcs_client_->client_table().GetClient(node_id, &node_info);
        RAY_CHECK(found)
            << "Spilling back to a node manager, but no GCS info found for node "
            << node_id;
        work.first(nullptr, node_id, node_info.node_manager_address(),
                   node_info.node_manager_port());
      }
      tasks_to_schedule_.pop_front();
    }
  }
  DispatchScheduledTasksToWorkers();
}

void NodeManager::HandleWorkerLeaseRequest(const rpc::WorkerLeaseRequest &request,
                                           rpc::WorkerLeaseReply *reply,
                                           rpc::SendReplyCallback send_reply_callback) {
  rpc::Task task_message;
  task_message.mutable_task_spec()->CopyFrom(request.resource_spec());
  Task task(task_message);
  bool is_actor_creation_task = task.GetTaskSpecification().IsActorCreationTask();
  ActorID actor_id = ActorID::Nil();
  if (is_actor_creation_task) {
    actor_id = task.GetTaskSpecification().ActorCreationId();

    // Save the actor creation task spec in `raylet_task_table`, which is needed to
    // reconstruct the actor when raylet detect it dies.
    std::shared_ptr<gcs::TaskTableData> data = std::make_shared<gcs::TaskTableData>();
    data->mutable_task()->mutable_task_spec()->CopyFrom(
        task.GetTaskSpecification().GetMessage());
    auto job_id = task.GetTaskSpecification().JobId();
    auto task_id = task.GetTaskSpecification().TaskId();
    RAY_CHECK_OK(gcs_client_->raylet_task_table().Add(job_id, task_id, data, nullptr));
  }

  if (new_scheduler_enabled_) {
    auto request_resources =
        task.GetTaskSpecification().GetRequiredResources().GetResourceMap();
    auto work = std::make_pair(
        [this, request_resources, reply, send_reply_callback](
            std::shared_ptr<Worker> worker, ClientID spillback_to, std::string address,
            int port) {
          if (worker != nullptr) {
            reply->mutable_worker_address()->set_ip_address(
                initial_config_.node_manager_address);
            reply->mutable_worker_address()->set_port(worker->Port());
            reply->mutable_worker_address()->set_worker_id(worker->WorkerId().Binary());
            reply->mutable_worker_address()->set_raylet_id(
                gcs_client_->client_table().GetLocalClientId().Binary());
            RAY_CHECK(leased_workers_.find(worker->WorkerId()) == leased_workers_.end());
            leased_workers_[worker->WorkerId()] = worker;
            leased_worker_resources_[worker->WorkerId()] = request_resources;
          } else {
            reply->mutable_retry_at_raylet_address()->set_ip_address(address);
            reply->mutable_retry_at_raylet_address()->set_port(port);
            reply->mutable_retry_at_raylet_address()->set_raylet_id(
                spillback_to.Binary());
          }
          send_reply_callback(Status::OK(), nullptr, nullptr);
        },
        task);
    tasks_to_schedule_.push_back(work);
    NewSchedulerSchedulePendingTasks();
    return;
  }

  // Override the task dispatch to call back to the client instead of executing the
  // task directly on the worker.
  RAY_LOG(DEBUG) << "Worker lease request " << task.GetTaskSpecification().TaskId();
  TaskID task_id = task.GetTaskSpecification().TaskId();
  task.OnDispatchInstead(
      [this, task_id, reply, send_reply_callback](
          const std::shared_ptr<void> granted, const std::string &address, int port,
          const WorkerID &worker_id, const ResourceIdSet &resource_ids) {
        RAY_LOG(DEBUG) << "Worker lease request DISPATCH " << task_id;
        reply->mutable_worker_address()->set_ip_address(address);
        reply->mutable_worker_address()->set_port(port);
        reply->mutable_worker_address()->set_worker_id(worker_id.Binary());
        reply->mutable_worker_address()->set_raylet_id(
            gcs_client_->client_table().GetLocalClientId().Binary());
        for (const auto &mapping : resource_ids.AvailableResources()) {
          auto resource = reply->add_resource_mapping();
          resource->set_name(mapping.first);
          for (const auto &id : mapping.second.WholeIds()) {
            auto rid = resource->add_resource_ids();
            rid->set_index(id);
            rid->set_quantity(1.0);
          }
          for (const auto &id : mapping.second.FractionalIds()) {
            auto rid = resource->add_resource_ids();
            rid->set_index(id.first);
            rid->set_quantity(id.second.ToDouble());
          }
        }
        send_reply_callback(Status::OK(), nullptr, nullptr);

        // TODO(swang): Kill worker if other end hangs up.
        // TODO(swang): Implement a lease term by which the owner needs to return the
        // worker.
        RAY_CHECK(leased_workers_.find(worker_id) == leased_workers_.end())
            << "Worker is already leased out " << worker_id;
        leased_workers_[worker_id] = std::static_pointer_cast<Worker>(granted);
      });
  task.OnSpillbackInstead(
      [reply, task_id, send_reply_callback](const ClientID &spillback_to,
                                            const std::string &address, int port) {
        RAY_LOG(DEBUG) << "Worker lease request SPILLBACK " << task_id;
        reply->mutable_retry_at_raylet_address()->set_ip_address(address);
        reply->mutable_retry_at_raylet_address()->set_port(port);
        reply->mutable_retry_at_raylet_address()->set_raylet_id(spillback_to.Binary());
        send_reply_callback(Status::OK(), nullptr, nullptr);
      });
  SubmitTask(task, Lineage());
}

void NodeManager::HandleReturnWorker(const rpc::ReturnWorkerRequest &request,
                                     rpc::ReturnWorkerReply *reply,
                                     rpc::SendReplyCallback send_reply_callback) {
  // Read the resource spec submitted by the client.
  auto worker_id = WorkerID::FromBinary(request.worker_id());
  std::shared_ptr<Worker> worker = std::move(leased_workers_[worker_id]);

  if (new_scheduler_enabled_) {
    auto it = leased_worker_resources_.find(worker_id);
    RAY_CHECK(it != leased_worker_resources_.end());
    new_resource_scheduler_->AddNodeAvailableResources(client_id_.Binary(), it->second);
    leased_worker_resources_.erase(it);
    NewSchedulerSchedulePendingTasks();
  }

  leased_workers_.erase(worker_id);
  Status status;
  if (worker) {
    if (request.disconnect_worker()) {
      ProcessDisconnectClientMessage(worker->Connection());
    } else {
      // Handle the edge case where the worker was returned before we got the
      // unblock RPC by unblocking it immediately (unblock is idempotent).
      if (worker->IsBlocked()) {
        HandleDirectCallTaskUnblocked(worker);
      }
      HandleWorkerAvailable(worker);
    }
  } else {
    status = Status::Invalid("Returned worker does not exist any more");
  }
  send_reply_callback(status, nullptr, nullptr);
}

void NodeManager::HandleForwardTask(const rpc::ForwardTaskRequest &request,
                                    rpc::ForwardTaskReply *reply,
                                    rpc::SendReplyCallback send_reply_callback) {
  // Get the forwarded task and its uncommitted lineage from the request.
  TaskID task_id = TaskID::FromBinary(request.task_id());
  Lineage uncommitted_lineage;
  for (int i = 0; i < request.uncommitted_tasks_size(); i++) {
    Task task(request.uncommitted_tasks(i));
    RAY_CHECK(uncommitted_lineage.SetEntry(task, GcsStatus::UNCOMMITTED));
  }
  const Task &task = uncommitted_lineage.GetEntry(task_id)->TaskData();
  RAY_LOG(DEBUG) << "Received forwarded task " << task.GetTaskSpecification().TaskId()
                 << " on node " << gcs_client_->client_table().GetLocalClientId()
                 << " spillback=" << task.GetTaskExecutionSpec().NumForwards();
  SubmitTask(task, uncommitted_lineage, /* forwarded = */ true);
  send_reply_callback(Status::OK(), nullptr, nullptr);
}

void NodeManager::ProcessSetResourceRequest(
    const std::shared_ptr<LocalClientConnection> &client, const uint8_t *message_data) {
  // Read the SetResource message
  auto message = flatbuffers::GetRoot<protocol::SetResourceRequest>(message_data);

  auto const &resource_name = string_from_flatbuf(*message->resource_name());
  double const &capacity = message->capacity();
  bool is_deletion = capacity <= 0;

  ClientID client_id = from_flatbuf<ClientID>(*message->client_id());

  // If the python arg was null, set client_id to the local client
  if (client_id.IsNil()) {
    client_id = gcs_client_->client_table().GetLocalClientId();
  }

  if (is_deletion &&
      cluster_resource_map_[client_id].GetTotalResources().GetResourceMap().count(
          resource_name) == 0) {
    // Resource does not exist in the cluster resource map, thus nothing to delete.
    // Return..
    RAY_LOG(INFO) << "[ProcessDeleteResourceRequest] Trying to delete resource "
                  << resource_name << ", but it does not exist. Doing nothing..";
    return;
  }

  // Submit to the resource table. This calls the ResourceCreateUpdated or ResourceDeleted
  // callback, which updates cluster_resource_map_.
  if (is_deletion) {
    RAY_CHECK_OK(gcs_client_->resource_table().RemoveEntries(JobID::Nil(), client_id,
                                                             {resource_name}, nullptr));
  } else {
    std::unordered_map<std::string, std::shared_ptr<gcs::ResourceTableData>> data_map;
    auto resource_table_data = std::make_shared<gcs::ResourceTableData>();
    resource_table_data->set_resource_capacity(capacity);
    data_map.emplace(resource_name, resource_table_data);
    RAY_CHECK_OK(
        gcs_client_->resource_table().Update(JobID::Nil(), client_id, data_map, nullptr));
  }
}

void NodeManager::ScheduleTasks(
    std::unordered_map<ClientID, SchedulingResources> &resource_map) {
  const ClientID &local_client_id = gcs_client_->client_table().GetLocalClientId();

  // If the resource map contains the local raylet, update load before calling policy.
  if (resource_map.count(local_client_id) > 0) {
    resource_map[local_client_id].SetLoadResources(local_queues_.GetResourceLoad());
  }
  // Invoke the scheduling policy.
  auto policy_decision = scheduling_policy_.Schedule(resource_map, local_client_id);

#ifndef NDEBUG
  RAY_LOG(DEBUG) << "[NM ScheduleTasks] policy decision:";
  for (const auto &task_client_pair : policy_decision) {
    TaskID task_id = task_client_pair.first;
    ClientID client_id = task_client_pair.second;
    RAY_LOG(DEBUG) << task_id << " --> " << client_id;
  }
#endif

  // Extract decision for this raylet.
  std::unordered_set<TaskID> local_task_ids;
  // Iterate over (taskid, clientid) pairs, extract tasks assigned to the local node.
  for (const auto &task_client_pair : policy_decision) {
    const TaskID &task_id = task_client_pair.first;
    const ClientID &client_id = task_client_pair.second;
    if (client_id == local_client_id) {
      local_task_ids.insert(task_id);
    } else {
      // TODO(atumanov): need a better interface for task exit on forward.
      // (See design_docs/task_states.rst for the state transition diagram.)
      Task task;
      if (local_queues_.RemoveTask(task_id, &task)) {
        // Attempt to forward the task. If this fails to forward the task,
        // the task will be resubmit locally.
        ForwardTaskOrResubmit(task, client_id);
      }
    }
  }

  // Transition locally placed tasks to waiting or ready for dispatch.
  if (local_task_ids.size() > 0) {
    std::vector<Task> tasks = local_queues_.RemoveTasks(local_task_ids);
    for (const auto &t : tasks) {
      EnqueuePlaceableTask(t);
    }
  }

  // All remaining placeable tasks should be registered with the task dependency
  // manager. TaskDependencyManager::TaskPending() is assumed to be idempotent.
  // TODO(atumanov): evaluate performance implications of registering all new tasks on
  // submission vs. registering remaining queued placeable tasks here.
  std::unordered_set<TaskID> move_task_set;
  for (const auto &task : local_queues_.GetTasks(TaskState::PLACEABLE)) {
    task_dependency_manager_.TaskPending(task);
    move_task_set.insert(task.GetTaskSpecification().TaskId());
    // Push a warning to the task's driver that this task is currently infeasible.
    {
      // TODO(rkn): Define this constant somewhere else.
      std::string type = "infeasible_task";
      std::ostringstream error_message;
      error_message
          << "The actor or task with ID " << task.GetTaskSpecification().TaskId()
          << " is infeasible and cannot currently be scheduled. It requires "
          << task.GetTaskSpecification().GetRequiredResources().ToString()
          << " for execution and "
          << task.GetTaskSpecification().GetRequiredPlacementResources().ToString()
          << " for placement, however there are no nodes in the cluster that can "
          << "provide the requested resources. To resolve this issue, consider "
          << "reducing the resource requests of this task or add nodes that "
          << "can fit the task.";
      RAY_CHECK_OK(gcs_client_->error_table().PushErrorToDriver(
          task.GetTaskSpecification().JobId(), type, error_message.str(),
          current_time_ms()));
    }
    // Assert that this placeable task is not feasible locally (necessary but not
    // sufficient).
    RAY_CHECK(!task.GetTaskSpecification().GetRequiredPlacementResources().IsSubset(
        cluster_resource_map_[gcs_client_->client_table().GetLocalClientId()]
            .GetTotalResources()));
  }

  // Assumption: all remaining placeable tasks are infeasible and are moved to the
  // infeasible task queue. Infeasible task queue is checked when new nodes join.
  local_queues_.MoveTasks(move_task_set, TaskState::PLACEABLE, TaskState::INFEASIBLE);
  // Check the invariant that no placeable tasks remain after a call to the policy.
  RAY_CHECK(local_queues_.GetTasks(TaskState::PLACEABLE).size() == 0);
}

bool NodeManager::CheckDependencyManagerInvariant() const {
  std::vector<TaskID> pending_task_ids = task_dependency_manager_.GetPendingTasks();
  // Assert that each pending task in the task dependency manager is in one of the queues.
  for (const auto &task_id : pending_task_ids) {
    if (!local_queues_.HasTask(task_id)) {
      return false;
    }
  }
  // TODO(atumanov): perform the check in the opposite direction.
  return true;
}

void NodeManager::TreatTaskAsFailed(const Task &task, const ErrorType &error_type) {
  const TaskSpecification &spec = task.GetTaskSpecification();
  RAY_LOG(DEBUG) << "Treating task " << spec.TaskId() << " as failed because of error "
                 << ErrorType_Name(error_type) << ".";
  // If this was an actor creation task that tried to resume from a checkpoint,
  // then erase it here since the task did not finish.
  if (spec.IsActorCreationTask()) {
    ActorID actor_id = spec.ActorCreationId();
    checkpoint_id_to_restore_.erase(actor_id);
  }
  // Loop over the return IDs (except the dummy ID) and store a fake object in
  // the object store.
  int64_t num_returns = spec.NumReturns();
  if (spec.IsActorCreationTask() || spec.IsActorTask()) {
    // TODO(rkn): We subtract 1 to avoid the dummy ID. However, this leaks
    // information about the TaskSpecification implementation.
    num_returns -= 1;
  }
  // Determine which IDs should be marked as failed.
  std::vector<plasma::ObjectID> objects_to_fail;
  for (int64_t i = 0; i < num_returns; i++) {
    objects_to_fail.push_back(spec.ReturnId(i, TaskTransportType::RAYLET).ToPlasmaId());
  }
  const JobID job_id = task.GetTaskSpecification().JobId();
  MarkObjectsAsFailed(error_type, objects_to_fail, job_id);
  task_dependency_manager_.TaskCanceled(spec.TaskId());
  // Notify the task dependency manager that we no longer need this task's
  // object dependencies. TODO(swang): Ideally, we would check the return value
  // here. However, we don't know at this point if the task was in the WAITING
  // or READY queue before, in which case we would not have been subscribed to
  // its dependencies.
  task_dependency_manager_.UnsubscribeGetDependencies(spec.TaskId());
}

void NodeManager::MarkObjectsAsFailed(const ErrorType &error_type,
                                      const std::vector<plasma::ObjectID> objects_to_fail,
                                      const JobID &job_id) {
  const std::string meta = std::to_string(static_cast<int>(error_type));
  for (const auto &object_id : objects_to_fail) {
    arrow::Status status = store_client_.CreateAndSeal(object_id, "", meta);
    if (!status.ok() && !plasma::IsPlasmaObjectExists(status)) {
      // If we failed to save the error code, log a warning and push an error message
      // to the driver.
      std::ostringstream stream;
      stream << "An plasma error (" << status.ToString() << ") occurred while saving"
             << " error code to object " << object_id << ". Anyone who's getting this"
             << " object may hang forever.";
      std::string error_message = stream.str();
      RAY_LOG(WARNING) << error_message;
      RAY_CHECK_OK(gcs_client_->error_table().PushErrorToDriver(
          job_id, "task", error_message, current_time_ms()));
    }
  }
}

void NodeManager::TreatTaskAsFailedIfLost(const Task &task) {
  const TaskSpecification &spec = task.GetTaskSpecification();
  RAY_LOG(DEBUG) << "Treating task " << spec.TaskId()
                 << " as failed if return values lost.";
  // Loop over the return IDs (except the dummy ID) and check whether a
  // location for the return ID exists.
  int64_t num_returns = spec.NumReturns();
  if (spec.IsActorCreationTask() || spec.IsActorTask()) {
    // TODO(rkn): We subtract 1 to avoid the dummy ID. However, this leaks
    // information about the TaskSpecification implementation.
    num_returns -= 1;
  }
  // Use a shared flag to make sure that we only treat the task as failed at
  // most once. This flag will get deallocated once all of the object table
  // lookup callbacks are fired.
  auto task_marked_as_failed = std::make_shared<bool>(false);
  for (int64_t i = 0; i < num_returns; i++) {
    const ObjectID object_id = spec.ReturnId(i, TaskTransportType::RAYLET);
    // Lookup the return value's locations.
    RAY_CHECK_OK(object_directory_->LookupLocations(
        object_id, [this, task_marked_as_failed, task](
                       const ray::ObjectID &object_id,
                       const std::unordered_set<ray::ClientID> &clients) {
          if (!*task_marked_as_failed) {
            // Only process the object locations if we haven't already marked the
            // task as failed.
            if (clients.empty()) {
              // The object does not exist on any nodes but has been created
              // before, so the object has been lost. Mark the task as failed to
              // prevent any tasks that depend on this object from hanging.
              TreatTaskAsFailed(task, ErrorType::OBJECT_UNRECONSTRUCTABLE);
              *task_marked_as_failed = true;
            }
          }
        }));
  }
}

void NodeManager::SubmitTask(const Task &task, const Lineage &uncommitted_lineage,
                             bool forwarded) {
  stats::TaskCountReceived().Record(1);
  const TaskSpecification &spec = task.GetTaskSpecification();
  const TaskID &task_id = spec.TaskId();
  RAY_LOG(DEBUG) << "Submitting task: " << task.DebugString();

  if (local_queues_.HasTask(task_id)) {
    RAY_LOG(WARNING) << "Submitted task " << task_id
                     << " is already queued and will not be reconstructed. This is most "
                        "likely due to spurious reconstruction.";
    return;
  }

  // Add the task and its uncommitted lineage to the lineage cache.
  if (forwarded) {
    lineage_cache_.AddUncommittedLineage(task_id, uncommitted_lineage);
  } else {
    if (!lineage_cache_.CommitTask(task)) {
      RAY_LOG(WARNING)
          << "Task " << task_id
          << " already committed to the GCS. This is most likely due to reconstruction.";
    }
  }

  if (spec.IsActorTask()) {
    // Check whether we know the location of the actor.
    const auto actor_entry = actor_registry_.find(spec.ActorId());
    bool seen = actor_entry != actor_registry_.end();
    // If we have already seen this actor and this actor is not being reconstructed,
    // its location is known.
    bool location_known =
        seen && actor_entry->second.GetState() != ActorTableData::RECONSTRUCTING;
    if (location_known) {
      if (actor_entry->second.GetState() == ActorTableData::DEAD) {
        // If this actor is dead, either because the actor process is dead
        // or because its residing node is dead, treat this task as failed.
        TreatTaskAsFailed(task, ErrorType::ACTOR_DIED);
      } else {
        // If this actor is alive, check whether this actor is local.
        auto node_manager_id = actor_entry->second.GetNodeManagerId();
        if (node_manager_id == gcs_client_->client_table().GetLocalClientId()) {
          // The actor is local.
          int64_t expected_task_counter =
              GetExpectedTaskCounter(actor_registry_, spec.ActorId(), spec.CallerId());
          if (static_cast<int64_t>(spec.ActorCounter()) < expected_task_counter) {
            // A task that has already been executed before has been found. The
            // task will be treated as failed if at least one of the task's
            // return values have been evicted, to prevent the application from
            // hanging.
            // TODO(swang): Clean up the task from the lineage cache? If the
            // task is not marked as failed, then it may never get marked as
            // ready to flush to the GCS.
            RAY_LOG(WARNING) << "A task was resubmitted, so we are ignoring it. This "
                             << "should only happen during reconstruction.";
            TreatTaskAsFailedIfLost(task);
          } else {
            // The task has not yet been executed. Queue the task for local
            // execution, bypassing placement.
            EnqueuePlaceableTask(task);
          }
        } else {
          // The actor is remote. Forward the task to the node manager that owns
          // the actor.
          // Attempt to forward the task. If this fails to forward the task,
          // the task will be resubmit locally.
          ForwardTaskOrResubmit(task, node_manager_id);
        }
      }
    } else {
      ObjectID actor_creation_dummy_object;
      if (!seen) {
        // We do not have a registered location for the object, so either the
        // actor has not yet been created or we missed the notification for the
        // actor creation because this node joined the cluster after the actor
        // was already created. Look up the actor's registered location in case
        // we missed the creation notification.
        const ActorID &actor_id = spec.ActorId();
        auto lookup_callback =
            [this, actor_id](Status status, const boost::optional<ActorTableData> &data) {
              if (data) {
                // The actor has been created. We only need the last entry, because
                // it represents the latest state of this actor.
                HandleActorStateTransition(actor_id, ActorRegistration(*data));
              }
            };
        RAY_CHECK_OK(gcs_client_->Actors().AsyncGet(actor_id, lookup_callback));
        actor_creation_dummy_object = spec.ActorCreationDummyObjectId();
      } else {
        actor_creation_dummy_object = actor_entry->second.GetActorCreationDependency();
      }

      // Keep the task queued until we discover the actor's location.
      // (See design_docs/task_states.rst for the state transition diagram.)
      local_queues_.QueueTasks({task}, TaskState::WAITING_FOR_ACTOR_CREATION);
      // The actor has not yet been created and may have failed. To make sure
      // that the actor is eventually recreated, we maintain the invariant that
      // if a task is in the MethodsWaitingForActorCreation queue, then it is
      // subscribed to its respective actor creation task and that task only.
      // Once the actor has been created and this method removed from the
      // waiting queue, the caller must make the corresponding call to
      // UnsubscribeGetDependencies.
      task_dependency_manager_.SubscribeGetDependencies(spec.TaskId(),
                                                        {actor_creation_dummy_object});
      // Mark the task as pending. It will be canceled once we discover the
      // actor's location and either execute the task ourselves or forward it
      // to another node.
      task_dependency_manager_.TaskPending(task);
    }
  } else {
    // This is a non-actor task. Queue the task for a placement decision or for dispatch
    // if the task was forwarded.
    if (forwarded) {
      // Check for local dependencies and enqueue as waiting or ready for dispatch.
      EnqueuePlaceableTask(task);
    } else {
      // (See design_docs/task_states.rst for the state transition diagram.)
      local_queues_.QueueTasks({task}, TaskState::PLACEABLE);
      ScheduleTasks(cluster_resource_map_);
      // TODO(atumanov): assert that !placeable.isempty() => insufficient available
      // resources locally.
    }
  }
}

void NodeManager::HandleDirectCallTaskBlocked(const std::shared_ptr<Worker> &worker) {
  if (new_scheduler_enabled_) {
    // TODO (ion): replace this hard coded # of CPUs.
    std::unordered_map<std::string, double> task_request;
    task_request.emplace(kCPU_ResourceLabel, 1.);
    new_resource_scheduler_->AddNodeAvailableResources(client_id_.Binary(), task_request);
    return;
  }
  if (!worker || worker->GetAssignedTaskId().IsNil() || worker->IsBlocked()) {
    return;  // The worker may have died or is no longer processing the task.
  }
  auto const cpu_resource_ids = worker->ReleaseTaskCpuResources();
  local_available_resources_.Release(cpu_resource_ids);
  cluster_resource_map_[gcs_client_->client_table().GetLocalClientId()].Release(
      cpu_resource_ids.ToResourceSet());
  worker->MarkBlocked();
  DispatchTasks(local_queues_.GetReadyTasksByClass());
}

void NodeManager::HandleDirectCallTaskUnblocked(const std::shared_ptr<Worker> &worker) {
  if (!worker || worker->GetAssignedTaskId().IsNil() || !worker->IsBlocked()) {
    return;  // The worker may have died or is no longer processing the task.
  }
  TaskID task_id = worker->GetAssignedTaskId();
  Task task = local_queues_.GetTaskOfState(task_id, TaskState::RUNNING);
  const auto required_resources = task.GetTaskSpecification().GetRequiredResources();
  const ResourceSet cpu_resources = required_resources.GetNumCpus();
  bool oversubscribed = !local_available_resources_.Contains(cpu_resources);
  if (!oversubscribed) {
    // Reacquire the CPU resources for the worker. Note that care needs to be
    // taken if the user is using the specific CPU IDs since the IDs that we
    // reacquire here may be different from the ones that the task started with.
    auto const resource_ids = local_available_resources_.Acquire(cpu_resources);
    worker->AcquireTaskCpuResources(resource_ids);
    cluster_resource_map_[gcs_client_->client_table().GetLocalClientId()].Acquire(
        cpu_resources);
  } else {
    // In this case, we simply don't reacquire the CPU resources for the worker.
    // The worker can keep running and when the task finishes, it will simply
    // not have any CPU resources to release.
    RAY_LOG(WARNING)
        << "Resources oversubscribed: "
        << cluster_resource_map_[gcs_client_->client_table().GetLocalClientId()]
               .GetAvailableResources()
               .ToString();
  }
  worker->MarkUnblocked();
  task_dependency_manager_.UnsubscribeGetDependencies(task_id);
}

void NodeManager::AsyncResolveObjects(
    const std::shared_ptr<LocalClientConnection> &client,
    const std::vector<ObjectID> &required_object_ids, const TaskID &current_task_id,
    bool ray_get, bool mark_worker_blocked) {
  std::shared_ptr<Worker> worker = worker_pool_.GetRegisteredWorker(client);
  if (worker) {
    // The client is a worker. If the worker is not already blocked and the
    // blocked task matches the one assigned to the worker, then mark the
    // worker as blocked. This temporarily releases any resources that the
    // worker holds while it is blocked.
    if (mark_worker_blocked && !worker->IsBlocked() &&
        current_task_id == worker->GetAssignedTaskId()) {
      Task task;
      RAY_CHECK(local_queues_.RemoveTask(current_task_id, &task));
      local_queues_.QueueTasks({task}, TaskState::RUNNING);
      // Get the CPU resources required by the running task.
      // Release the CPU resources.
      auto const cpu_resource_ids = worker->ReleaseTaskCpuResources();
      local_available_resources_.Release(cpu_resource_ids);
      cluster_resource_map_[gcs_client_->client_table().GetLocalClientId()].Release(
          cpu_resource_ids.ToResourceSet());
      worker->MarkBlocked();
      // Try dispatching tasks since we may have released some resources.
      DispatchTasks(local_queues_.GetReadyTasksByClass());
    }
  } else {
    // The client is a driver. Drivers do not hold resources, so we simply mark
    // the task as blocked.
    worker = worker_pool_.GetRegisteredDriver(client);
  }

  RAY_CHECK(worker);
  // Mark the task as blocked.
  if (mark_worker_blocked) {
    worker->AddBlockedTaskId(current_task_id);
    if (local_queues_.GetBlockedTaskIds().count(current_task_id) == 0) {
      local_queues_.AddBlockedTaskId(current_task_id);
    }
  }

  // Subscribe to the objects required by the task. These objects will be
  // fetched and/or reconstructed as necessary, until the objects become local
  // or are unsubscribed.
  if (ray_get) {
    // TODO(ekl) using the assigned task id is a hack to handle unsubscription for
    // HandleDirectCallUnblocked.
    task_dependency_manager_.SubscribeGetDependencies(
        mark_worker_blocked ? current_task_id : worker->GetAssignedTaskId(),
        required_object_ids);
  } else {
    task_dependency_manager_.SubscribeWaitDependencies(worker->WorkerId(),
                                                       required_object_ids);
  }
}

void NodeManager::AsyncResolveObjectsFinish(
    const std::shared_ptr<LocalClientConnection> &client, const TaskID &current_task_id,
    bool was_blocked) {
  std::shared_ptr<Worker> worker = worker_pool_.GetRegisteredWorker(client);

  // TODO(swang): Because the object dependencies are tracked in the task
  // dependency manager, we could actually remove this message entirely and
  // instead unblock the worker once all the objects become available.
  if (worker) {
    // The client is a worker. If the worker is not already unblocked and the
    // unblocked task matches the one assigned to the worker, then mark the
    // worker as unblocked. This returns the temporarily released resources to
    // the worker. Workers that have been marked dead have already been cleaned
    // up.
    if (was_blocked && worker->IsBlocked() &&
        current_task_id == worker->GetAssignedTaskId() && !worker->IsDead()) {
      // (See design_docs/task_states.rst for the state transition diagram.)
      Task task;
      RAY_CHECK(local_queues_.RemoveTask(current_task_id, &task));
      local_queues_.QueueTasks({task}, TaskState::RUNNING);
      // Get the CPU resources required by the running task.
      const auto required_resources = task.GetTaskSpecification().GetRequiredResources();
      const ResourceSet cpu_resources = required_resources.GetNumCpus();
      // Check if we can reacquire the CPU resources.
      bool oversubscribed = !local_available_resources_.Contains(cpu_resources);

      if (!oversubscribed) {
        // Reacquire the CPU resources for the worker. Note that care needs to be
        // taken if the user is using the specific CPU IDs since the IDs that we
        // reacquire here may be different from the ones that the task started with.
        auto const resource_ids = local_available_resources_.Acquire(cpu_resources);
        worker->AcquireTaskCpuResources(resource_ids);
        cluster_resource_map_[gcs_client_->client_table().GetLocalClientId()].Acquire(
            cpu_resources);
        if (new_scheduler_enabled_) {
          new_resource_scheduler_->SubtractNodeAvailableResources(
              client_id_.Binary(), cpu_resources.GetResourceMap());
        }
      } else {
        // In this case, we simply don't reacquire the CPU resources for the worker.
        // The worker can keep running and when the task finishes, it will simply
        // not have any CPU resources to release.
        RAY_LOG(WARNING)
            << "Resources oversubscribed: "
            << cluster_resource_map_[gcs_client_->client_table().GetLocalClientId()]
                   .GetAvailableResources()
                   .ToString();
      }
      worker->MarkUnblocked();
    }
  } else {
    // The client is a driver. Drivers do not hold resources, so we simply
    // mark the driver as unblocked.
    worker = worker_pool_.GetRegisteredDriver(client);
  }

  // Unsubscribe from any `ray.get` objects that the task was blocked on.  Any
  // fetch or reconstruction operations to make the objects local are canceled.
  // `ray.wait` calls will stay active until the objects become local, or the
  // task/actor that called `ray.wait` exits.
  task_dependency_manager_.UnsubscribeGetDependencies(current_task_id);
  // Mark the task as unblocked.
  RAY_CHECK(worker);
  if (was_blocked) {
    worker->RemoveBlockedTaskId(current_task_id);
    local_queues_.RemoveBlockedTaskId(current_task_id);
  }
}

void NodeManager::EnqueuePlaceableTask(const Task &task) {
  // TODO(atumanov): add task lookup hashmap and change EnqueuePlaceableTask to take
  // a vector of TaskIDs. Trigger MoveTask internally.
  // Subscribe to the task's dependencies.
  bool args_ready = task_dependency_manager_.SubscribeGetDependencies(
      task.GetTaskSpecification().TaskId(), task.GetDependencies());
  // Enqueue the task. If all dependencies are available, then the task is queued
  // in the READY state, else the WAITING state.
  // (See design_docs/task_states.rst for the state transition diagram.)
  if (args_ready) {
    local_queues_.QueueTasks({task}, TaskState::READY);
    DispatchTasks(MakeTasksByClass({task}));
  } else {
    local_queues_.QueueTasks({task}, TaskState::WAITING);
  }
  // Mark the task as pending. Once the task has finished execution, or once it
  // has been forwarded to another node, the task must be marked as canceled in
  // the TaskDependencyManager.
  task_dependency_manager_.TaskPending(task);
}

void NodeManager::AssignTask(const std::shared_ptr<Worker> &worker, const Task &task,
                             std::vector<std::function<void()>> *post_assign_callbacks) {
  const TaskSpecification &spec = task.GetTaskSpecification();
  RAY_CHECK(post_assign_callbacks);

  // If this is an actor task, check that the new task has the correct counter.
  if (spec.IsActorTask()) {
    // An actor task should only be ready to be assigned if it matches the
    // expected task counter.
    int64_t expected_task_counter =
        GetExpectedTaskCounter(actor_registry_, spec.ActorId(), spec.CallerId());
    RAY_CHECK(static_cast<int64_t>(spec.ActorCounter()) == expected_task_counter)
        << "Expected actor counter: " << expected_task_counter << ", task "
        << spec.TaskId() << " has: " << spec.ActorCounter();
  }

  RAY_LOG(DEBUG) << "Assigning task " << spec.TaskId() << " to worker with pid "
                 << worker->Pid();
  flatbuffers::FlatBufferBuilder fbb;

  // Resource accounting: acquire resources for the assigned task.
  auto acquired_resources =
      local_available_resources_.Acquire(spec.GetRequiredResources());
  const auto &my_client_id = gcs_client_->client_table().GetLocalClientId();
  cluster_resource_map_[my_client_id].Acquire(spec.GetRequiredResources());
  if (new_scheduler_enabled_) {
    new_resource_scheduler_->AddNodeAvailableResources(
        client_id_.Binary(), spec.GetRequiredResources().GetResourceMap());
  }

  if (spec.IsActorCreationTask()) {
    // Check that the actor's placement resource requirements are satisfied.
    RAY_CHECK(spec.GetRequiredPlacementResources().IsSubset(
        cluster_resource_map_[my_client_id].GetTotalResources()));
    worker->SetLifetimeResourceIds(acquired_resources);
  } else {
    worker->SetTaskResourceIds(acquired_resources);
  }

  auto task_id = spec.TaskId();
  if (task.OnDispatch() != nullptr) {
    if (task.GetTaskSpecification().IsDetachedActor()) {
      worker->MarkDetachedActor();
    }
    task.OnDispatch()(worker, initial_config_.node_manager_address, worker->Port(),
                      worker->WorkerId(),
                      spec.IsActorCreationTask() ? worker->GetLifetimeResourceIds()
                                                 : worker->GetTaskResourceIds());
    post_assign_callbacks->push_back([this, worker, task_id]() {
      RAY_LOG(DEBUG) << "Finished assigning task " << task_id << " to worker "
                     << worker->WorkerId();
      ;
      FinishAssignTask(worker, task_id, /*success=*/true);
    });
  } else {
    ResourceIdSet resource_id_set =
        worker->GetTaskResourceIds().Plus(worker->GetLifetimeResourceIds());
    if (worker->AssignTask(task, resource_id_set).ok()) {
      RAY_LOG(DEBUG) << "Assigned task " << task_id << " to worker "
                     << worker->WorkerId();
      post_assign_callbacks->push_back([this, worker, task_id]() {
        FinishAssignTask(worker, task_id, /*success=*/true);
      });
    } else {
      RAY_LOG(ERROR) << "Failed to assign task " << task_id << " to worker "
                     << worker->WorkerId() << ", disconnecting client";
      post_assign_callbacks->push_back([this, worker, task_id]() {
        FinishAssignTask(worker, task_id, /*success=*/false);
      });
    }
  }
}

bool NodeManager::FinishAssignedTask(Worker &worker) {
  TaskID task_id = worker.GetAssignedTaskId();
  RAY_LOG(DEBUG) << "Finished task " << task_id;

  // (See design_docs/task_states.rst for the state transition diagram.)
  Task task;
  RAY_CHECK(local_queues_.RemoveTask(task_id, &task));

  // Release task's resources. The worker's lifetime resources are still held.
  auto const &task_resources = worker.GetTaskResourceIds();
  const ClientID &client_id = gcs_client_->client_table().GetLocalClientId();
  local_available_resources_.ReleaseConstrained(
      task_resources, cluster_resource_map_[client_id].GetTotalResources());
  cluster_resource_map_[gcs_client_->client_table().GetLocalClientId()].Release(
      task_resources.ToResourceSet());
  if (new_scheduler_enabled_) {
    new_resource_scheduler_->AddNodeAvailableResources(
        client_id_.Binary(), task_resources.ToResourceSet().GetResourceMap());
  }
  worker.ResetTaskResourceIds();

  const auto &spec = task.GetTaskSpecification();
  if ((spec.IsActorCreationTask() || spec.IsActorTask())) {
    // If this was an actor or actor creation task, handle the actor's new
    // state.
    FinishAssignedActorTask(worker, task);
  } else {
    // If this was a non-actor task, then cancel any ray.wait calls that were
    // made during the task execution.
    task_dependency_manager_.UnsubscribeWaitDependencies(worker.WorkerId());
  }

  // Notify the task dependency manager that this task has finished execution.
  task_dependency_manager_.TaskCanceled(task_id);

  // Unset the worker's assigned job Id if this is not an actor.
  if (!spec.IsActorCreationTask() && !spec.IsActorTask()) {
    worker.AssignJobId(JobID::Nil());
  }
  if (!spec.IsDirectActorCreationCall()) {
    // Unset the worker's assigned task. We keep the assigned task ID for
    // direct actor creation calls because this ID is used later if the actor
    // requires objects from plasma.
    worker.AssignTaskId(TaskID::Nil());
  }
  // Direct actors will be assigned tasks via the core worker and therefore are
  // not idle.
  return !spec.IsDirectActorCreationCall();
}

std::shared_ptr<ActorTableData> NodeManager::CreateActorTableDataFromCreationTask(
    const TaskSpecification &task_spec, int port, const WorkerID &worker_id) {
  RAY_CHECK(task_spec.IsActorCreationTask());
  auto actor_id = task_spec.ActorCreationId();
  auto actor_entry = actor_registry_.find(actor_id);
  std::shared_ptr<ActorTableData> actor_info_ptr;
  // TODO(swang): If this is an actor that was reconstructed, and previous
  // actor notifications were delayed, then this node may not have an entry for
  // the actor in actor_regisry_. Then, the fields for the number of
  // reconstructions will be wrong.
  if (actor_entry == actor_registry_.end()) {
    actor_info_ptr.reset(new ActorTableData());
    // Set all of the static fields for the actor. These fields will not
    // change even if the actor fails or is reconstructed.
    actor_info_ptr->set_actor_id(actor_id.Binary());
    actor_info_ptr->set_actor_creation_dummy_object_id(
        task_spec.ActorDummyObject().Binary());
    actor_info_ptr->set_job_id(task_spec.JobId().Binary());
    actor_info_ptr->set_max_reconstructions(task_spec.MaxActorReconstructions());
    // This is the first time that the actor has been created, so the number
    // of remaining reconstructions is the max.
    actor_info_ptr->set_remaining_reconstructions(task_spec.MaxActorReconstructions());
    actor_info_ptr->set_is_direct_call(task_spec.IsDirectActorCreationCall());
    actor_info_ptr->set_is_detached(task_spec.IsDetachedActor());
    actor_info_ptr->mutable_owner_address()->CopyFrom(
        task_spec.GetMessage().caller_address());
  } else {
    // If we've already seen this actor, it means that this actor was reconstructed.
    // Thus, its previous state must be RECONSTRUCTING.
    // TODO: The following is a workaround for the issue described in
    // https://github.com/ray-project/ray/issues/5524, please see the issue
    // description for more information.
    if (actor_entry->second.GetState() != ActorTableData::RECONSTRUCTING) {
      RAY_LOG(WARNING) << "Actor not in reconstructing state, most likely it "
                       << "died before creation handler could run. Actor state is "
                       << actor_entry->second.GetState();
    }
    // Copy the static fields from the current actor entry.
    actor_info_ptr.reset(new ActorTableData(actor_entry->second.GetTableData()));
    // We are reconstructing the actor, so subtract its
    // remaining_reconstructions by 1.
    actor_info_ptr->set_remaining_reconstructions(
        actor_info_ptr->remaining_reconstructions() - 1);
  }

  // Set the new fields for the actor's state to indicate that the actor is
  // now alive on this node manager.
  actor_info_ptr->mutable_address()->set_ip_address(
      gcs_client_->client_table().GetLocalClient().node_manager_address());
  actor_info_ptr->mutable_address()->set_port(port);
  actor_info_ptr->mutable_address()->set_raylet_id(
      gcs_client_->client_table().GetLocalClientId().Binary());
  actor_info_ptr->mutable_address()->set_worker_id(worker_id.Binary());
  actor_info_ptr->set_state(ActorTableData::ALIVE);
  return actor_info_ptr;
}

void NodeManager::FinishAssignedActorTask(Worker &worker, const Task &task) {
  RAY_LOG(INFO) << "Finishing assigned actor task";
  ActorID actor_id;
  TaskID caller_id;
  const TaskSpecification task_spec = task.GetTaskSpecification();
  bool resumed_from_checkpoint = false;
  if (task_spec.IsActorCreationTask()) {
    actor_id = task_spec.ActorCreationId();
    caller_id = TaskID::Nil();
    if (checkpoint_id_to_restore_.count(actor_id) > 0) {
      resumed_from_checkpoint = true;
    }
  } else {
    actor_id = task_spec.ActorId();
    caller_id = task_spec.CallerId();
  }

  if (task_spec.IsActorCreationTask()) {
    // This was an actor creation task. Convert the worker to an actor.
    worker.AssignActorId(actor_id);

    if (task_spec.IsDetachedActor()) {
      worker.MarkDetachedActor();
    }

    // Lookup the parent actor id.
    auto parent_task_id = task_spec.ParentTaskId();
    int port = worker.Port();
    auto worker_id = worker.WorkerId();
    RAY_CHECK_OK(
<<<<<<< HEAD
        gcs_client_->raylet_task_table().Lookup(
            JobID::Nil(), parent_task_id,
            /*success_callback=*/
            [this, task_spec, resumed_from_checkpoint, port, worker_id](
                ray::gcs::RedisGcsClient *client, const TaskID &parent_task_id,
                const TaskTableData &parent_task_data) {
              // The task was in the GCS task table. Use the stored task spec to
              // get the parent actor id.
              Task parent_task(parent_task_data.task());
              ActorID parent_actor_id = ActorID::Nil();
              if (parent_task.GetTaskSpecification().IsActorCreationTask()) {
                parent_actor_id = parent_task.GetTaskSpecification().ActorCreationId();
              } else if (parent_task.GetTaskSpecification().IsActorTask()) {
                parent_actor_id = parent_task.GetTaskSpecification().ActorId();
              }
              FinishAssignedActorCreationTask(parent_actor_id, task_spec,
                                              resumed_from_checkpoint, port, worker_id);
            },
            /*failure_callback=*/
            [this, task_spec, resumed_from_checkpoint, port, worker_id](
                ray::gcs::RedisGcsClient *client, const TaskID &parent_task_id) {
=======
        gcs_client_->Tasks().AsyncGet(
            parent_task_id,
            /*callback=*/
            [this, task_spec, resumed_from_checkpoint, port, parent_task_id](
                Status status, const boost::optional<TaskTableData> &parent_task_data) {
              if (parent_task_data) {
                // The task was in the GCS task table. Use the stored task spec to
                // get the parent actor id.
                Task parent_task(parent_task_data->task());
                ActorID parent_actor_id = ActorID::Nil();
                if (parent_task.GetTaskSpecification().IsActorCreationTask()) {
                  parent_actor_id = parent_task.GetTaskSpecification().ActorCreationId();
                } else if (parent_task.GetTaskSpecification().IsActorTask()) {
                  parent_actor_id = parent_task.GetTaskSpecification().ActorId();
                }
                FinishAssignedActorCreationTask(parent_actor_id, task_spec,
                                                resumed_from_checkpoint, port);
                return;
              }
>>>>>>> 84d3d4b6
              // The parent task was not in the GCS task table. It should most likely be
              // in the lineage cache.
              ActorID parent_actor_id = ActorID::Nil();
              if (lineage_cache_.ContainsTask(parent_task_id)) {
                // Use a copy of the cached task spec to get the parent actor id.
                Task parent_task = lineage_cache_.GetTaskOrDie(parent_task_id);
                if (parent_task.GetTaskSpecification().IsActorCreationTask()) {
                  parent_actor_id = parent_task.GetTaskSpecification().ActorCreationId();
                } else if (parent_task.GetTaskSpecification().IsActorTask()) {
                  parent_actor_id = parent_task.GetTaskSpecification().ActorId();
                }
              } else {
                RAY_LOG(WARNING)
                    << "Task metadata not found in either GCS or lineage cache. It may "
                       "have "
                       "been "
                       "evicted "
                    << "by the redis LRU configuration. Consider increasing the memory "
                       "allocation via "
                    << "ray.init(redis_max_memory=<max_memory_bytes>).";
              }
              FinishAssignedActorCreationTask(parent_actor_id, task_spec,
                                              resumed_from_checkpoint, port, worker_id);
            }));
  } else {
    auto actor_entry = actor_registry_.find(actor_id);
    RAY_CHECK(actor_entry != actor_registry_.end());
    // Extend the actor's frontier to include the executed task.
    const ObjectID object_to_release =
        actor_entry->second.ExtendFrontier(caller_id, task_spec.ActorDummyObject());
    if (!object_to_release.IsNil()) {
      // If there were no new actor handles created, then no other actor task
      // will depend on this execution dependency, so it safe to release.
      HandleObjectMissing(object_to_release);
    }
    // Mark the dummy object as locally available to indicate that the actor's
    // state has changed and the next method can run. This is not added to the
    // object table, so the update will be invisible to both the local object
    // manager and the other nodes.
    // NOTE(swang): The dummy objects must be marked as local whenever
    // ExtendFrontier is called, and vice versa, so that we can clean up the
    // dummy objects properly in case the actor fails and needs to be
    // reconstructed.
    HandleObjectLocal(task_spec.ActorDummyObject());
  }
}

void NodeManager::FinishAssignedActorCreationTask(const ActorID &parent_actor_id,
                                                  const TaskSpecification &task_spec,
                                                  bool resumed_from_checkpoint, int port,
                                                  const WorkerID &worker_id) {
  // Notify the other node managers that the actor has been created.
  const ActorID actor_id = task_spec.ActorCreationId();
  auto new_actor_info = CreateActorTableDataFromCreationTask(task_spec, port, worker_id);
  new_actor_info->set_parent_id(parent_actor_id.Binary());
  auto update_callback = [actor_id](Status status) {
    if (!status.ok()) {
      // Only one node at a time should succeed at creating or updating the actor.
      RAY_LOG(FATAL) << "Failed to update state to ALIVE for actor " << actor_id;
    }
  };

  if (resumed_from_checkpoint) {
    // This actor was resumed from a checkpoint. In this case, we first look
    // up the checkpoint in GCS and use it to restore the actor registration
    // and frontier.
    const auto checkpoint_id = checkpoint_id_to_restore_[actor_id];
    checkpoint_id_to_restore_.erase(actor_id);
    RAY_LOG(DEBUG) << "Looking up checkpoint " << checkpoint_id << " for actor "
                   << actor_id;
    RAY_CHECK_OK(gcs_client_->actor_checkpoint_table().Lookup(
        JobID::Nil(), checkpoint_id,
        [this, actor_id, new_actor_info, update_callback](
            ray::gcs::RedisGcsClient *client, const UniqueID &checkpoint_id,
            const ActorCheckpointData &checkpoint_data) {
          RAY_LOG(INFO) << "Restoring registration for actor " << actor_id
                        << " from checkpoint " << checkpoint_id;
          ActorRegistration actor_registration =
              ActorRegistration(*new_actor_info, checkpoint_data);
          // Mark the unreleased dummy objects in the checkpoint frontier as local.
          for (const auto &entry : actor_registration.GetDummyObjects()) {
            HandleObjectLocal(entry.first);
          }
          HandleActorStateTransition(actor_id, std::move(actor_registration));
          // The actor was created before.
          RAY_CHECK_OK(gcs_client_->Actors().AsyncUpdate(actor_id, new_actor_info,
                                                         update_callback));
        },
        [actor_id](ray::gcs::RedisGcsClient *client, const UniqueID &checkpoint_id) {
          RAY_LOG(FATAL) << "Couldn't find checkpoint " << checkpoint_id << " for actor "
                         << actor_id << " in GCS.";
        }));
  } else {
    // The actor did not resume from a checkpoint. Immediately notify the
    // other node managers that the actor has been created.
    HandleActorStateTransition(actor_id, ActorRegistration(*new_actor_info));
    if (actor_registry_.find(actor_id) != actor_registry_.end()) {
      // The actor was created before.
      RAY_CHECK_OK(
          gcs_client_->Actors().AsyncUpdate(actor_id, new_actor_info, update_callback));
    } else {
      // The actor was never created before.
      RAY_CHECK_OK(gcs_client_->Actors().AsyncRegister(new_actor_info, update_callback));
    }
  }
  if (!resumed_from_checkpoint) {
    // The actor was not resumed from a checkpoint. Store the
    // initial dummy object. All future handles to the actor will
    // depend on this object.
    HandleObjectLocal(task_spec.ActorDummyObject());
  }
}

void NodeManager::HandleTaskReconstruction(const TaskID &task_id,
                                           const ObjectID &required_object_id) {
  // Retrieve the task spec in order to re-execute the task.
  RAY_CHECK_OK(gcs_client_->Tasks().AsyncGet(
      task_id,
      /*callback=*/
      [this, required_object_id, task_id](
          Status status, const boost::optional<TaskTableData> &task_data) {
        if (task_data) {
          // The task was in the GCS task table. Use the stored task spec to
          // re-execute the task.
          ResubmitTask(Task(task_data->task()), required_object_id);
          return;
        }
        // The task was not in the GCS task table. It must therefore be in the
        // lineage cache.
        if (lineage_cache_.ContainsTask(task_id)) {
          // Use a copy of the cached task spec to re-execute the task.
          const Task task = lineage_cache_.GetTaskOrDie(task_id);
          ResubmitTask(task, required_object_id);
        } else {
          RAY_LOG(WARNING)
              << "Metadata of task " << task_id
              << " not found in either GCS or lineage cache. It may have been evicted "
              << "by the redis LRU configuration. Consider increasing the memory "
                 "allocation via "
              << "ray.init(redis_max_memory=<max_memory_bytes>).";
          MarkObjectsAsFailed(ErrorType::OBJECT_UNRECONSTRUCTABLE,
                              {required_object_id.ToPlasmaId()}, JobID::Nil());
        }
      }));
}

void NodeManager::ResubmitTask(const Task &task, const ObjectID &required_object_id) {
  RAY_LOG(DEBUG) << "Attempting to resubmit task "
                 << task.GetTaskSpecification().TaskId();

  // Actors should only be recreated if the first initialization failed or if
  // the most recent instance of the actor failed.
  if (task.GetTaskSpecification().IsActorCreationTask()) {
    const auto &actor_id = task.GetTaskSpecification().ActorCreationId();
    const auto it = actor_registry_.find(actor_id);
    if (it != actor_registry_.end() && it->second.GetState() == ActorTableData::ALIVE) {
      // If the actor is still alive, then do not resubmit the task. If the
      // actor actually is dead and a result is needed, then reconstruction
      // for this task will be triggered again.
      RAY_LOG(WARNING)
          << "Actor creation task resubmitted, but the actor is still alive.";
      return;
    }
  }

  // Driver tasks cannot be reconstructed. If this is a driver task, push an
  // error to the driver and do not resubmit it.
  if (task.GetTaskSpecification().IsDriverTask()) {
    // TODO(rkn): Define this constant somewhere else.
    std::string type = "put_reconstruction";
    std::ostringstream error_message;
    error_message << "The task with ID " << task.GetTaskSpecification().TaskId()
                  << " is a driver task and so the object created by ray.put "
                  << "could not be reconstructed.";
    RAY_CHECK_OK(gcs_client_->error_table().PushErrorToDriver(
        task.GetTaskSpecification().JobId(), type, error_message.str(),
        current_time_ms()));
    MarkObjectsAsFailed(ErrorType::OBJECT_UNRECONSTRUCTABLE,
                        {required_object_id.ToPlasmaId()},
                        task.GetTaskSpecification().JobId());
    return;
  }

  RAY_LOG(INFO) << "Resubmitting task " << task.GetTaskSpecification().TaskId()
                << " on client " << gcs_client_->client_table().GetLocalClientId();
  // The task may be reconstructed. Submit it with an empty lineage, since any
  // uncommitted lineage must already be in the lineage cache. At this point,
  // the task should not yet exist in the local scheduling queue. If it does,
  // then this is a spurious reconstruction.
  SubmitTask(task, Lineage());
}

void NodeManager::HandleObjectLocal(const ObjectID &object_id) {
  // Notify the task dependency manager that this object is local.
  const auto ready_task_ids = task_dependency_manager_.HandleObjectLocal(object_id);
  RAY_LOG(DEBUG) << "Object local " << object_id << ", "
                 << " on " << gcs_client_->client_table().GetLocalClientId() << ", "
                 << ready_task_ids.size() << " tasks ready";
  // Transition the tasks whose dependencies are now fulfilled to the ready state.
  if (ready_task_ids.size() > 0) {
    std::unordered_set<TaskID> ready_task_id_set(ready_task_ids.begin(),
                                                 ready_task_ids.end());

    // First filter out the tasks that should not be moved to READY.
    local_queues_.FilterState(ready_task_id_set, TaskState::BLOCKED);
    local_queues_.FilterState(ready_task_id_set, TaskState::RUNNING);
    local_queues_.FilterState(ready_task_id_set, TaskState::DRIVER);
    local_queues_.FilterState(ready_task_id_set, TaskState::WAITING_FOR_ACTOR_CREATION);

    // Make sure that the remaining tasks are all WAITING or direct call
    // actors.
    auto ready_task_id_set_copy = ready_task_id_set;
    local_queues_.FilterState(ready_task_id_set_copy, TaskState::WAITING);
    // Filter out direct call actors. These are not tracked by the raylet and
    // their assigned task ID is the actor ID.
    for (const auto &id : ready_task_id_set_copy) {
      RAY_CHECK(actor_registry_.count(id.ActorId()) > 0);
      ready_task_id_set.erase(id);
    }

    // Queue and dispatch the tasks that are ready to run (i.e., WAITING).
    auto ready_tasks = local_queues_.RemoveTasks(ready_task_id_set);
    local_queues_.QueueTasks(ready_tasks, TaskState::READY);
    DispatchTasks(MakeTasksByClass(ready_tasks));
  }
}

void NodeManager::HandleObjectMissing(const ObjectID &object_id) {
  // Notify the task dependency manager that this object is no longer local.
  const auto waiting_task_ids = task_dependency_manager_.HandleObjectMissing(object_id);
  RAY_LOG(DEBUG) << "Object missing " << object_id << ", "
                 << " on " << gcs_client_->client_table().GetLocalClientId()
                 << waiting_task_ids.size() << " tasks waiting";
  // Transition any tasks that were in the runnable state and are dependent on
  // this object to the waiting state.
  if (!waiting_task_ids.empty()) {
    std::unordered_set<TaskID> waiting_task_id_set(waiting_task_ids.begin(),
                                                   waiting_task_ids.end());
    // First filter out any tasks that can't be transitioned to READY. These
    // are running workers or drivers, now blocked in a get.
    local_queues_.FilterState(waiting_task_id_set, TaskState::RUNNING);
    local_queues_.FilterState(waiting_task_id_set, TaskState::DRIVER);
    // Transition the tasks back to the waiting state. They will be made
    // runnable once the deleted object becomes available again.
    local_queues_.MoveTasks(waiting_task_id_set, TaskState::READY, TaskState::WAITING);
    RAY_CHECK(waiting_task_id_set.empty());
    // Moving ready tasks to waiting may have changed the load, making space for placing
    // new tasks locally.
    ScheduleTasks(cluster_resource_map_);
  }
}

void NodeManager::ForwardTaskOrResubmit(const Task &task,
                                        const ClientID &node_manager_id) {
  /// TODO(rkn): Should we check that the node manager is remote and not local?
  /// TODO(rkn): Should we check if the remote node manager is known to be dead?
  // Attempt to forward the task.
  ForwardTask(
      task, node_manager_id,
      [this, node_manager_id](ray::Status error, const Task &task) {
        const TaskID task_id = task.GetTaskSpecification().TaskId();
        RAY_LOG(INFO) << "Failed to forward task " << task_id << " to node manager "
                      << node_manager_id;

        // Mark the failed task as pending to let other raylets know that we still
        // have the task. TaskDependencyManager::TaskPending() is assumed to be
        // idempotent.
        task_dependency_manager_.TaskPending(task);

        // Actor tasks can only be executed at the actor's location, so they are
        // retried after a timeout. All other tasks that fail to be forwarded are
        // deemed to be placeable again.
        if (task.GetTaskSpecification().IsActorTask()) {
          // The task is for an actor on another node.  Create a timer to resubmit
          // the task in a little bit. TODO(rkn): Really this should be a
          // unique_ptr instead of a shared_ptr. However, it's a little harder to
          // move unique_ptrs into lambdas.
          auto retry_timer = std::make_shared<boost::asio::deadline_timer>(io_service_);
          auto retry_duration = boost::posix_time::milliseconds(
              RayConfig::instance()
                  .node_manager_forward_task_retry_timeout_milliseconds());
          retry_timer->expires_from_now(retry_duration);
          retry_timer->async_wait(
              [this, task_id, retry_timer](const boost::system::error_code &error) {
                // Timer killing will receive the boost::asio::error::operation_aborted,
                // we only handle the timeout event.
                RAY_CHECK(!error);
                RAY_LOG(INFO) << "Resubmitting task " << task_id
                              << " because ForwardTask failed.";
                // Remove the RESUBMITTED task from the SWAP queue.
                Task task;
                TaskState state;
                if (local_queues_.RemoveTask(task_id, &task, &state)) {
                  RAY_CHECK(state == TaskState::SWAP);
                  // Submit the task again.
                  SubmitTask(task, Lineage());
                }
              });
          // Temporarily move the RESUBMITTED task to the SWAP queue while the
          // timer is active.
          local_queues_.QueueTasks({task}, TaskState::SWAP);
        } else {
          // The task is not for an actor and may therefore be placed on another
          // node immediately. Send it to the scheduling policy to be placed again.
          local_queues_.QueueTasks({task}, TaskState::PLACEABLE);
          ScheduleTasks(cluster_resource_map_);
        }
      });
}

void NodeManager::ForwardTask(
    const Task &task, const ClientID &node_id,
    const std::function<void(const ray::Status &, const Task &)> &on_error) {
  // Override spillback for direct tasks.
  if (task.OnSpillback() != nullptr) {
    GcsNodeInfo node_info;
    bool found = gcs_client_->client_table().GetClient(node_id, &node_info);
    RAY_CHECK(found) << "Spilling back to a node manager, but no GCS info found for node "
                     << node_id;
    task.OnSpillback()(node_id, node_info.node_manager_address(),
                       node_info.node_manager_port());
    return;
  }

  // Lookup node manager client for this node_id and use it to send the request.
  auto client_entry = remote_node_manager_clients_.find(node_id);
  if (client_entry == remote_node_manager_clients_.end()) {
    // TODO(atumanov): caller must handle failure to ensure tasks are not lost.
    RAY_LOG(INFO) << "No node manager client found for GCS client id " << node_id;
    on_error(ray::Status::IOError("Node manager client not found"), task);
    return;
  }
  auto &client = client_entry->second;

  const auto &spec = task.GetTaskSpecification();
  auto task_id = spec.TaskId();

  if (worker_pool_.HasPendingWorkerForTask(spec.GetLanguage(), task_id)) {
    // There is a worker being starting for this task,
    // so we shouldn't forward this task to another node.
    return;
  }

  // Get the task's unforwarded, uncommitted lineage.
  Lineage uncommitted_lineage = lineage_cache_.GetUncommittedLineage(task_id, node_id);
  if (uncommitted_lineage.GetEntries().empty()) {
    // There is no uncommitted lineage. This can happen if the lineage was
    // already evicted before we forwarded the task.
    uncommitted_lineage.SetEntry(task, GcsStatus::NONE);
  }
  auto entry = uncommitted_lineage.GetEntryMutable(task_id);
  Task &lineage_cache_entry_task = entry->TaskDataMutable();
  // Increment forward count for the forwarded task.
  lineage_cache_entry_task.IncrementNumForwards();
  RAY_LOG(DEBUG) << "Forwarding task " << task_id << " from "
                 << gcs_client_->client_table().GetLocalClientId() << " to " << node_id
                 << " spillback="
                 << lineage_cache_entry_task.GetTaskExecutionSpec().NumForwards();

  // Prepare the request message.
  rpc::ForwardTaskRequest request;
  request.set_task_id(task_id.Binary());
  for (auto &task_entry : uncommitted_lineage.GetEntries()) {
    auto task = request.add_uncommitted_tasks();
    task->mutable_task_spec()->CopyFrom(
        task_entry.second.TaskData().GetTaskSpecification().GetMessage());
    task->mutable_task_execution_spec()->CopyFrom(
        task_entry.second.TaskData().GetTaskExecutionSpec().GetMessage());
  }

  client->ForwardTask(request, [this, on_error, task, task_id, node_id](
                                   Status status, const rpc::ForwardTaskReply &reply) {
    if (local_queues_.HasTask(task_id)) {
      // It must have been forwarded back to us if it's in the queue again
      // so just return here.
      return;
    }

    if (status.ok()) {
      const auto &spec = task.GetTaskSpecification();
      // Mark as forwarded so that the task and its lineage are not
      // re-forwarded in the future to the receiving node.
      lineage_cache_.MarkTaskAsForwarded(task_id, node_id);

      // Notify the task dependency manager that we are no longer responsible
      // for executing this task.
      task_dependency_manager_.TaskCanceled(task_id);
      // Preemptively push any local arguments to the receiving node. For now, we
      // only do this with actor tasks, since actor tasks must be executed by a
      // specific process and therefore have affinity to the receiving node.
      if (spec.IsActorTask()) {
        // Iterate through the object's arguments. NOTE(swang): We do not include
        // the execution dependencies here since those cannot be transferred
        // between nodes.
        for (size_t i = 0; i < spec.NumArgs(); ++i) {
          int count = spec.ArgIdCount(i);
          for (int j = 0; j < count; j++) {
            ObjectID argument_id = spec.ArgId(i, j);
            // If the argument is local, then push it to the receiving node.
            if (task_dependency_manager_.CheckObjectLocal(argument_id)) {
              object_manager_.Push(argument_id, node_id);
            }
          }
        }
      }
    } else {
      on_error(status, task);
    }
  });
}

void NodeManager::FinishAssignTask(const std::shared_ptr<Worker> &worker,
                                   const TaskID &task_id, bool success) {
  RAY_LOG(DEBUG) << "FinishAssignTask: " << task_id;
  // Remove the ASSIGNED task from the READY queue.
  Task assigned_task;
  TaskState state;
  if (!local_queues_.RemoveTask(task_id, &assigned_task, &state)) {
    // TODO(edoakes): should we be failing silently here?
    return;
  }
  RAY_CHECK(state == TaskState::READY);
  if (success) {
    auto spec = assigned_task.GetTaskSpecification();
    // We successfully assigned the task to the worker.
    worker->AssignTaskId(spec.TaskId());
    worker->AssignJobId(spec.JobId());
    // TODO(swang): For actors with multiple actor handles, to
    // guarantee that tasks are replayed in the same order after a
    // failure, we must update the task's execution dependency to be
    // the actor's current execution dependency.

    // Mark the task as running.
    // (See design_docs/task_states.rst for the state transition diagram.)
    local_queues_.QueueTasks({assigned_task}, TaskState::RUNNING);
    // Notify the task dependency manager that we no longer need this task's
    // object dependencies.
    RAY_CHECK(task_dependency_manager_.UnsubscribeGetDependencies(spec.TaskId()));
  } else {
    RAY_LOG(WARNING) << "Failed to send task to worker, disconnecting client";
    // We failed to send the task to the worker, so disconnect the worker.
    ProcessDisconnectClientMessage(worker->Connection());
    // Queue this task for future assignment. We need to do this since
    // DispatchTasks() removed it from the ready queue. The task will be
    // assigned to a worker once one becomes available.
    // (See design_docs/task_states.rst for the state transition diagram.)
    local_queues_.QueueTasks({assigned_task}, TaskState::READY);
    DispatchTasks(MakeTasksByClass({assigned_task}));
  }
}

void NodeManager::DumpDebugState() const {
  std::fstream fs;
  fs.open(initial_config_.session_dir + "/debug_state.txt",
          std::fstream::out | std::fstream::trunc);
  fs << DebugString();
  fs.close();
}

std::string NodeManager::DebugString() const {
  std::stringstream result;
  uint64_t now_ms = current_time_ms();
  result << "NodeManager:";
  result << "\nInitialConfigResources: " << initial_config_.resource_config.ToString();
  result << "\nClusterResources:";
  for (auto &pair : cluster_resource_map_) {
    result << "\n" << pair.first.Hex() << ": " << pair.second.DebugString();
  }
  result << "\n" << object_manager_.DebugString();
  result << "\n" << gcs_client_->DebugString();
  result << "\n" << worker_pool_.DebugString();
  result << "\n" << local_queues_.DebugString();
  result << "\n" << reconstruction_policy_.DebugString();
  result << "\n" << task_dependency_manager_.DebugString();
  result << "\n" << lineage_cache_.DebugString();
  result << "\nActorRegistry:";

  auto statistical_data = GetActorStatisticalData(actor_registry_);
  result << "\n- num live actors: " << statistical_data.live_actors;
  result << "\n- num reconstructing actors: " << statistical_data.reconstructing_actors;
  result << "\n- num dead actors: " << statistical_data.dead_actors;
  result << "\n- max num handles: " << statistical_data.max_num_handles;

  result << "\nRemote node manager clients: ";
  for (const auto &entry : remote_node_manager_clients_) {
    result << "\n" << entry.first;
  }

  result << "\nDebugString() time ms: " << (current_time_ms() - now_ms);
  return result.str();
}

// Summarizes a Census view and tag values into a compact string, e.g.,
// "Tag1:Value1,Tag2:Value2,Tag3:Value3".
std::string compact_tag_string(const opencensus::stats::ViewDescriptor &view,
                               const std::vector<std::string> &values) {
  std::stringstream result;
  const auto &keys = view.columns();
  for (size_t i = 0; i < values.size(); i++) {
    result << keys[i].name() << ":" << values[i];
    if (i < values.size() - 1) {
      result << ",";
    }
  }
  return result.str();
}

void NodeManager::HandleNodeStatsRequest(const rpc::NodeStatsRequest &request,
                                         rpc::NodeStatsReply *reply,
                                         rpc::SendReplyCallback send_reply_callback) {
  for (const auto &driver : worker_pool_.GetAllDrivers()) {
    auto worker_stats = reply->add_workers_stats();
    worker_stats->set_pid(driver->Pid());
    worker_stats->set_is_driver(true);
  }
  // Record available resources of this node.
  const auto &available_resources =
      cluster_resource_map_.at(client_id_).GetAvailableResources().GetResourceMap();
  // Record total resources of this node.
  const auto &total_resources =
      cluster_resource_map_.at(client_id_).GetTotalResources().GetResourceMap();
  auto available_resources_map = reply->mutable_available_resources();
  auto total_resources_map = reply->mutable_total_resources();
  for (const auto &pair : total_resources) {
    (*total_resources_map)[pair.first] = pair.second;
    auto it = available_resources.find(pair.first);
    if (it != available_resources.end()) {
      (*available_resources_map)[pair.first] = it->second;
    } else {
      (*available_resources_map)[pair.first] = 0.0;
    }
  }
  // Ensure we never report an empty set of metrics.
  if (!recorded_metrics_) {
    RecordMetrics();
    RAY_CHECK(recorded_metrics_);
  }
  for (const auto &view : opencensus::stats::StatsExporter::GetViewData()) {
    auto view_data = reply->add_view_data();
    view_data->set_view_name(view.first.name());
    if (view.second.type() == opencensus::stats::ViewData::Type::kInt64) {
      for (const auto &measure : view.second.int_data()) {
        auto measure_data = view_data->add_measures();
        measure_data->set_tags(compact_tag_string(view.first, measure.first));
        measure_data->set_int_value(measure.second);
      }
    } else if (view.second.type() == opencensus::stats::ViewData::Type::kDouble) {
      for (const auto &measure : view.second.double_data()) {
        auto measure_data = view_data->add_measures();
        measure_data->set_tags(compact_tag_string(view.first, measure.first));
        measure_data->set_double_value(measure.second);
      }
    } else {
      RAY_CHECK(view.second.type() == opencensus::stats::ViewData::Type::kDistribution);
      for (const auto &measure : view.second.distribution_data()) {
        auto measure_data = view_data->add_measures();
        measure_data->set_tags(compact_tag_string(view.first, measure.first));
        measure_data->set_distribution_min(measure.second.min());
        measure_data->set_distribution_mean(measure.second.mean());
        measure_data->set_distribution_max(measure.second.max());
        measure_data->set_distribution_count(measure.second.count());
        for (const auto &bound : measure.second.bucket_boundaries().lower_boundaries()) {
          measure_data->add_distribution_bucket_boundaries(bound);
        }
        for (const auto &count : measure.second.bucket_counts()) {
          measure_data->add_distribution_bucket_counts(count);
        }
      }
    }
  }
  // As a result of the HandleNodeStatsRequest, we are collecting information from all
  // workers on this node. This is done by calling GetCoreWorkerStats on each worker. In
  // order to send up-to-date information back, we wait until all workers have replied,
  // and return the information from HandleNodesStatsRequest. The caller of
  // HandleNodeStatsRequest should set a timeout so that the rpc finishes even if not all
  // workers have replied.
  auto all_workers = worker_pool_.GetAllWorkers();
  for (const auto &worker : all_workers) {
    rpc::GetCoreWorkerStatsRequest request;
    request.set_intended_worker_id(worker->WorkerId().Binary());
    auto status = worker->rpc_client()->GetCoreWorkerStats(
        request, [reply, worker, all_workers, send_reply_callback](
                     const ray::Status &status, const rpc::GetCoreWorkerStatsReply &r) {
          if (!status.ok()) {
            RAY_LOG(WARNING) << "Failed to send get core worker stats request: "
                             << status.ToString();
          } else {
            auto worker_stats = reply->add_workers_stats();
            worker_stats->set_pid(worker->Pid());
            worker_stats->set_is_driver(false);
            reply->set_num_workers(reply->num_workers() + 1);
            worker_stats->set_webui_display(r.webui_display());
            if (reply->num_workers() == all_workers.size()) {
              send_reply_callback(Status::OK(), nullptr, nullptr);
            }
          }
        });
    if (!status.ok()) {
      RAY_LOG(WARNING) << "Failed to send get core worker stats request: "
                       << status.ToString();
    }
  }
}

void NodeManager::RecordMetrics() {
  recorded_metrics_ = true;
  if (stats::StatsConfig::instance().IsStatsDisabled()) {
    return;
  }

  // Record available resources of this node.
  const auto &available_resources =
      cluster_resource_map_.at(client_id_).GetAvailableResources().GetResourceMap();
  for (const auto &pair : available_resources) {
    stats::LocalAvailableResource().Record(pair.second,
                                           {{stats::ResourceNameKey, pair.first}});
  }
  // Record total resources of this node.
  const auto &total_resources =
      cluster_resource_map_.at(client_id_).GetTotalResources().GetResourceMap();
  for (const auto &pair : total_resources) {
    stats::LocalTotalResource().Record(pair.second,
                                       {{stats::ResourceNameKey, pair.first}});
  }

  object_manager_.RecordMetrics();
  worker_pool_.RecordMetrics();
  local_queues_.RecordMetrics();
  reconstruction_policy_.RecordMetrics();
  task_dependency_manager_.RecordMetrics();
  lineage_cache_.RecordMetrics();

  auto statistical_data = GetActorStatisticalData(actor_registry_);
  stats::ActorStats().Record(statistical_data.live_actors,
                             {{stats::ValueTypeKey, "live_actors"}});
  stats::ActorStats().Record(statistical_data.reconstructing_actors,
                             {{stats::ValueTypeKey, "reconstructing_actors"}});
  stats::ActorStats().Record(statistical_data.dead_actors,
                             {{stats::ValueTypeKey, "dead_actors"}});
  stats::ActorStats().Record(statistical_data.max_num_handles,
                             {{stats::ValueTypeKey, "max_num_handles"}});
}

}  // namespace raylet

}  // namespace ray<|MERGE_RESOLUTION|>--- conflicted
+++ resolved
@@ -2441,33 +2441,10 @@
     int port = worker.Port();
     auto worker_id = worker.WorkerId();
     RAY_CHECK_OK(
-<<<<<<< HEAD
-        gcs_client_->raylet_task_table().Lookup(
-            JobID::Nil(), parent_task_id,
-            /*success_callback=*/
-            [this, task_spec, resumed_from_checkpoint, port, worker_id](
-                ray::gcs::RedisGcsClient *client, const TaskID &parent_task_id,
-                const TaskTableData &parent_task_data) {
-              // The task was in the GCS task table. Use the stored task spec to
-              // get the parent actor id.
-              Task parent_task(parent_task_data.task());
-              ActorID parent_actor_id = ActorID::Nil();
-              if (parent_task.GetTaskSpecification().IsActorCreationTask()) {
-                parent_actor_id = parent_task.GetTaskSpecification().ActorCreationId();
-              } else if (parent_task.GetTaskSpecification().IsActorTask()) {
-                parent_actor_id = parent_task.GetTaskSpecification().ActorId();
-              }
-              FinishAssignedActorCreationTask(parent_actor_id, task_spec,
-                                              resumed_from_checkpoint, port, worker_id);
-            },
-            /*failure_callback=*/
-            [this, task_spec, resumed_from_checkpoint, port, worker_id](
-                ray::gcs::RedisGcsClient *client, const TaskID &parent_task_id) {
-=======
         gcs_client_->Tasks().AsyncGet(
             parent_task_id,
             /*callback=*/
-            [this, task_spec, resumed_from_checkpoint, port, parent_task_id](
+            [this, task_spec, resumed_from_checkpoint, port, parent_task_id, worker_id](
                 Status status, const boost::optional<TaskTableData> &parent_task_data) {
               if (parent_task_data) {
                 // The task was in the GCS task table. Use the stored task spec to
@@ -2480,10 +2457,9 @@
                   parent_actor_id = parent_task.GetTaskSpecification().ActorId();
                 }
                 FinishAssignedActorCreationTask(parent_actor_id, task_spec,
-                                                resumed_from_checkpoint, port);
+                                                resumed_from_checkpoint, port, worker_id);
                 return;
               }
->>>>>>> 84d3d4b6
               // The parent task was not in the GCS task table. It should most likely be
               // in the lineage cache.
               ActorID parent_actor_id = ActorID::Nil();
