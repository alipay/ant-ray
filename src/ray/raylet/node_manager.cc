--- conflicted
+++ resolved
@@ -1829,13 +1829,8 @@
   }
 }
 
-<<<<<<< HEAD
-ActorTableData NodeManager::CreateActorTableDataFromCreationTask(
+std::shared_ptr<ActorTableData> NodeManager::CreateActorTableDataFromCreationTask(
     const TaskSpecification &task_spec, int port) {
-=======
-std::shared_ptr<ActorTableData> NodeManager::CreateActorTableDataFromCreationTask(
-    const TaskSpecification &task_spec) {
->>>>>>> 6f737e6a
   RAY_CHECK(task_spec.IsActorCreationTask());
   auto actor_id = task_spec.ActorCreationId();
   auto actor_entry = actor_registry_.find(actor_id);
@@ -1869,9 +1864,9 @@
   }
 
   // Set the ip address & port, which could change after reconstruction.
-  new_actor_data.set_ip_address(
+  actor_info_ptr->set_ip_address(
       gcs_client_->client_table().GetLocalClient().node_manager_address());
-  new_actor_data.set_port(port);
+  actor_info_ptr->set_port(port);
 
   // Set the new fields for the actor's state to indicate that the actor is
   // now alive on this node manager.
@@ -1986,13 +1981,8 @@
                                                   int port) {
   // Notify the other node managers that the actor has been created.
   const ActorID actor_id = task_spec.ActorCreationId();
-<<<<<<< HEAD
-  auto new_actor_data = CreateActorTableDataFromCreationTask(task_spec, port);
-  new_actor_data.set_parent_actor_id(parent_actor_id.Binary());
-=======
-  auto new_actor_info = CreateActorTableDataFromCreationTask(task_spec);
+  auto new_actor_info = CreateActorTableDataFromCreationTask(task_spec, port);
   new_actor_info->set_parent_actor_id(parent_actor_id.Binary());
->>>>>>> 6f737e6a
   auto update_callback = [actor_id](Status status) {
     if (!status.ok()) {
       // Only one node at a time should succeed at creating or updating the actor.
