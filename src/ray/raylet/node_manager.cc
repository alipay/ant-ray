--- conflicted
+++ resolved
@@ -264,47 +264,23 @@
   });
 }
 
-<<<<<<< HEAD
 void NodeManager::HandleJobTableUpdate(const JobID &job_id,
                                        const JobTableData &job_data) {
   RAY_LOG(DEBUG) << "HandleJobTableUpdate " << job_id << " " << job_data.is_dead();
   if (job_data.is_dead()) {
     auto workers = worker_pool_.GetWorkersRunningTasksForJob(job_id);
-=======
-void NodeManager::HandleJobTableUpdate(const JobID &id,
-                                       const std::vector<JobTableData> &job_data) {
-  for (const auto &entry : job_data) {
-    RAY_LOG(DEBUG) << "HandleJobTableUpdate " << JobID::FromBinary(entry.job_id()) << " "
-                   << entry.is_dead();
-    if (entry.is_dead()) {
-      auto job_id = JobID::FromBinary(entry.job_id());
-      auto workers = worker_pool_.GetWorkersRunningTasksForJob(job_id);
-
-      // Kill all the workers. The actual cleanup for these workers is done
-      // later when we receive the DisconnectClient message from them.
-      for (const auto &worker : workers) {
-        if (!worker->IsDetachedActor()) {
-          // Clean up any open ray.wait calls that the worker made.
-          task_dependency_manager_.UnsubscribeWaitDependencies(worker->WorkerId());
-          // Mark the worker as dead so further messages from it are ignored
-          // (except DisconnectClient).
-          worker->MarkDead();
-          // Then kill the worker process.
-          KillWorker(worker);
-        }
-      }
->>>>>>> 7f8de614
-
     // Kill all the workers. The actual cleanup for these workers is done
     // later when we receive the DisconnectClient message from them.
     for (const auto &worker : workers) {
-      // Clean up any open ray.wait calls that the worker made.
-      task_dependency_manager_.UnsubscribeWaitDependencies(worker->WorkerId());
-      // Mark the worker as dead so further messages from it are ignored
-      // (except DisconnectClient).
-      worker->MarkDead();
-      // Then kill the worker process.
-      KillWorker(worker);
+      if (!worker->IsDetachedActor()) {
+        // Clean up any open ray.wait calls that the worker made.
+        task_dependency_manager_.UnsubscribeWaitDependencies(worker->WorkerId());
+        // Mark the worker as dead so further messages from it are ignored
+        // (except DisconnectClient).
+        worker->MarkDead();
+        // Then kill the worker process.
+        KillWorker(worker);
+      }
     }
 
     // Remove all tasks for this job from the scheduling queues, mark
