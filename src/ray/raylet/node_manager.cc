--- conflicted
+++ resolved
@@ -844,15 +844,9 @@
 void NodeManager::ProcessRegisterClientRequestMessage(
     const std::shared_ptr<LocalClientConnection> &client, const uint8_t *message_data) {
   auto message = flatbuffers::GetRoot<protocol::RegisterClientRequest>(message_data);
-<<<<<<< HEAD
-  client->SetClientID(from_flatbuf<ClientID>(*message->client_id()));
+  client->SetClientID(from_flatbuf<ClientID>(*message->worker_id()));
   auto worker = std::make_shared<Worker>(message->worker_pid(), message->language(),
                                          message->port(), client);
-=======
-  client->SetClientID(from_flatbuf<ClientID>(*message->worker_id()));
-  auto worker =
-      std::make_shared<Worker>(message->worker_pid(), message->language(), client);
->>>>>>> 71d4637b
   if (message->is_worker()) {
     // Register the new worker.
     worker_pool_.RegisterWorker(std::move(worker));
