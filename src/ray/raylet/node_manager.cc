--- conflicted
+++ resolved
@@ -2566,15 +2566,9 @@
     }
     // Wait for the object to be freed by the owner, which keeps the ref count.
     local_object_manager_.PinObjectsAndWaitForFree(
-        object_ids, std::move(results), owner_address);
-  }
-<<<<<<< HEAD
-  // Wait for the object to be freed by the owner, which keeps the ref count.
-  local_object_manager_.PinObjectsAndWaitForFree(
       object_ids, owner_is_global_owner, std::move(results), owner_address);
-=======
+  }
   RAY_CHECK_EQ(request.object_ids_size(), reply->successes_size());
->>>>>>> a9697722
   send_reply_callback(Status::OK(), nullptr, nullptr);
 }
 
