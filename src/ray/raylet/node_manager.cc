--- conflicted
+++ resolved
@@ -751,21 +751,7 @@
 }
 
 void NodeManager::ProcessDisconnectClientMessage(
-<<<<<<< HEAD
     const std::shared_ptr<LocalClientConnection> &client, bool intentional_disconnect) {
-  const std::shared_ptr<Worker> worker = worker_pool_.GetRegisteredWorker(client);
-  const std::shared_ptr<Worker> driver = worker_pool_.GetRegisteredDriver(client);
-  // This client can't be a worker and a driver.
-  RAY_CHECK(worker == nullptr || driver == nullptr);
-
-  // If both worker and driver are null, then this method has already been
-  // called, so just return.
-  if (worker == nullptr && driver == nullptr) {
-    RAY_LOG(INFO) << "Ignoring client disconnect because the client has already "
-                  << "been disconnected.";
-    return;
-=======
-    const std::shared_ptr<LocalClientConnection> &client, bool push_warning) {
   std::shared_ptr<Worker> worker = worker_pool_.GetRegisteredWorker(client);
   bool is_worker = false, is_driver = false;
   if (worker) {
@@ -780,7 +766,6 @@
       RAY_LOG(INFO) << "Ignoring client disconnect because the client has already "
                     << "been disconnected.";
     }
->>>>>>> 9dd3eedb
   }
   RAY_CHECK(!(is_worker && is_driver));
 
