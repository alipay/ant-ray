--- conflicted
+++ resolved
@@ -26,13 +26,9 @@
     const std::vector<ObjectID> &object_ids,
     const std::vector<ActorID> &global_owner_ids,
     std::vector<std::unique_ptr<RayObject>> &&objects,
-<<<<<<< HEAD
-    const rpc::Address &owner_address) {
+    const rpc::Address &owner_address,
+	const ObjectID &generator_id) {
   RAY_CHECK(object_ids.size() == global_owner_ids.size());
-=======
-    const rpc::Address &owner_address,
-    const ObjectID &generator_id) {
->>>>>>> 566a8077
   for (size_t i = 0; i < object_ids.size(); i++) {
     const auto &object_id = object_ids[i];
     auto &object = objects[i];
@@ -43,11 +39,7 @@
     }
 
     const auto inserted = local_objects_.emplace(
-<<<<<<< HEAD
-        object_id, LocalPinObjectInfo(owner_address, false, global_owner_ids[i]));
-=======
-        object_id, LocalObjectInfo(owner_address, generator_id, object->GetSize()));
->>>>>>> 566a8077
+        object_id, LocalObjectInfo(owner_address, generator_id, object->GetSize(), global_owner_ids[i]));
     if (inserted.second) {
       // This is the first time we're pinning this object.
       RAY_LOG(DEBUG) << "Pinning object " << object_id;
@@ -342,10 +334,7 @@
           } else {
             auto ref = request.add_object_refs_to_spill();
             ref->set_object_id(object_id.Binary());
-<<<<<<< HEAD
             ref->set_global_owner_id(global_owner_id.Binary());
-=======
->>>>>>> 566a8077
             ref->mutable_owner_address()->CopyFrom(freed_it->second.owner_address);
             RAY_LOG(DEBUG) << "Sending spill request for object " << object_id;
             requested_objects_to_spill.push_back(object_id);
