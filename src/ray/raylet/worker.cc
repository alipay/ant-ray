#include "worker.h"

#include <boost/bind.hpp>

#include "ray/raylet/format/node_manager_generated.h"
#include "ray/raylet/raylet.h"

namespace ray {

namespace raylet {

/// A constructor responsible for initializing the state of a worker.
Worker::Worker(const WorkerID &worker_id, pid_t pid, const Language &language, int port,
<<<<<<< HEAD
               rpc::ClientCallManager &client_call_manager, bool is_worker)
    : Worker(worker_id, pid, language, port, is_worker) {
  if (port > 0) {
    rpc_client_ = std::unique_ptr<rpc::WorkerTaskGrpcClient>(
        new rpc::WorkerTaskGrpcClient("127.0.0.1", port, client_call_manager));
  }
}

Worker::Worker(const WorkerID &worker_id, pid_t pid, const Language &language, int port,
               boost::asio::io_service &io_service, bool is_worker)
    : Worker(worker_id, pid, language, port, is_worker) {
  if (port > 0) {
    rpc_client_ = std::unique_ptr<rpc::WorkerTaskAsioClient>(
        new rpc::WorkerTaskAsioClient("127.0.0.1", port, io_service));
  }
}

Worker::Worker(const WorkerID &worker_id, pid_t pid, const Language &language, int port, bool is_worker)
=======
               std::shared_ptr<LocalClientConnection> connection,
               rpc::ClientCallManager &client_call_manager)
>>>>>>> c852213b
    : worker_id_(worker_id),
      pid_(pid),
      language_(language),
      port_(port),
      connection_(connection),
      dead_(false),
      blocked_(false),
<<<<<<< HEAD
      num_missed_heartbeats_(0),
      is_being_killed_(false),
      is_worker_(is_worker) {}
=======
      client_call_manager_(client_call_manager) {
  if (port_ > 0) {
    rpc_client_ = std::unique_ptr<rpc::WorkerTaskClient>(
        new rpc::WorkerTaskClient("127.0.0.1", port_, client_call_manager_));
  }
}
>>>>>>> c852213b

void Worker::MarkDead() { dead_ = true; }

bool Worker::IsDead() const { return dead_; }

void Worker::MarkBlocked() { blocked_ = true; }

void Worker::MarkUnblocked() { blocked_ = false; }

bool Worker::IsBlocked() const { return blocked_; }

WorkerID Worker::WorkerId() const { return worker_id_; }

pid_t Worker::Pid() const { return pid_; }

Language Worker::GetLanguage() const { return language_; }

int Worker::Port() const { return port_; }

void Worker::AssignTaskId(const TaskID &task_id) { assigned_task_id_ = task_id; }

const TaskID &Worker::GetAssignedTaskId() const { return assigned_task_id_; }

bool Worker::AddBlockedTaskId(const TaskID &task_id) {
  auto inserted = blocked_task_ids_.insert(task_id);
  return inserted.second;
}

bool Worker::RemoveBlockedTaskId(const TaskID &task_id) {
  auto erased = blocked_task_ids_.erase(task_id);
  return erased == 1;
}

const std::unordered_set<TaskID> &Worker::GetBlockedTaskIds() const {
  return blocked_task_ids_;
}

void Worker::AssignJobId(const JobID &job_id) { assigned_job_id_ = job_id; }

const JobID &Worker::GetAssignedJobId() const { return assigned_job_id_; }

void Worker::AssignActorId(const ActorID &actor_id) {
  RAY_CHECK(actor_id_.IsNil())
      << "A worker that is already an actor cannot be assigned an actor ID again.";
  RAY_CHECK(!actor_id.IsNil());
  actor_id_ = actor_id;
}

const ActorID &Worker::GetActorId() const { return actor_id_; }

const std::shared_ptr<LocalClientConnection> Worker::Connection() const {
  return connection_;
}

const ResourceIdSet &Worker::GetLifetimeResourceIds() const {
  return lifetime_resource_ids_;
}

void Worker::ResetLifetimeResourceIds() { lifetime_resource_ids_.Clear(); }

void Worker::SetLifetimeResourceIds(ResourceIdSet &resource_ids) {
  lifetime_resource_ids_ = resource_ids;
}

const ResourceIdSet &Worker::GetTaskResourceIds() const { return task_resource_ids_; }

void Worker::ResetTaskResourceIds() { task_resource_ids_.Clear(); }

void Worker::SetTaskResourceIds(ResourceIdSet &resource_ids) {
  task_resource_ids_ = resource_ids;
}

ResourceIdSet Worker::ReleaseTaskCpuResources() {
  auto cpu_resources = task_resource_ids_.GetCpuResources();
  // The "acquire" terminology is a bit confusing here. The resources are being
  // "acquired" from the task_resource_ids_ object, and so the worker is losing
  // some resources.
  task_resource_ids_.Acquire(cpu_resources.ToResourceSet());
  return cpu_resources;
}

void Worker::AcquireTaskCpuResources(const ResourceIdSet &cpu_resources) {
  // The "release" terminology is a bit confusing here. The resources are being
  // given back to the worker and so "released" by the caller.
  task_resource_ids_.Release(cpu_resources);
}

bool Worker::UsePush() const { return rpc_client_ != nullptr; }

void Worker::AssignTask(const Task &task, const ResourceIdSet &resource_id_set,
                        const std::function<void(Status)> finish_assign_callback) {
  const TaskSpecification &spec = task.GetTaskSpecification();
  if (rpc_client_ != nullptr) {
    // Use push mode.
    RAY_CHECK(port_ > 0);
    rpc::AssignTaskRequest request;
    request.mutable_task()->mutable_task_spec()->CopyFrom(
        task.GetTaskSpecification().GetMessage());
    request.mutable_task()->mutable_task_execution_spec()->CopyFrom(
        task.GetTaskExecutionSpec().GetMessage());
    request.set_resource_ids(resource_id_set.Serialize());

    auto status = rpc_client_->AssignTask(
        request, [](Status status, const rpc::AssignTaskReply &reply) {
          // Worker has finished this task. There's nothing to do here
          // and assigning new task will be done when raylet receives
          // `TaskDone` message.
RAY_LOG(INFO) << "AssignTask callback invoked, status: " << status.ok();
        });
<<<<<<< HEAD
RAY_LOG(INFO) << "AssignTask returns ok? " << status.ok();
=======
    finish_assign_callback(status);
    if (!status.ok()) {
      RAY_LOG(ERROR) << "Failed to assign task " << task.GetTaskSpecification().TaskId()
                     << " to worker " << worker_id_;
    } else {
      RAY_LOG(DEBUG) << "Assigned task " << task.GetTaskSpecification().TaskId()
                     << " to worker " << worker_id_;
    }
>>>>>>> c852213b
  } else {
    // Use pull mode. This corresponds to existing python/java workers that haven't been
    // migrated to core worker architecture.
    flatbuffers::FlatBufferBuilder fbb;
    auto resource_id_set_flatbuf = resource_id_set.ToFlatbuf(fbb);

    auto message =
        protocol::CreateGetTaskReply(fbb, fbb.CreateString(spec.Serialize()),
                                     fbb.CreateVector(resource_id_set_flatbuf));
    fbb.Finish(message);
    Connection()->WriteMessageAsync(
        static_cast<int64_t>(protocol::MessageType::ExecuteTask), fbb.GetSize(),
        fbb.GetBufferPointer(), finish_assign_callback);
  }
}

}  // namespace raylet

}  // end namespace ray<|MERGE_RESOLUTION|>--- conflicted
+++ resolved
@@ -11,9 +11,9 @@
 
 /// A constructor responsible for initializing the state of a worker.
 Worker::Worker(const WorkerID &worker_id, pid_t pid, const Language &language, int port,
-<<<<<<< HEAD
-               rpc::ClientCallManager &client_call_manager, bool is_worker)
-    : Worker(worker_id, pid, language, port, is_worker) {
+               std::shared_ptr<LocalClientConnection> connection,
+               rpc::ClientCallManager &client_call_manager)
+    : Worker(worker_id, pid, language, port, connection) {
   if (port > 0) {
     rpc_client_ = std::unique_ptr<rpc::WorkerTaskGrpcClient>(
         new rpc::WorkerTaskGrpcClient("127.0.0.1", port, client_call_manager));
@@ -21,38 +21,24 @@
 }
 
 Worker::Worker(const WorkerID &worker_id, pid_t pid, const Language &language, int port,
-               boost::asio::io_service &io_service, bool is_worker)
-    : Worker(worker_id, pid, language, port, is_worker) {
+               std::shared_ptr<LocalClientConnection> connection,
+               boost::asio::io_service &io_service)
+    : Worker(worker_id, pid, language, port, connection) {
   if (port > 0) {
     rpc_client_ = std::unique_ptr<rpc::WorkerTaskAsioClient>(
         new rpc::WorkerTaskAsioClient("127.0.0.1", port, io_service));
   }
 }
 
-Worker::Worker(const WorkerID &worker_id, pid_t pid, const Language &language, int port, bool is_worker)
-=======
-               std::shared_ptr<LocalClientConnection> connection,
-               rpc::ClientCallManager &client_call_manager)
->>>>>>> c852213b
+Worker::Worker(const WorkerID &worker_id, pid_t pid, const Language &language, int port,
+               std::shared_ptr<LocalClientConnection> connection)
     : worker_id_(worker_id),
       pid_(pid),
       language_(language),
       port_(port),
       connection_(connection),
       dead_(false),
-      blocked_(false),
-<<<<<<< HEAD
-      num_missed_heartbeats_(0),
-      is_being_killed_(false),
-      is_worker_(is_worker) {}
-=======
-      client_call_manager_(client_call_manager) {
-  if (port_ > 0) {
-    rpc_client_ = std::unique_ptr<rpc::WorkerTaskClient>(
-        new rpc::WorkerTaskClient("127.0.0.1", port_, client_call_manager_));
-  }
-}
->>>>>>> c852213b
+      blocked_(false) {}
 
 void Worker::MarkDead() { dead_ = true; }
 
@@ -160,11 +146,7 @@
           // Worker has finished this task. There's nothing to do here
           // and assigning new task will be done when raylet receives
           // `TaskDone` message.
-RAY_LOG(INFO) << "AssignTask callback invoked, status: " << status.ok();
         });
-<<<<<<< HEAD
-RAY_LOG(INFO) << "AssignTask returns ok? " << status.ok();
-=======
     finish_assign_callback(status);
     if (!status.ok()) {
       RAY_LOG(ERROR) << "Failed to assign task " << task.GetTaskSpecification().TaskId()
@@ -173,7 +155,6 @@
       RAY_LOG(DEBUG) << "Assigned task " << task.GetTaskSpecification().TaskId()
                      << " to worker " << worker_id_;
     }
->>>>>>> c852213b
   } else {
     // Use pull mode. This corresponds to existing python/java workers that haven't been
     // migrated to core worker architecture.
