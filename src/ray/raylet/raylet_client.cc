#include "raylet_client.h"

#include <inttypes.h>
#include <netdb.h>
#include <netinet/in.h>
#include <stdarg.h>
#include <stdio.h>
#include <stdlib.h>
#include <string.h>
#include <sys/ioctl.h>
#include <sys/socket.h>
#include <sys/types.h>
#include <sys/un.h>

#include "ray/common/common_protocol.h"
#include "ray/common/ray_config.h"
#include "ray/raylet/format/node_manager_generated.h"
#include "ray/raylet/task_spec.h"
#include "ray/util/logging.h"

using MessageType = ray::protocol::MessageType;

// TODO(rkn): The io methods below should be removed.
int connect_ipc_sock(const std::string &socket_pathname) {
  struct sockaddr_un socket_address;
  int socket_fd;

  socket_fd = socket(AF_UNIX, SOCK_STREAM, 0);
  if (socket_fd < 0) {
    RAY_LOG(ERROR) << "socket() failed for pathname " << socket_pathname;
    return -1;
  }

  memset(&socket_address, 0, sizeof(socket_address));
  socket_address.sun_family = AF_UNIX;
  if (socket_pathname.length() + 1 > sizeof(socket_address.sun_path)) {
    RAY_LOG(ERROR) << "Socket pathname is too long.";
    close(socket_fd);
    return -1;
  }
  strncpy(socket_address.sun_path, socket_pathname.c_str(), socket_pathname.length() + 1);

  if (connect(socket_fd, (struct sockaddr *)&socket_address, sizeof(socket_address)) !=
      0) {
    close(socket_fd);
    return -1;
  }
  return socket_fd;
}

int read_bytes(int socket_fd, uint8_t *cursor, size_t length) {
  ssize_t nbytes = 0;
  // Termination condition: EOF or read 'length' bytes total.
  size_t bytesleft = length;
  size_t offset = 0;
  while (bytesleft > 0) {
    nbytes = read(socket_fd, cursor + offset, bytesleft);
    if (nbytes < 0) {
      if (errno == EAGAIN || errno == EWOULDBLOCK || errno == EINTR) {
        continue;
      }
      return -1;  // Errno will be set.
    } else if (0 == nbytes) {
      // Encountered early EOF.
      return -1;
    }
    RAY_CHECK(nbytes > 0);
    bytesleft -= nbytes;
    offset += nbytes;
  }
  return 0;
}

int write_bytes(int socket_fd, uint8_t *cursor, size_t length) {
  ssize_t nbytes = 0;
  size_t bytesleft = length;
  size_t offset = 0;
  while (bytesleft > 0) {
    // While we haven't written the whole message, write to the file
    // descriptor, advance the cursor, and decrease the amount left to write.
    nbytes = write(socket_fd, cursor + offset, bytesleft);
    if (nbytes < 0) {
      if (errno == EAGAIN || errno == EWOULDBLOCK || errno == EINTR) {
        continue;
      }
      return -1;  // Errno will be set.
    } else if (0 == nbytes) {
      // Encountered early EOF.
      return -1;
    }
    RAY_CHECK(nbytes > 0);
    bytesleft -= nbytes;
    offset += nbytes;
  }
  return 0;
}

RayletConnection::RayletConnection(const std::string &raylet_socket, int num_retries,
                                   int64_t timeout) {
  // Pick the default values if the user did not specify.
  if (num_retries < 0) {
    num_retries = RayConfig::instance().num_connect_attempts();
  }
  if (timeout < 0) {
    timeout = RayConfig::instance().connect_timeout_milliseconds();
  }
  RAY_CHECK(!raylet_socket.empty());
  conn_ = -1;
  for (int num_attempts = 0; num_attempts < num_retries; ++num_attempts) {
    conn_ = connect_ipc_sock(raylet_socket);
    if (conn_ >= 0) break;
    if (num_attempts > 0) {
      RAY_LOG(ERROR) << "Retrying to connect to socket for pathname " << raylet_socket
                     << " (num_attempts = " << num_attempts
                     << ", num_retries = " << num_retries << ")";
    }
    // Sleep for timeout milliseconds.
    usleep(timeout * 1000);
  }
  // If we could not connect to the socket, exit.
  if (conn_ == -1) {
    RAY_LOG(FATAL) << "Could not connect to socket " << raylet_socket;
  }
}

ray::Status RayletConnection::Disconnect() {
  flatbuffers::FlatBufferBuilder fbb;
  auto message = ray::protocol::CreateDisconnectClient(fbb);
  fbb.Finish(message);
  auto status = WriteMessage(MessageType::IntentionalDisconnectClient, &fbb);
  // Don't be too strict for disconnection errors.
  // Just create logs and prevent it from crash.
  if (!status.ok()) {
    RAY_LOG(ERROR) << status.ToString()
                   << " [RayletClient] Failed to disconnect from raylet.";
  }
  return ray::Status::OK();
}

ray::Status RayletConnection::ReadMessage(MessageType type,
                                          std::unique_ptr<uint8_t[]> &message) {
  int64_t cookie;
  int64_t type_field;
  int64_t length;
  int closed = read_bytes(conn_, (uint8_t *)&cookie, sizeof(cookie));
  if (closed) goto disconnected;
  RAY_CHECK(cookie == RayConfig::instance().ray_cookie());
  closed = read_bytes(conn_, (uint8_t *)&type_field, sizeof(type_field));
  if (closed) goto disconnected;
  closed = read_bytes(conn_, (uint8_t *)&length, sizeof(length));
  if (closed) goto disconnected;
  message = std::unique_ptr<uint8_t[]>(new uint8_t[length]);
  closed = read_bytes(conn_, message.get(), length);
  if (closed) {
    // Handle the case in which the socket is closed.
    message.reset(nullptr);
  disconnected:
    message = nullptr;
    type_field = static_cast<int64_t>(MessageType::DisconnectClient);
    length = 0;
  }
  if (type_field == static_cast<int64_t>(MessageType::DisconnectClient)) {
    return ray::Status::IOError("[RayletClient] Raylet connection closed.");
  }
  if (type_field != static_cast<int64_t>(type)) {
    return ray::Status::TypeError(
        std::string("[RayletClient] Raylet connection corrupted. ") +
        "Expected message type: " + std::to_string(static_cast<int64_t>(type)) +
        "; got message type: " + std::to_string(type_field) +
        ". Check logs or dmesg for previous errors.");
  }
  return ray::Status::OK();
}

ray::Status RayletConnection::WriteMessage(MessageType type,
                                           flatbuffers::FlatBufferBuilder *fbb) {
  std::unique_lock<std::mutex> guard(write_mutex_);
  int64_t cookie = RayConfig::instance().ray_cookie();
  int64_t length = fbb ? fbb->GetSize() : 0;
  uint8_t *bytes = fbb ? fbb->GetBufferPointer() : nullptr;
  int64_t type_field = static_cast<int64_t>(type);
  auto io_error = ray::Status::IOError("[RayletClient] Connection closed unexpectedly.");
  int closed;
  closed = write_bytes(conn_, (uint8_t *)&cookie, sizeof(cookie));
  if (closed) return io_error;
  closed = write_bytes(conn_, (uint8_t *)&type_field, sizeof(type_field));
  if (closed) return io_error;
  closed = write_bytes(conn_, (uint8_t *)&length, sizeof(length));
  if (closed) return io_error;
  closed = write_bytes(conn_, bytes, length * sizeof(char));
  if (closed) return io_error;
  return ray::Status::OK();
}

ray::Status RayletConnection::AtomicRequestReply(
    MessageType request_type, MessageType reply_type,
    std::unique_ptr<uint8_t[]> &reply_message, flatbuffers::FlatBufferBuilder *fbb) {
  std::unique_lock<std::mutex> guard(mutex_);
  auto status = WriteMessage(request_type, fbb);
  if (!status.ok()) return status;
  return ReadMessage(reply_type, reply_message);
}

RayletClient::RayletClient(const std::string &raylet_socket, const ClientID &client_id,
<<<<<<< HEAD
                           bool is_worker, const DriverID &driver_id,
                           const Language &language, int port)
    : client_id_(client_id),
      is_worker_(is_worker),
      driver_id_(driver_id),
      language_(language),
      port_(port) {
=======
                           bool is_worker, const JobID &job_id, const Language &language)
    : client_id_(client_id), is_worker_(is_worker), job_id_(job_id), language_(language) {
>>>>>>> 62e4b591
  // For C++14, we could use std::make_unique
  conn_ = std::unique_ptr<RayletConnection>(new RayletConnection(raylet_socket, -1, -1));

  flatbuffers::FlatBufferBuilder fbb;
  auto message = ray::protocol::CreateRegisterClientRequest(
<<<<<<< HEAD
      fbb, is_worker, to_flatbuf(fbb, client_id), getpid(), to_flatbuf(fbb, driver_id),
      language, port);
=======
      fbb, is_worker, to_flatbuf(fbb, client_id), getpid(), to_flatbuf(fbb, job_id),
      language);
>>>>>>> 62e4b591
  fbb.Finish(message);
  // Register the process ID with the raylet.
  // NOTE(swang): If raylet exits and we are registered as a worker, we will get killed.
  auto status = conn_->WriteMessage(MessageType::RegisterClientRequest, &fbb);
  RAY_CHECK_OK_PREPEND(status, "[RayletClient] Unable to register worker with raylet.");
}

ray::Status RayletClient::SubmitTask(const std::vector<ObjectID> &execution_dependencies,
                                     const ray::raylet::TaskSpecification &task_spec) {
  flatbuffers::FlatBufferBuilder fbb;
  auto execution_dependencies_message = to_flatbuf(fbb, execution_dependencies);
  auto message = ray::protocol::CreateSubmitTaskRequest(
      fbb, execution_dependencies_message, task_spec.ToFlatbuffer(fbb));
  fbb.Finish(message);
  return conn_->WriteMessage(MessageType::SubmitTask, &fbb);
}

ray::Status RayletClient::GetTask(
    std::unique_ptr<ray::raylet::TaskSpecification> *task_spec) {
  std::unique_ptr<uint8_t[]> reply;
  // Receive a task from the raylet. This will block until the raylet
  // gives this client a task.
  auto status =
      conn_->AtomicRequestReply(MessageType::GetTask, MessageType::ExecuteTask, reply);
  if (!status.ok()) return status;
  // Parse the flatbuffer object.
  auto reply_message = flatbuffers::GetRoot<ray::protocol::GetTaskReply>(reply.get());
  // Set the resource IDs for this task.
  resource_ids_.clear();
  for (size_t i = 0; i < reply_message->fractional_resource_ids()->size(); ++i) {
    auto const &fractional_resource_ids =
        reply_message->fractional_resource_ids()->Get(i);
    auto &acquired_resources =
        resource_ids_[string_from_flatbuf(*fractional_resource_ids->resource_name())];

    size_t num_resource_ids = fractional_resource_ids->resource_ids()->size();
    size_t num_resource_fractions = fractional_resource_ids->resource_fractions()->size();
    RAY_CHECK(num_resource_ids == num_resource_fractions);
    RAY_CHECK(num_resource_ids > 0);
    for (size_t j = 0; j < num_resource_ids; ++j) {
      int64_t resource_id = fractional_resource_ids->resource_ids()->Get(j);
      double resource_fraction = fractional_resource_ids->resource_fractions()->Get(j);
      if (num_resource_ids > 1) {
        int64_t whole_fraction = resource_fraction;
        RAY_CHECK(whole_fraction == resource_fraction);
      }
      acquired_resources.push_back(std::make_pair(resource_id, resource_fraction));
    }
  }

  // Return the copy of the task spec and pass ownership to the caller.
  task_spec->reset(new ray::raylet::TaskSpecification(
      string_from_flatbuf(*reply_message->task_spec())));
  return ray::Status::OK();
}

ray::Status RayletClient::TaskDone() {
  return conn_->WriteMessage(MessageType::TaskDone);
}

ray::Status RayletClient::FetchOrReconstruct(const std::vector<ObjectID> &object_ids,
                                             bool fetch_only,
                                             const TaskID &current_task_id) {
  flatbuffers::FlatBufferBuilder fbb;
  auto object_ids_message = to_flatbuf(fbb, object_ids);
  auto message = ray::protocol::CreateFetchOrReconstruct(
      fbb, object_ids_message, fetch_only, to_flatbuf(fbb, current_task_id));
  fbb.Finish(message);
  auto status = conn_->WriteMessage(MessageType::FetchOrReconstruct, &fbb);
  return status;
}

ray::Status RayletClient::NotifyUnblocked(const TaskID &current_task_id) {
  flatbuffers::FlatBufferBuilder fbb;
  auto message =
      ray::protocol::CreateNotifyUnblocked(fbb, to_flatbuf(fbb, current_task_id));
  fbb.Finish(message);
  return conn_->WriteMessage(MessageType::NotifyUnblocked, &fbb);
}

ray::Status RayletClient::Wait(const std::vector<ObjectID> &object_ids, int num_returns,
                               int64_t timeout_milliseconds, bool wait_local,
                               const TaskID &current_task_id, WaitResultPair *result) {
  // Write request.
  flatbuffers::FlatBufferBuilder fbb;
  auto message = ray::protocol::CreateWaitRequest(
      fbb, to_flatbuf(fbb, object_ids), num_returns, timeout_milliseconds, wait_local,
      to_flatbuf(fbb, current_task_id));
  fbb.Finish(message);
  std::unique_ptr<uint8_t[]> reply;
  auto status = conn_->AtomicRequestReply(MessageType::WaitRequest,
                                          MessageType::WaitReply, reply, &fbb);
  if (!status.ok()) return status;
  // Parse the flatbuffer object.
  auto reply_message = flatbuffers::GetRoot<ray::protocol::WaitReply>(reply.get());
  auto found = reply_message->found();
  for (uint i = 0; i < found->size(); i++) {
    ObjectID object_id = ObjectID::FromBinary(found->Get(i)->str());
    result->first.push_back(object_id);
  }
  auto remaining = reply_message->remaining();
  for (uint i = 0; i < remaining->size(); i++) {
    ObjectID object_id = ObjectID::FromBinary(remaining->Get(i)->str());
    result->second.push_back(object_id);
  }
  return ray::Status::OK();
}

ray::Status RayletClient::PushError(const ray::JobID &job_id, const std::string &type,
                                    const std::string &error_message, double timestamp) {
  flatbuffers::FlatBufferBuilder fbb;
  auto message = ray::protocol::CreatePushErrorRequest(
      fbb, to_flatbuf(fbb, job_id), fbb.CreateString(type),
      fbb.CreateString(error_message), timestamp);
  fbb.Finish(message);

  return conn_->WriteMessage(MessageType::PushErrorRequest, &fbb);
}

ray::Status RayletClient::PushProfileEvents(const ProfileTableDataT &profile_events) {
  flatbuffers::FlatBufferBuilder fbb;
  auto message = CreateProfileTableData(fbb, &profile_events);
  fbb.Finish(message);

  auto status = conn_->WriteMessage(MessageType::PushProfileEventsRequest, &fbb);
  // Don't be too strict for profile errors. Just create logs and prevent it from crash.
  if (!status.ok()) {
    RAY_LOG(ERROR) << status.ToString()
                   << " [RayletClient] Failed to push profile events.";
  }
  return ray::Status::OK();
}

ray::Status RayletClient::FreeObjects(const std::vector<ray::ObjectID> &object_ids,
                                      bool local_only, bool delete_creating_tasks) {
  flatbuffers::FlatBufferBuilder fbb;
  auto message = ray::protocol::CreateFreeObjectsRequest(
      fbb, local_only, delete_creating_tasks, to_flatbuf(fbb, object_ids));
  fbb.Finish(message);

  auto status = conn_->WriteMessage(MessageType::FreeObjectsInObjectStoreRequest, &fbb);
  return status;
}

ray::Status RayletClient::PrepareActorCheckpoint(const ActorID &actor_id,
                                                 ActorCheckpointID &checkpoint_id) {
  flatbuffers::FlatBufferBuilder fbb;
  auto message =
      ray::protocol::CreatePrepareActorCheckpointRequest(fbb, to_flatbuf(fbb, actor_id));
  fbb.Finish(message);

  std::unique_ptr<uint8_t[]> reply;
  auto status =
      conn_->AtomicRequestReply(MessageType::PrepareActorCheckpointRequest,
                                MessageType::PrepareActorCheckpointReply, reply, &fbb);
  if (!status.ok()) return status;
  auto reply_message =
      flatbuffers::GetRoot<ray::protocol::PrepareActorCheckpointReply>(reply.get());
  checkpoint_id = ActorCheckpointID::FromBinary(reply_message->checkpoint_id()->str());
  return ray::Status::OK();
}

ray::Status RayletClient::NotifyActorResumedFromCheckpoint(
    const ActorID &actor_id, const ActorCheckpointID &checkpoint_id) {
  flatbuffers::FlatBufferBuilder fbb;
  auto message = ray::protocol::CreateNotifyActorResumedFromCheckpoint(
      fbb, to_flatbuf(fbb, actor_id), to_flatbuf(fbb, checkpoint_id));
  fbb.Finish(message);

  return conn_->WriteMessage(MessageType::NotifyActorResumedFromCheckpoint, &fbb);
}

ray::Status RayletClient::SetResource(const std::string &resource_name,
                                      const double capacity,
                                      const ray::ClientID &client_Id) {
  flatbuffers::FlatBufferBuilder fbb;
  auto message = ray::protocol::CreateSetResourceRequest(
      fbb, fbb.CreateString(resource_name), capacity, to_flatbuf(fbb, client_Id));
  fbb.Finish(message);
  return conn_->WriteMessage(MessageType::SetResourceRequest, &fbb);
}<|MERGE_RESOLUTION|>--- conflicted
+++ resolved
@@ -202,30 +202,20 @@
 }
 
 RayletClient::RayletClient(const std::string &raylet_socket, const ClientID &client_id,
-<<<<<<< HEAD
-                           bool is_worker, const DriverID &driver_id,
-                           const Language &language, int port)
+                           bool is_worker, const JobID &job_id, const Language &language,
+                           int port)
     : client_id_(client_id),
       is_worker_(is_worker),
-      driver_id_(driver_id),
+      job_id_(job_id),
       language_(language),
       port_(port) {
-=======
-                           bool is_worker, const JobID &job_id, const Language &language)
-    : client_id_(client_id), is_worker_(is_worker), job_id_(job_id), language_(language) {
->>>>>>> 62e4b591
   // For C++14, we could use std::make_unique
   conn_ = std::unique_ptr<RayletConnection>(new RayletConnection(raylet_socket, -1, -1));
 
   flatbuffers::FlatBufferBuilder fbb;
   auto message = ray::protocol::CreateRegisterClientRequest(
-<<<<<<< HEAD
-      fbb, is_worker, to_flatbuf(fbb, client_id), getpid(), to_flatbuf(fbb, driver_id),
+      fbb, is_worker, to_flatbuf(fbb, client_id), getpid(), to_flatbuf(fbb, job_id),
       language, port);
-=======
-      fbb, is_worker, to_flatbuf(fbb, client_id), getpid(), to_flatbuf(fbb, job_id),
-      language);
->>>>>>> 62e4b591
   fbb.Finish(message);
   // Register the process ID with the raylet.
   // NOTE(swang): If raylet exits and we are registered as a worker, we will get killed.
