--- conflicted
+++ resolved
@@ -202,19 +202,11 @@
 }
 
 RayletClient::RayletClient(const std::string &raylet_socket, const ClientID &client_id,
-<<<<<<< HEAD
-                           bool is_worker, const DriverID &driver_id,
-                           const Language &language, int port)
-    : client_id_(client_id),
-      is_worker_(is_worker),
-      driver_id_(driver_id),
-=======
                            bool is_worker, const JobID &job_id, const Language &language,
                            int port)
     : client_id_(client_id),
       is_worker_(is_worker),
       job_id_(job_id),
->>>>>>> 7e020e71
       language_(language),
       port_(port) {
   // For C++14, we could use std::make_unique
@@ -222,11 +214,7 @@
 
   flatbuffers::FlatBufferBuilder fbb;
   auto message = ray::protocol::CreateRegisterClientRequest(
-<<<<<<< HEAD
-      fbb, is_worker, to_flatbuf(fbb, client_id), getpid(), to_flatbuf(fbb, driver_id),
-=======
       fbb, is_worker, to_flatbuf(fbb, client_id), getpid(), to_flatbuf(fbb, job_id),
->>>>>>> 7e020e71
       language, port);
   fbb.Finish(message);
   // Register the process ID with the raylet.
