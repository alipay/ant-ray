--- conflicted
+++ resolved
@@ -191,15 +191,13 @@
   /// Tasks move from waiting -> dispatch.
   absl::flat_hash_map<TaskID, Work> waiting_tasks_;
 
-<<<<<<< HEAD
   /// Tracking placement group bundles and their states. This mapping is the source of
   /// truth for the new scheduler.
   std::unordered_map<BundleID, std::shared_ptr<BundleTransactionState>, pair_hash>
       pg_bundles_;
-=======
+      
   /// Track the cumulative backlog of all workers requesting a lease to this raylet.
   std::unordered_map<SchedulingClass, int> backlog_tracker_;
->>>>>>> 014b0ad5
 
   /// Determine whether a task should be immediately dispatched,
   /// or placed on a wait queue.
