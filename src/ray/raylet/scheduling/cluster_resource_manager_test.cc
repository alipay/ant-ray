--- conflicted
+++ resolved
@@ -142,77 +142,42 @@
 TEST_F(ClusterResourceManagerTest, UpdateNodeNormalTaskAndAvailableResources) {
   const auto &node_resources = manager->GetNodeResources(node0);
   ASSERT_TRUE(node_resources.normal_task_resources.IsEmpty());
-  auto prev_available_cpu =
-      node_resources.predefined_resources[scheduling::kCPUResource.ToInt()].available;
+  auto prev_available_cpu = node_resources.available.Get(ResourceID::CPU());
 
   rpc::ResourcesData resources_data;
   resources_data.set_resources_normal_task_changed(true);
   resources_data.set_resources_normal_task_timestamp(absl::GetCurrentTimeNanos());
   resources_data.mutable_resources_normal_task()->insert({"CPU", 0.5});
 
-<<<<<<< HEAD
   manager->UpdateNodeNormalTaskAndAvailableResources(node0, resources_data);
-  ASSERT_TRUE(node_resources.normal_task_resources
-                  .predefined_resources[scheduling::kCPUResource.ToInt()] == 0.5);
+  ASSERT_TRUE(node_resources.normal_task_resources.Get(ResourceID::CPU()) == 0.5);
   ASSERT_TRUE(
       prev_available_cpu ==
-      node_resources.predefined_resources[scheduling::kCPUResource.ToInt()].available +
-          0.5);
-=======
-  manager->UpdateNodeNormalTaskResources(node0, resources_data);
-  ASSERT_TRUE(node_resources.normal_task_resources.Get(ResourceID::CPU()) == 0.5);
->>>>>>> e79a63db
+      node_resources.available.Get(ResourceID::CPU()) + 0.5);
 
   (*resources_data.mutable_resources_normal_task())["CPU"] = 0.8;
   resources_data.set_resources_normal_task_changed(false);
   resources_data.set_resources_normal_task_timestamp(absl::GetCurrentTimeNanos());
-<<<<<<< HEAD
   manager->UpdateNodeNormalTaskAndAvailableResources(node0, resources_data);
-  ASSERT_TRUE(node_resources.normal_task_resources
-                  .predefined_resources[scheduling::kCPUResource.ToInt()] == 0.5);
+  ASSERT_TRUE(node_resources.normal_task_resources.Get(ResourceID::CPU()) == 0.5);
   ASSERT_TRUE(
-      prev_available_cpu ==
-      node_resources.predefined_resources[scheduling::kCPUResource.ToInt()].available +
-          0.5);
+      prev_available_cpu == node_resources.available.Get(ResourceID::CPU()) + 0.5);
 
   resources_data.set_resources_normal_task_changed(true);
   resources_data.set_resources_normal_task_timestamp(0);
   manager->UpdateNodeNormalTaskAndAvailableResources(node0, resources_data);
-  ASSERT_TRUE(node_resources.normal_task_resources
-                  .predefined_resources[scheduling::kCPUResource.ToInt()] == 0.5);
+  ASSERT_TRUE(node_resources.normal_task_resources.Get(ResourceID::CPU()) == 0.5);
   ASSERT_TRUE(
       prev_available_cpu ==
-      node_resources.predefined_resources[scheduling::kCPUResource.ToInt()].available +
-          0.5);
+      node_resources.available.Get(ResourceID::CPU()) + 0.5);
 
   resources_data.set_resources_normal_task_changed(true);
   resources_data.set_resources_normal_task_timestamp(absl::GetCurrentTimeNanos());
   manager->UpdateNodeNormalTaskAndAvailableResources(node0, resources_data);
-  ASSERT_TRUE(node_resources.normal_task_resources
-                  .predefined_resources[scheduling::kCPUResource.ToInt()] == 0.8);
+  ASSERT_TRUE(node_resources.normal_task_resources.Get(ResourceID::CPU()) == 0.8);
   ASSERT_TRUE(
       prev_available_cpu ==
-      node_resources.predefined_resources[scheduling::kCPUResource.ToInt()].available +
-          0.8);
-=======
-  manager->UpdateNodeNormalTaskResources(node0, resources_data);
-  ASSERT_TRUE(node_resources.normal_task_resources.Get(ResourceID::CPU()) == 0.5);
-
-  resources_data.set_resources_normal_task_changed(true);
-  resources_data.set_resources_normal_task_timestamp(0);
-  manager->UpdateNodeNormalTaskResources(node0, resources_data);
-  ASSERT_TRUE(node_resources.normal_task_resources.Get(ResourceID::CPU()) == 0.5);
-
-  resources_data.set_resources_normal_task_changed(true);
-  resources_data.set_resources_normal_task_timestamp(0);
-  manager->UpdateNodeNormalTaskResources(node0, resources_data);
-  ASSERT_TRUE(node_resources.normal_task_resources.Get(ResourceID::CPU()) == 0.5);
-
-  resources_data.set_resources_normal_task_changed(true);
-  resources_data.set_resources_normal_task_timestamp(absl::GetCurrentTimeNanos());
-  manager->UpdateNodeNormalTaskResources(node0, resources_data);
-  ASSERT_TRUE(node_resources.normal_task_resources.Get(ResourceID::CPU()) == 0.8);
->>>>>>> e79a63db
+      node_resources.available.Get(ResourceID::CPU()) + 0.8);
 }
 
 }  // namespace ray