// Copyright 2017 The Ray Authors.
//
// Licensed under the Apache License, Version 2.0 (the "License");
// you may not use this file except in compliance with the License.
// You may obtain a copy of the License at
//
//  http://www.apache.org/licenses/LICENSE-2.0
//
// Unless required by applicable law or agreed to in writing, software
// distributed under the License is distributed on an "AS IS" BASIS,
// WITHOUT WARRANTIES OR CONDITIONS OF ANY KIND, either express or implied.
// See the License for the specific language governing permissions and
// limitations under the License.

#pragma once

// clang-format off
#include "ray/rpc/grpc_client.h"
#include "ray/rpc/node_manager/node_manager_server.h"
#include "ray/rpc/node_manager/node_manager_client.h"
#include "ray/common/id.h"
#include "ray/common/task/task.h"
#include "ray/common/ray_object.h"
#include "ray/common/client_connection.h"
#include "ray/common/task/task_common.h"
#include "ray/common/task/scheduling_resources.h"
#include "ray/pubsub/subscriber.h"
#include "ray/object_manager/object_manager.h"
#include "ray/raylet/agent_manager.h"
#include "ray/raylet_client/raylet_client.h"
#include "ray/common/runtime_env_manager.h"
#include "ray/raylet/local_object_manager.h"
#include "ray/raylet/scheduling/scheduling_ids.h"
#include "ray/raylet/scheduling/cluster_resource_scheduler.h"
#include "ray/raylet/scheduling/cluster_task_manager.h"
#include "ray/raylet/scheduling/cluster_task_manager_interface.h"
#include "ray/raylet/dependency_manager.h"
#include "ray/raylet/worker_pool.h"
#include "ray/rpc/worker/core_worker_client_pool.h"
#include "ray/util/ordered_set.h"
#include "ray/util/throttler.h"
#include "ray/common/asio/instrumented_io_context.h"
#include "ray/common/bundle_spec.h"
#include "ray/raylet/placement_group_resource_manager.h"
// clang-format on

namespace ray {

namespace raylet {

using rpc::ErrorType;
using rpc::GcsNodeInfo;
using rpc::HeartbeatTableData;
using rpc::JobTableData;
using rpc::ResourceUsageBatchData;

struct NodeManagerConfig {
  /// The node's resource configuration.
  ResourceSet resource_config;
  /// The IP address this node manager is running on.
  std::string node_manager_address;
  /// The port to use for listening to incoming connections. If this is 0 then
  /// the node manager will choose its own port.
  int node_manager_port;
  /// The lowest port number that workers started will bind on.
  /// If this is set to 0, workers will bind on random ports.
  int min_worker_port;
  /// The highest port number that workers started will bind on.
  /// If this is not set to 0, min_worker_port must also not be set to 0.
  int max_worker_port;
  /// An explicit list of open ports that workers started will bind
  /// on. This takes precedence over min_worker_port and max_worker_port.
  std::vector<int> worker_ports;
  /// The soft limit of the number of workers.
  int num_workers_soft_limit;
  /// Number of initial Python workers for the first job.
  int num_initial_python_workers_for_first_job;
  /// The maximum number of workers that can be started concurrently by a
  /// worker pool.
  int maximum_startup_concurrency;
  /// The commands used to start the worker process, grouped by language.
  WorkerCommandMap worker_commands;
  /// The native library path which includes the core libraries.
  std::string native_library_path;
  /// The command used to start agent.
  std::string agent_command;
  /// The time between reports resources in milliseconds.
  uint64_t report_resources_period_ms;
  /// The store socket name.
  std::string store_socket_name;
  /// The path to the ray temp dir.
  std::string temp_dir;
  /// The path of this ray session dir.
  std::string session_dir;
  /// The path of this ray resource dir.
  std::string resource_dir;
  /// If true make Ray debugger available externally.
  int ray_debugger_external;
  /// The raylet config list of this node.
  std::string raylet_config;
  // The time between record metrics in milliseconds, or 0 to disable.
  uint64_t record_metrics_period_ms;
  // The number if max io workers.
  int max_io_workers;
  // The minimum object size that can be spilled by each spill operation.
  int64_t min_spilling_size;
};

class HeartbeatSender {
 public:
  /// Create a heartbeat sender.
  ///
  /// \param self_node_id ID of this node.
  /// \param gcs_client GCS client to send heartbeat.
  HeartbeatSender(NodeID self_node_id, std::shared_ptr<gcs::GcsClient> gcs_client);

  ~HeartbeatSender();

 private:
  /// Send heartbeats to the GCS.
  void Heartbeat();

  /// ID of this node.
  NodeID self_node_id_;
  /// A client connection to the GCS.
  std::shared_ptr<gcs::GcsClient> gcs_client_;
  /// The io service used in heartbeat loop in case of it being
  /// blocked by main thread.
  instrumented_io_context heartbeat_io_service_;
  /// Heartbeat thread, using with heartbeat_io_service_.
  std::unique_ptr<std::thread> heartbeat_thread_;
  std::unique_ptr<PeriodicalRunner> heartbeat_runner_;
  /// The time that the last heartbeat was sent at. Used to make sure we are
  /// keeping up with heartbeats.
  uint64_t last_heartbeat_at_ms_;
};

class NodeManager : public rpc::NodeManagerServiceHandler {
 public:
  /// Create a node manager.
  ///
  /// \param resource_config The initial set of node resources.
  /// \param object_manager A reference to the local object manager.
  NodeManager(instrumented_io_context &io_service, const NodeID &self_node_id,
              const NodeManagerConfig &config,
              const ObjectManagerConfig &object_manager_config,
              std::shared_ptr<gcs::GcsClient> gcs_client);

  /// Process a new client connection.
  ///
  /// \param client The client to process.
  /// \return Void.
  void ProcessNewClient(ClientConnection &client);

  /// Process a message from a client. This method is responsible for
  /// explicitly listening for more messages from the client if the client is
  /// still alive.
  ///
  /// \param client The client that sent the message.
  /// \param message_type The message type (e.g., a flatbuffer enum).
  /// \param message_data A pointer to the message data.
  /// \return Void.
  void ProcessClientMessage(const std::shared_ptr<ClientConnection> &client,
                            int64_t message_type, const uint8_t *message_data);

  /// Subscribe to the relevant GCS tables and set up handlers.
  ///
  /// \return Status indicating whether this was done successfully or not.
  ray::Status RegisterGcs();

  /// Get initial node manager configuration.
  const NodeManagerConfig &GetInitialConfig() const;

  /// Returns debug string for class.
  ///
  /// \return string.
  std::string DebugString() const;

  /// Record metrics.
  void RecordMetrics();

  /// Get the port of the node manager rpc server.
  int GetServerPort() const { return node_manager_server_.GetPort(); }

  int GetObjectManagerPort() const { return object_manager_.GetServerPort(); }

  LocalObjectManager &GetLocalObjectManager() { return local_object_manager_; }

  /// Trigger global GC across the cluster to free up references to actors or
  /// object ids.
  void TriggerGlobalGC();

  /// Mark the specified objects as failed with the given error type.
  ///
  /// \param error_type The type of the error that caused this task to fail.
  /// \param object_ids The object ids to store error messages into.
  /// \param job_id The optional job to push errors to if the writes fail.
  void MarkObjectsAsFailed(const ErrorType &error_type,
                           const std::vector<rpc::ObjectReference> object_ids,
                           const JobID &job_id);

  /// Stop this node manager.
  void Stop();

 private:
  /// Methods for handling nodes.

  /// Handle an unexpected failure notification from GCS pubsub.
  ///
  /// \param data The data of the worker that died.
  void HandleUnexpectedWorkerFailure(const rpc::WorkerDeltaData &data);

  /// Handler for the addition of a new node.
  ///
  /// \param data Data associated with the new node.
  /// \return Void.
  void NodeAdded(const GcsNodeInfo &data);

  /// Handler for the removal of a GCS node.
  /// \param node_id Id of the removed node.
  /// \return Void.
  void NodeRemoved(const NodeID &node_id);

  /// Handler for the addition or updation of a resource in the GCS
  /// \param node_id ID of the node that created or updated resources.
  /// \param createUpdatedResources Created or updated resources.
  /// \return Void.
  void ResourceCreateUpdated(const NodeID &node_id,
                             const ResourceSet &createUpdatedResources);

  /// Handler for the deletion of a resource in the GCS
  /// \param node_id ID of the node that deleted resources.
  /// \param resource_names Names of deleted resources.
  /// \return Void.
  void ResourceDeleted(const NodeID &node_id,
                       const std::vector<std::string> &resource_names);

  /// Evaluates the local infeasible queue to check if any tasks can be scheduled.
  /// This is called whenever there's an update to the resources on the local node.
  /// \return Void.
  void TryLocalInfeasibleTaskScheduling();

  /// Fill out the normal task resource report.
  void FillNormalTaskResourceUsage(rpc::ResourcesData &resources_data);

  /// Fill out the resource report. This can be called by either method to transport the
  /// report to GCS.
  void FillResourceReport(rpc::ResourcesData &resources_data);

  /// Write out debug state to a file.
  void DumpDebugState() const;

  /// Flush objects that are out of scope in the application. This will attempt
  /// to eagerly evict all plasma copies of the object from the cluster.
  void FlushObjectsToFree();

  /// Handler for a resource usage notification from the GCS.
  ///
  /// \param id The ID of the node manager that sent the resources data.
  /// \param data The resources data including load information.
  /// \return Void.
  void UpdateResourceUsage(const NodeID &id, const rpc::ResourcesData &data);

  /// Handler for a resource usage batch notification from the GCS
  ///
  /// \param resource_usage_batch The batch of resource usage data.
  void ResourceUsageBatchReceived(const ResourceUsageBatchData &resource_usage_batch);

  /// Handle a worker finishing its assigned task.
  ///
  /// \param worker The worker that finished the task.
  /// \return Whether the worker should be returned to the idle pool. This is
  /// only false for direct actor creation calls, which should never be
  /// returned to idle.
  bool FinishAssignedTask(const std::shared_ptr<WorkerInterface> &worker_ptr);

  /// Handle a worker finishing an assigned actor creation task.
  /// \param worker The worker that finished the task.
  /// \param task The actor task or actor creation task.
  /// \return Void.
  void FinishAssignedActorCreationTask(WorkerInterface &worker, const RayTask &task);

  /// Handle blocking gets of objects. This could be a task assigned to a worker,
  /// an out-of-band task (e.g., a thread created by the application), or a
  /// driver task. This can be triggered when a client starts a get call or a
  /// wait call.
  ///
  /// \param client The client that is executing the blocked task.
  /// \param required_object_refs The objects that the client is blocked waiting for.
  /// \param current_task_id The task that is blocked.
  /// \param ray_get Whether the task is blocked in a `ray.get` call.
  /// \param mark_worker_blocked Whether to mark the worker as blocked. This
  ///                            should be False for direct calls.
  /// \return Void.
  void AsyncResolveObjects(const std::shared_ptr<ClientConnection> &client,
                           const std::vector<rpc::ObjectReference> &required_object_refs,
                           const TaskID &current_task_id, bool ray_get,
                           bool mark_worker_blocked);

  /// Handle end of a blocking object get. This could be a task assigned to a
  /// worker, an out-of-band task (e.g., a thread created by the application),
  /// or a driver task. This can be triggered when a client finishes a get call
  /// or a wait call. The given task must be blocked, via a previous call to
  /// AsyncResolveObjects.
  ///
  /// \param client The client that is executing the unblocked task.
  /// \param current_task_id The task that is unblocked.
  /// \param worker_was_blocked Whether we previously marked the worker as
  ///                           blocked in AsyncResolveObjects().
  /// \return Void.
  void AsyncResolveObjectsFinish(const std::shared_ptr<ClientConnection> &client,
                                 const TaskID &current_task_id, bool was_blocked);

  /// Handle a direct call task that is blocked. Note that this callback may
  /// arrive after the worker lease has been returned to the node manager.
  ///
  /// \param worker Shared ptr to the worker, or nullptr if lost.
  void HandleDirectCallTaskBlocked(const std::shared_ptr<WorkerInterface> &worker,
                                   bool release_resources);

  /// Handle a direct call task that is unblocked. Note that this callback may
  /// arrive after the worker lease has been returned to the node manager.
  /// However, it is guaranteed to arrive after DirectCallTaskBlocked.
  ///
  /// \param worker Shared ptr to the worker, or nullptr if lost.
  void HandleDirectCallTaskUnblocked(const std::shared_ptr<WorkerInterface> &worker);

  /// Kill a worker.
  ///
  /// \param worker The worker to kill.
  /// \return Void.
  void KillWorker(std::shared_ptr<WorkerInterface> worker);

  /// Destroy a worker.
  /// We will disconnect the worker connection first and then kill the worker.
  ///
  /// \param worker The worker to destroy.
  /// \return Void.
  void DestroyWorker(
      std::shared_ptr<WorkerInterface> worker,
      rpc::WorkerExitType disconnect_type = rpc::WorkerExitType::SYSTEM_ERROR_EXIT);

  /// When a job finished, loop over all of the queued tasks for that job and
  /// treat them as failed.
  ///
  /// \param job_id The job that exited.
  /// \return Void.
  void CleanUpTasksForFinishedJob(const JobID &job_id);

  /// Handle an object becoming local. This updates any local accounting, but
  /// does not write to any global accounting in the GCS.
  ///
  /// \param object_info The info about the object that is locally available.
  /// \return Void.
  void HandleObjectLocal(const ObjectInfo &object_info);
  /// Handle an object that is no longer local. This updates any local
  /// accounting, but does not write to any global accounting in the GCS.
  ///
  /// \param object_id The object that has been evicted locally.
  /// \return Void.
  void HandleObjectMissing(const ObjectID &object_id);

  /// Handles the event that a job is started.
  ///
  /// \param job_id ID of the started job.
  /// \param job_data Data associated with the started job.
  /// \return Void
  void HandleJobStarted(const JobID &job_id, const JobTableData &job_data);

  /// Handles the event that a job is finished.
  ///
  /// \param job_id ID of the finished job.
  /// \param job_data Data associated with the finished job.
  /// \return Void.
  void HandleJobFinished(const JobID &job_id, const JobTableData &job_data);

  /// Process client message of NotifyDirectCallTaskBlocked
  ///
  /// \param message_data A pointer to the message data.
  /// \return Void.
  void ProcessDirectCallTaskBlocked(const std::shared_ptr<ClientConnection> &client,
                                    const uint8_t *message_data);

  /// Process client message of RegisterClientRequest
  ///
  /// \param client The client that sent the message.
  /// \param message_data A pointer to the message data.
  /// \return Void.
  void ProcessRegisterClientRequestMessage(
      const std::shared_ptr<ClientConnection> &client, const uint8_t *message_data);

  /// Process client message of AnnounceWorkerPort
  ///
  /// \param client The client that sent the message.
  /// \param message_data A pointer to the message data.
  /// \return Void.
  void ProcessAnnounceWorkerPortMessage(const std::shared_ptr<ClientConnection> &client,
                                        const uint8_t *message_data);

  /// Handle the case that a worker is available.
  ///
  /// \param client The connection for the worker.
  /// \return Void.
  void HandleWorkerAvailable(const std::shared_ptr<ClientConnection> &client);

  /// Handle the case that a worker is available.
  ///
  /// \param worker The pointer to the worker
  /// \return Void.
  void HandleWorkerAvailable(const std::shared_ptr<WorkerInterface> &worker);

  /// Handle a client that has disconnected. This can be called multiple times
  /// on the same client because this is triggered both when a client
  /// disconnects and when the node manager fails to write a message to the
  /// client.
  ///
  /// \param client The client that sent the message.
  /// \param message_data A pointer to the message data.
  /// \return Void.
  void ProcessDisconnectClientMessage(const std::shared_ptr<ClientConnection> &client,
                                      const uint8_t *message_data);

  /// Process client message of FetchOrReconstruct
  ///
  /// \param client The client that sent the message.
  /// \param message_data A pointer to the message data.
  /// \return Void.
  void ProcessFetchOrReconstructMessage(const std::shared_ptr<ClientConnection> &client,
                                        const uint8_t *message_data);

  /// Process client message of WaitRequest
  ///
  /// \param client The client that sent the message.
  /// \param message_data A pointer to the message data.
  /// \return Void.
  void ProcessWaitRequestMessage(const std::shared_ptr<ClientConnection> &client,
                                 const uint8_t *message_data);

  /// Process client message of WaitForDirectActorCallArgsRequest
  ///
  /// \param client The client that sent the message.
  /// \param message_data A pointer to the message data.
  /// \return Void.
  void ProcessWaitForDirectActorCallArgsRequestMessage(
      const std::shared_ptr<ClientConnection> &client, const uint8_t *message_data);

  /// Process client message of PushErrorRequest
  ///
  /// \param message_data A pointer to the message data.
  /// \return Void.
  void ProcessPushErrorRequestMessage(const uint8_t *message_data);

  /// Process worker subscribing to a given plasma object become available. This handler
  /// makes sure that the plasma object is local and calls core worker's PlasmaObjectReady
  /// gRPC endpoint.
  ///
  /// \param client The client that sent the message.
  /// \param message_data A pointer to the message data.
  /// \return void.
  void ProcessSubscribePlasmaReady(const std::shared_ptr<ClientConnection> &client,
                                   const uint8_t *message_data);

  void HandleUpdateResourceUsage(const rpc::UpdateResourceUsageRequest &request,
                                 rpc::UpdateResourceUsageReply *reply,
                                 rpc::SendReplyCallback send_reply_callback) override;

  /// Handle a `RequestResourceReport` request.
  void HandleRequestResourceReport(const rpc::RequestResourceReportRequest &request,
                                   rpc::RequestResourceReportReply *reply,
                                   rpc::SendReplyCallback send_reply_callback) override;

  /// Handle a `PrepareBundleResources` request.
  void HandlePrepareBundleResources(const rpc::PrepareBundleResourcesRequest &request,
                                    rpc::PrepareBundleResourcesReply *reply,
                                    rpc::SendReplyCallback send_reply_callback) override;

  /// Handle a `CommitBundleResources` request.
  void HandleCommitBundleResources(const rpc::CommitBundleResourcesRequest &request,
                                   rpc::CommitBundleResourcesReply *reply,
                                   rpc::SendReplyCallback send_reply_callback) override;

  /// Handle a `ResourcesReturn` request.
  void HandleCancelResourceReserve(const rpc::CancelResourceReserveRequest &request,
                                   rpc::CancelResourceReserveReply *reply,
                                   rpc::SendReplyCallback send_reply_callback) override;

  /// Handle a `WorkerLease` request.
  void HandleRequestWorkerLease(const rpc::RequestWorkerLeaseRequest &request,
                                rpc::RequestWorkerLeaseReply *reply,
                                rpc::SendReplyCallback send_reply_callback) override;

  /// Handle a `ReportWorkerBacklog` request.
  void HandleReportWorkerBacklog(const rpc::ReportWorkerBacklogRequest &request,
                                 rpc::ReportWorkerBacklogReply *reply,
                                 rpc::SendReplyCallback send_reply_callback) override;

  /// Handle a `ReturnWorker` request.
  void HandleReturnWorker(const rpc::ReturnWorkerRequest &request,
                          rpc::ReturnWorkerReply *reply,
                          rpc::SendReplyCallback send_reply_callback) override;

  /// Handle a `ReleaseUnusedWorkers` request.
  void HandleReleaseUnusedWorkers(const rpc::ReleaseUnusedWorkersRequest &request,
                                  rpc::ReleaseUnusedWorkersReply *reply,
                                  rpc::SendReplyCallback send_reply_callback) override;

  /// Handle a `ShutdownRaylet` request.
  void HandleShutdownRaylet(const rpc::ShutdownRayletRequest &request,
                            rpc::ShutdownRayletReply *reply,
                            rpc::SendReplyCallback send_reply_callback) override;

  /// Handle a `ReturnWorker` request.
  void HandleCancelWorkerLease(const rpc::CancelWorkerLeaseRequest &request,
                               rpc::CancelWorkerLeaseReply *reply,
                               rpc::SendReplyCallback send_reply_callback) override;

  /// Handle a `PinObjectIDs` request.
  void HandlePinObjectIDs(const rpc::PinObjectIDsRequest &request,
                          rpc::PinObjectIDsReply *reply,
                          rpc::SendReplyCallback send_reply_callback) override;

  /// Handle a `NodeStats` request.
  void HandleGetNodeStats(const rpc::GetNodeStatsRequest &request,
                          rpc::GetNodeStatsReply *reply,
                          rpc::SendReplyCallback send_reply_callback) override;

  /// Handle a `GlobalGC` request.
  void HandleGlobalGC(const rpc::GlobalGCRequest &request, rpc::GlobalGCReply *reply,
                      rpc::SendReplyCallback send_reply_callback) override;

  /// Handle a `FormatGlobalMemoryInfo`` request.
  void HandleFormatGlobalMemoryInfo(const rpc::FormatGlobalMemoryInfoRequest &request,
                                    rpc::FormatGlobalMemoryInfoReply *reply,
                                    rpc::SendReplyCallback send_reply_callback) override;

  /// Handle a `RequestObjectSpillage` request.
  void HandleRequestObjectSpillage(const rpc::RequestObjectSpillageRequest &request,
                                   rpc::RequestObjectSpillageReply *reply,
                                   rpc::SendReplyCallback send_reply_callback) override;

  /// Handle a `ReleaseUnusedBundles` request.
  void HandleReleaseUnusedBundles(const rpc::ReleaseUnusedBundlesRequest &request,
                                  rpc::ReleaseUnusedBundlesReply *reply,
                                  rpc::SendReplyCallback send_reply_callback) override;

  /// Handle a `GetSystemConfig` request.
  void HandleGetSystemConfig(const rpc::GetSystemConfigRequest &request,
                             rpc::GetSystemConfigReply *reply,
                             rpc::SendReplyCallback send_reply_callback) override;

  /// Handle a `GetGcsServerAddress` request.
  void HandleGetGcsServerAddress(const rpc::GetGcsServerAddressRequest &request,
                                 rpc::GetGcsServerAddressReply *reply,
                                 rpc::SendReplyCallback send_reply_callback) override;

  /// Trigger local GC on each worker of this raylet.
  void DoLocalGC();

  /// Push an error to the driver if this node is full of actors and so we are
  /// unable to schedule new tasks or actors at all.
  void WarnResourceDeadlock();

  /// Dispatch tasks to available workers.
  void DispatchScheduledTasksToWorkers();

  /// Whether a task is an actor creation task.
  bool IsActorCreationTask(const TaskID &task_id);

  /// Return back all the bundle resource.
  ///
  /// \param bundle_spec: Specification of bundle whose resources will be returned.
  /// \return Whether the resource is returned successfully.
  bool ReturnBundleResources(const BundleSpecification &bundle_spec);

  /// Publish the infeasible task error to GCS so that drivers can subscribe to it and
  /// print.
  ///
  /// \param task RayTask that is infeasible
  void PublishInfeasibleTaskError(const RayTask &task) const;

  /// Get pointers to objects stored in plasma. They will be
  /// released once the returned references go out of scope.
  ///
  /// \param[in] object_ids The objects to get.
  /// \param[out] results The pointers to objects stored in
  /// plasma.
  /// \return Whether the request was successful.
  bool GetObjectsFromPlasma(const std::vector<ObjectID> &object_ids,
                            std::vector<std::unique_ptr<RayObject>> *results);

  /// Populate the relevant parts of the heartbeat table. This is intended for
  /// sending raylet <-> gcs heartbeats. In particular, this should fill in
  /// resource_load and resource_load_by_shape.
  ///
  /// \param Output parameter. `resource_load` and `resource_load_by_shape` are the only
  /// fields used.
  void FillResourceUsage(rpc::ResourcesData &data);

  /// Disconnect a client.
  ///
  /// \param client The client that sent the message.
  /// \param disconnect_type The reason to disconnect the specified client.
  /// \param client_error_message Extra error messages about this disconnection
  /// \return Void.
  void DisconnectClient(
      const std::shared_ptr<ClientConnection> &client,
      rpc::WorkerExitType disconnect_type = rpc::WorkerExitType::SYSTEM_ERROR_EXIT,
      const std::shared_ptr<rpc::RayException> &creation_task_exception = nullptr);

  /// Whether resources data has been marked as changed.
  ///
  /// \param resources_data The resources data to be checked.
  /// \return true if the resources data has been marked as changed.
  bool ResourcesDataChanged(rpc::ResourcesData &resources_data);

  /// ID of this node.
  NodeID self_node_id_;
  instrumented_io_context &io_service_;
  /// A client connection to the GCS.
  std::shared_ptr<gcs::GcsClient> gcs_client_;
  /// Class to send heartbeat to GCS.
  std::unique_ptr<HeartbeatSender> heartbeat_sender_;
  /// A pool of workers.
  WorkerPool worker_pool_;
  /// The `ClientCallManager` object that is shared by all `NodeManagerClient`s
  /// as well as all `CoreWorkerClient`s.
  rpc::ClientCallManager client_call_manager_;
  /// Pool of RPC client connections to core workers.
  rpc::CoreWorkerClientPool worker_rpc_pool_;
  /// The raylet client to initiate the pubsub to core workers (owners).
  /// It is used to subscribe objects to evict.
  std::unique_ptr<pubsub::SubscriberInterface> core_worker_subscriber_;
  /// The object table. This is shared between the object manager and node
  /// manager.
  std::unique_ptr<IObjectDirectory> object_directory_;
  /// Manages client requests for object transfers and availability.
  ObjectManager object_manager_;
  /// A Plasma object store client. This is used for creating new objects in
  /// the object store (e.g., for actor tasks that can't be run because the
  /// actor died) and to pin objects that are in scope in the cluster.
  plasma::PlasmaClient store_client_;
  /// The runner to run function periodically.
  PeriodicalRunner periodical_runner_;
  /// The period used for the resources report timer.
  uint64_t report_resources_period_ms_;
  /// The time that the last resource report was sent at. Used to make sure we are
  /// keeping up with resource reports.
  uint64_t last_resource_report_at_ms_;
  /// Incremented each time we encounter a potential resource deadlock condition.
  /// This is reset to zero when the condition is cleared.
  int resource_deadlock_warned_ = 0;
  /// Whether we have recorded any metrics yet.
  bool recorded_metrics_ = false;
  /// The path to the ray temp dir.
  std::string temp_dir_;
  /// Initial node manager configuration.
  const NodeManagerConfig initial_config_;

  /// A manager to resolve objects needed by queued tasks and workers that
  /// called `ray.get` or `ray.wait`.
  DependencyManager dependency_manager_;

  std::shared_ptr<AgentManager> agent_manager_;

  /// The RPC server.
  rpc::GrpcServer node_manager_server_;

  /// The node manager RPC service.
  rpc::NodeManagerGrpcService node_manager_service_;

  /// The agent manager RPC service.
  std::unique_ptr<rpc::AgentManagerServiceHandler> agent_manager_service_handler_;
  rpc::AgentManagerGrpcService agent_manager_service_;

  /// Manages all local objects that are pinned (primary
  /// copies), freed, and/or spilled.
  LocalObjectManager local_object_manager_;

  /// Map from node ids to addresses of the remote node managers.
  absl::flat_hash_map<NodeID, std::pair<std::string, int32_t>>
      remote_node_manager_addresses_;

  /// Map of workers leased out to direct call clients.
  absl::flat_hash_map<WorkerID, std::shared_ptr<WorkerInterface>> leased_workers_;

  /// Map from owner worker ID to a list of worker IDs that the owner has a
  /// lease on.
  absl::flat_hash_map<WorkerID, std::vector<WorkerID>> leased_workers_by_owner_;

  /// Whether to trigger global GC in the next resource usage report. This will broadcast
  /// a global GC message to all raylets except for this one.
  bool should_global_gc_ = false;

  /// Whether to trigger local GC in the next resource usage report. This will trigger gc
  /// on all local workers of this raylet.
  bool should_local_gc_ = false;

  /// When plasma storage usage is high, we'll run gc to reduce it.
  double high_plasma_storage_usage_ = 1.0;

  /// the timestampe local gc run
  uint64_t local_gc_run_time_ns_;

  /// Throttler for local gc
  Throttler local_gc_throttler_;

  /// Throttler for global gc
  Throttler global_gc_throttler_;

  /// Seconds to initialize a local gc
  const uint64_t local_gc_interval_ns_;

  /// These two classes make up the new scheduler. ClusterResourceScheduler is
  /// responsible for maintaining a view of the cluster state w.r.t resource
  /// usage. ClusterTaskManager is responsible for queuing, spilling back, and
  /// dispatching tasks.
  std::shared_ptr<ClusterResourceSchedulerInterface> cluster_resource_scheduler_;
  std::shared_ptr<ClusterTaskManagerInterface> cluster_task_manager_;

  absl::flat_hash_map<ObjectID, std::unique_ptr<RayObject>> pinned_objects_;

  // TODO(swang): Evict entries from these caches.
  /// Cache for the WorkerTable in the GCS.
  absl::flat_hash_set<WorkerID> failed_workers_cache_;
  /// Cache for the NodeTable in the GCS.
  absl::flat_hash_set<NodeID> failed_nodes_cache_;

  /// Concurrency for the following map
  mutable absl::Mutex plasma_object_notification_lock_;

  /// Keeps track of workers waiting for objects
  absl::flat_hash_map<ObjectID, absl::flat_hash_set<std::shared_ptr<WorkerInterface>>>
      async_plasma_objects_notification_ GUARDED_BY(plasma_object_notification_lock_);

  /// Fields that are used to report metrics.
  /// The period between debug state dumps.
  uint64_t record_metrics_period_ms_;

  /// Last time metrics are recorded.
  uint64_t last_metrics_recorded_at_ms_;

  /// Number of tasks that are received and scheduled.
  uint64_t metrics_num_task_scheduled_;

  /// Number of tasks that are executed at this node.
  uint64_t metrics_num_task_executed_;

  /// Number of tasks that are spilled back to other nodes.
  uint64_t metrics_num_task_spilled_back_;

  /// Managers all bundle-related operations.
  std::shared_ptr<PlacementGroupResourceManager> placement_group_resource_manager_;

  /// Manage all runtime env locally
  RuntimeEnvManager runtime_env_manager_;

  /// Next resource broadcast seq no. Non-incrementing sequence numbers
  /// indicate network issues (dropped/duplicated/ooo packets, etc).
  int64_t next_resource_seq_no_;

<<<<<<< HEAD
  /// Cache which stores resource usage in last report used to check if they are changed.
  std::unique_ptr<SchedulingResources> last_resource_usage_ =
      std::make_unique<SchedulingResources>();

  /// Whether resource deadlock warned in last report.
  bool last_report_resource_deadlock_warned_;
=======
  /// Whether or not if the node draining process has already received.
  bool is_node_drained_ = false;
>>>>>>> d453afba
};

}  // namespace raylet

}  // end namespace ray<|MERGE_RESOLUTION|>--- conflicted
+++ resolved
@@ -758,17 +758,15 @@
   /// indicate network issues (dropped/duplicated/ooo packets, etc).
   int64_t next_resource_seq_no_;
 
-<<<<<<< HEAD
   /// Cache which stores resource usage in last report used to check if they are changed.
   std::unique_ptr<SchedulingResources> last_resource_usage_ =
       std::make_unique<SchedulingResources>();
 
   /// Whether resource deadlock warned in last report.
   bool last_report_resource_deadlock_warned_;
-=======
+
   /// Whether or not if the node draining process has already received.
   bool is_node_drained_ = false;
->>>>>>> d453afba
 };
 
 }  // namespace raylet
