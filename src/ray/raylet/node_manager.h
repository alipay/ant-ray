#ifndef RAY_RAYLET_NODE_MANAGER_H
#define RAY_RAYLET_NODE_MANAGER_H

#include <boost/asio/steady_timer.hpp>

// clang-format off
#include "ray/rpc/client_call.h"
#include "ray/rpc/node_manager/node_manager_server.h"
#include "ray/rpc/node_manager/node_manager_client.h"
<<<<<<< HEAD
#include "ray/rpc/raylet/raylet_server.h"
=======
>>>>>>> a39982e6
#include "ray/raylet/task.h"
#include "ray/object_manager/object_manager.h"
#include "ray/common/client_connection.h"
#include "ray/raylet/actor_registration.h"
#include "ray/raylet/lineage_cache.h"
#include "ray/raylet/scheduling_policy.h"
#include "ray/raylet/scheduling_queue.h"
#include "ray/raylet/scheduling_resources.h"
#include "ray/raylet/reconstruction_policy.h"
#include "ray/raylet/task_dependency_manager.h"
#include "ray/raylet/worker_pool.h"
#include "ray/util/ordered_set.h"
// clang-format on

namespace ray {

namespace raylet {

using rpc::ActorTableData;
using rpc::ClientTableData;
using rpc::ErrorType;
using rpc::HeartbeatBatchTableData;
using rpc::HeartbeatTableData;
using rpc::JobTableData;

struct NodeManagerConfig {
  /// The node's resource configuration.
  ResourceSet resource_config;
  /// The port to use for listening to incoming connections. If this is 0 then
  /// the node manager will choose its own port.
  int node_manager_port;
  /// The initial number of workers to create.
  int num_initial_workers;
  /// The number of workers per process.
  int num_workers_per_process;
  /// The maximum number of workers that can be started concurrently by a
  /// worker pool.
  int maximum_startup_concurrency;
  /// The commands used to start the worker process, grouped by language.
  std::unordered_map<Language, std::vector<std::string>> worker_commands;
  /// The time between heartbeats in milliseconds.
  uint64_t heartbeat_period_ms;
  /// The time between debug dumps in milliseconds, or -1 to disable.
  uint64_t debug_dump_period_ms;
  /// the maximum lineage size.
  uint64_t max_lineage_size;
  /// The store socket name.
  std::string store_socket_name;
  /// The path to the ray temp dir.
  std::string temp_dir;
  /// The path of this ray session dir.
  std::string session_dir;
};

class NodeManager : public rpc::NodeManagerServiceHandler,
                    public rpc::RayletServiceHandler {
 public:
  /// Create a node manager.
  ///
  /// \param resource_config The initial set of node resources.
  /// \param object_manager A reference to the local object manager.
  NodeManager(boost::asio::io_service &io_service, const NodeManagerConfig &config,
              ObjectManager &object_manager,
              std::shared_ptr<gcs::AsyncGcsClient> gcs_client,
              std::shared_ptr<ObjectDirectoryInterface> object_directory_);

  /// Subscribe to the relevant GCS tables and set up handlers.
  ///
  /// \return Status indicating whether this was done successfully or not.
  ray::Status RegisterGcs();

  /// Returns debug string for class.
  ///
  /// \return string.
  std::string DebugString() const;

  /// Record metrics.
  void RecordMetrics() const;

 public:
  /// Get the port of the node manager rpc server.
  int GetServerPort() const { return node_manager_server_.GetPort(); }

  /// Implementation of node manager grpc service.

  /// Handle a `ForwardTask` request.
  void HandleForwardTask(const rpc::ForwardTaskRequest &request,
                         rpc::ForwardTaskReply *reply,
                         rpc::RequestDoneCallback done_callback) override;

  /// Implementation of raylet grpc service.

  void HandleRegisterClientRequest(const RegisterClientRequest &request,
                                   RegisterClientReply *reply,
                                   RequestDoneCallback done_callback);

  void HandleSubmitTaskRequest(const SubmitTaskRequest &request, SubmitTaskReply *reply,
                               RequestDoneCallback done_callback);
  /// Handle a `TaskDone` request.
  void HandleTaskDoneRequest(const TaskDoneRequest &request, TaskDoneReply *reply,
                             RequestDoneCallback done_callback);
  /// Handle a `EventLog` request.
  void HandleEventLogRequest(const EventLogRequest &request, EventLogReply *reply,
                             RequestDoneCallback done_callback);
  /// Handle a `GetTask` request.
  void HandleGetTaskRequest(const GetTaskRequest &request, GetTaskReply *reply,
                            RequestDoneCallback done_callback);

 private:
  /// Methods for handling clients.

  /// Handler for the addition of a new GCS client.
  ///
  /// \param data Data associated with the new client.
  /// \return Void.
  void ClientAdded(const ClientTableData &data);

  /// Handler for the removal of a GCS client.
  /// \param client_data Data associated with the removed client.
  /// \return Void.
  void ClientRemoved(const ClientTableData &client_data);

  /// Handler for the addition or updation of a resource in the GCS
  /// \param client_data Data associated with the new client.
  /// \return Void.
  void ResourceCreateUpdated(const ClientTableData &client_data);

  /// Handler for the deletion of a resource in the GCS
  /// \param client_data Data associated with the new client.
  /// \return Void.
  void ResourceDeleted(const ClientTableData &client_data);

  /// Evaluates the local infeasible queue to check if any tasks can be scheduled.
  /// This is called whenever there's an update to the resources on the local client.
  /// \return Void.
  void TryLocalInfeasibleTaskScheduling();

  /// Send heartbeats to the GCS.
  void Heartbeat();

  /// Write out debug state to a file.
  void DumpDebugState() const;

  /// Get profiling information from the object manager and push it to the GCS.
  ///
  /// \return Void.
  void GetObjectManagerProfileInfo();

  /// Handler for a heartbeat notification from the GCS.
  ///
  /// \param id The ID of the node manager that sent the heartbeat.
  /// \param data The heartbeat data including load information.
  /// \return Void.
  void HeartbeatAdded(const ClientID &id, const HeartbeatTableData &data);
  /// Handler for a heartbeat batch notification from the GCS
  ///
  /// \param heartbeat_batch The batch of heartbeat data.
  void HeartbeatBatchAdded(const HeartbeatBatchTableData &heartbeat_batch);

  /// Methods for task scheduling.

  /// Enqueue a placeable task to wait on object dependencies or be ready for
  /// dispatch.
  ///
  /// \param task The task in question.
  /// \return Void.
  void EnqueuePlaceableTask(const Task &task);
  /// This will treat a task removed from the local queue as if it had been
  /// executed and failed. This is done by looping over the task return IDs and
  /// for each ID storing an object that represents a failure in the object
  /// store. When clients retrieve these objects, they will raise
  /// application-level exceptions. State for the task will be cleaned up as if
  /// it were any other task that had been assigned, executed, and removed from
  /// the local queue.
  ///
  /// \param task The task to fail.
  /// \param error_type The type of the error that caused this task to fail.
  /// \return Void.
  void TreatTaskAsFailed(const Task &task, const ErrorType &error_type);
  /// This is similar to TreatTaskAsFailed, but it will only mark the task as
  /// failed if at least one of the task's return values is lost. A return
  /// value is lost if it has been created before, but no longer exists on any
  /// nodes, due to either node failure or eviction.
  ///
  /// \param task The task to potentially fail.
  /// \return Void.
  void TreatTaskAsFailedIfLost(const Task &task);
  /// Handle specified task's submission to the local node manager.
  ///
  /// \param task The task being submitted.
  /// \param uncommitted_lineage The uncommitted lineage of the task.
  /// \param forwarded True if the task has been forwarded from a different
  /// node manager and false if it was submitted by a local worker.
  /// \return Void.
  void SubmitTask(const Task &task, const Lineage &uncommitted_lineage,
                  bool forwarded = false);
  /// Assign a task. The task is assumed to not be queued in local_queues_.
  ///
  /// \param task The task in question.
  /// \return true, if tasks was assigned to a worker, false otherwise.
  bool AssignTask(const Task &task);
  /// Handle a worker finishing its assigned task.
  ///
  /// \param worker The worker that finished the task.
  /// \return Void.
  void FinishAssignedTask(Worker &worker);
  /// Helper function to produce actor table data for a newly created actor.
  ///
  /// \param task The actor creation task that created the actor.
  ActorTableData CreateActorTableDataFromCreationTask(const Task &task);
  /// Handle a worker finishing an assigned actor task or actor creation task.
  /// \param worker The worker that finished the task.
  /// \param task The actor task or actor creationt ask.
  /// \return Void.
  void FinishAssignedActorTask(Worker &worker, const Task &task);
  /// Make a placement decision for placeable tasks given the resource_map
  /// provided. This will perform task state transitions and task forwarding.
  ///
  /// \param resource_map A mapping from node manager ID to an estimate of the
  /// resources available to that node manager. Scheduling decisions will only
  /// consider the local node manager and the node managers in the keys of the
  /// resource_map argument.
  /// \return Void.
  void ScheduleTasks(std::unordered_map<ClientID, SchedulingResources> &resource_map);
  /// Handle a task whose return value(s) must be reconstructed.
  ///
  /// \param task_id The relevant task ID.
  /// \return Void.
  void HandleTaskReconstruction(const TaskID &task_id);
  /// Resubmit a task for execution. This is a task that was previously already
  /// submitted to a raylet but which must now be re-executed.
  ///
  /// \param task The task being resubmitted.
  /// \return Void.
  void ResubmitTask(const Task &task);
  /// Attempt to forward a task to a remote different node manager. If this
  /// fails, the task will be resubmit locally.
  ///
  /// \param task The task in question.
  /// \param node_manager_id The ID of the remote node manager.
  /// \return Void.
  void ForwardTaskOrResubmit(const Task &task, const ClientID &node_manager_id);
  /// Forward a task to another node to execute. The task is assumed to not be
  /// queued in local_queues_.
  ///
  /// \param task The task to forward.
  /// \param node_id The ID of the node to forward the task to.
  /// \param on_error Callback on run on non-ok status.
  void ForwardTask(
      const Task &task, const ClientID &node_id,
      const std::function<void(const ray::Status &, const Task &)> &on_error);

  /// Dispatch locally scheduled tasks. This attempts the transition from "scheduled" to
  /// "running" task state.
  ///
  /// This function is called in the following cases:
  ///   (1) A set of new tasks is added to the ready queue.
  ///   (2) New resources are becoming available on the local node.
  ///   (3) A new worker becomes available.
  /// Note in case (1) we only need to look at the new tasks added to the
  /// ready queue, as we know that the old tasks in the ready queue cannot
  /// be scheduled (We checked those tasks last time new resources or
  /// workers became available, and nothing changed since then.) In this case,
  /// tasks_with_resources contains only the newly added tasks to the
  /// ready queue. Otherwise, tasks_with_resources points to entire ready queue.
  /// \param tasks_with_resources Mapping from resource shapes to tasks with
  /// that resource shape.
  void DispatchTasks(
      const std::unordered_map<ResourceSet, ordered_set<TaskID>> &tasks_with_resources);

  /// Handle a task that is blocked. This could be a task assigned to a worker,
  /// an out-of-band task (e.g., a thread created by the application), or a
  /// driver task. This can be triggered when a client starts a get call or a
  /// wait call.
  ///
  /// \param client The client that is executing the blocked task.
  /// \param required_object_ids The IDs that the client is blocked waiting for.
  /// \param current_task_id The task that is blocked.
  /// \return Void.
  void HandleTaskBlocked(const std::shared_ptr<LocalClientConnection> &client,
                         const std::vector<ObjectID> &required_object_ids,
                         const TaskID &current_task_id);

  /// Handle a task that is unblocked. This could be a task assigned to a
  /// worker, an out-of-band task (e.g., a thread created by the application),
  /// or a driver task. This can be triggered when a client finishes a get call
  /// or a wait call. The given task must be blocked, via a previous call to
  /// HandleTaskBlocked.
  ///
  /// \param client The client that is executing the unblocked task.
  /// \param current_task_id The task that is unblocked.
  /// \return Void.
  void HandleTaskUnblocked(const std::shared_ptr<LocalClientConnection> &client,
                           const TaskID &current_task_id);

  /// Kill a worker.
  ///
  /// \param worker The worker to kill.
  /// \return Void.
  void KillWorker(std::shared_ptr<Worker> worker);

  /// The callback for handling an actor state transition (e.g., from ALIVE to
  /// DEAD), whether as a notification from the actor table or as a handler for
  /// a local actor's state transition. This method is idempotent and will ignore
  /// old state transition.
  ///
  /// \param actor_id The actor ID of the actor whose state was updated.
  /// \param actor_registration The ActorRegistration object that represents actor's
  /// new state.
  /// \return Void.
  void HandleActorStateTransition(const ActorID &actor_id,
                                  ActorRegistration &&actor_registration);

  /// Publish an actor's state transition to all other nodes.
  ///
  /// \param actor_id The actor ID of the actor whose state was updated.
  /// \param data Data to publish.
  /// \param failure_callback An optional callback to call if the publish is
  /// unsuccessful.
  void PublishActorStateTransition(
      const ActorID &actor_id, const ActorTableData &data,
      const ray::gcs::ActorTable::WriteCallback &failure_callback);

  /// When a job finished, loop over all of the queued tasks for that job and
  /// treat them as failed.
  ///
  /// \param job_id The job that exited.
  /// \return Void.
  void CleanUpTasksForFinishedJob(const JobID &job_id);

  /// Handle an object becoming local. This updates any local accounting, but
  /// does not write to any global accounting in the GCS.
  ///
  /// \param object_id The object that is locally available.
  /// \return Void.
  void HandleObjectLocal(const ObjectID &object_id);
  /// Handle an object that is no longer local. This updates any local
  /// accounting, but does not write to any global accounting in the GCS.
  ///
  /// \param object_id The object that has been evicted locally.
  /// \return Void.
  void HandleObjectMissing(const ObjectID &object_id);

  /// Handles updates to job table.
  ///
  /// \param id An unused value. TODO(rkn): Should this be removed?
  /// \param job_data Data associated with a job table event.
  /// \return Void.
  void HandleJobTableUpdate(const JobID &id, const std::vector<JobTableData> &job_data);

  /// Check if certain invariants associated with the task dependency manager
  /// and the local queues are satisfied. This is only used for debugging
  /// purposes.
  ///
  /// \return True if the invariants are satisfied and false otherwise.
  bool CheckDependencyManagerInvariant() const;

  /// Process client message of RegisterClientRequest
  ///
  /// \param client The client that sent the message.
  /// \param message_data A pointer to the message data.
  /// \return Void.
  void ProcessRegisterClientRequestMessage(
      const std::shared_ptr<LocalClientConnection> &client, const uint8_t *message_data);

  /// Process client message of GetTask
  ///
  /// \param client The client that sent the message.
  /// \return Void.
  void ProcessGetTaskMessage(const std::shared_ptr<LocalClientConnection> &client);

  /// Handle a client that has disconnected. This can be called multiple times
  /// on the same client because this is triggered both when a client
  /// disconnects and when the node manager fails to write a message to the
  /// client.
  ///
  /// \param client The client that sent the message.
  /// \param intentional_disconnect Wether the client was intentionally disconnected.
  /// \return Void.
  void ProcessDisconnectClientMessage(
      const std::shared_ptr<LocalClientConnection> &client,
      bool intentional_disconnect = false);

  /// Process client message of SubmitTask
  ///
  /// \param message_data A pointer to the message data.
  /// \return Void.
  void ProcessSubmitTaskMessage(const uint8_t *message_data);

  /// Process client message of FetchOrReconstruct
  ///
  /// \param client The client that sent the message.
  /// \param message_data A pointer to the message data.
  /// \return Void.
  void ProcessFetchOrReconstructMessage(
      const std::shared_ptr<LocalClientConnection> &client, const uint8_t *message_data);

  /// Process client message of WaitRequest
  ///
  /// \param client The client that sent the message.
  /// \param message_data A pointer to the message data.
  /// \return Void.
  void ProcessWaitRequestMessage(const std::shared_ptr<LocalClientConnection> &client,
                                 const uint8_t *message_data);

  /// Process client message of PushErrorRequest
  ///
  /// \param message_data A pointer to the message data.
  /// \return Void.
  void ProcessPushErrorRequestMessage(const uint8_t *message_data);

  /// Process client message of PrepareActorCheckpointRequest.
  ///
  /// \param client The client that sent the message.
  /// \param message_data A pointer to the message data.
  void ProcessPrepareActorCheckpointRequest(
      const std::shared_ptr<LocalClientConnection> &client, const uint8_t *message_data);

  /// Process client message of NotifyActorResumedFromCheckpoint.
  ///
  /// \param message_data A pointer to the message data.
  void ProcessNotifyActorResumedFromCheckpoint(const uint8_t *message_data);

  /// Update actor frontier when a task finishes.
  /// If the task is an actor creation task and the actor was resumed from a checkpoint,
  /// restore the frontier from the checkpoint. Otherwise, just extend actor frontier.
  ///
  /// \param task The task that just finished.
  void UpdateActorFrontier(const Task &task);

  /// Process client message of SetResourceRequest
  /// \param client The client that sent the message.
  /// \param message_data A pointer to the message data.
  /// \return Void.
  void ProcessSetResourceRequest(const std::shared_ptr<LocalClientConnection> &client,
                                 const uint8_t *message_data);

  /// Handle the case where an actor is disconnected, determine whether this
  /// actor needs to be reconstructed and then update actor table.
  /// This function needs to be called either when actor process dies or when
  /// a node dies.
  ///
  /// \param actor_id Id of this actor.
  /// \param was_local Whether the disconnected was on this local node.
  /// \param intentional_disconnect Wether the client was intentionally disconnected.
  /// \return Void.
  void HandleDisconnectedActor(const ActorID &actor_id, bool was_local,
                               bool intentional_disconnect);

  // GCS client ID for this node.
  ClientID client_id_;
  boost::asio::io_service &io_service_;
  ObjectManager &object_manager_;
  /// A Plasma object store client. This is used exclusively for creating new
  /// objects in the object store (e.g., for actor tasks that can't be run
  /// because the actor died).
  plasma::PlasmaClient store_client_;
  /// A client connection to the GCS.
  std::shared_ptr<gcs::AsyncGcsClient> gcs_client_;
  /// The object table. This is shared with the object manager.
  std::shared_ptr<ObjectDirectoryInterface> object_directory_;
  /// The timer used to send heartbeats.
  boost::asio::steady_timer heartbeat_timer_;
  /// The period used for the heartbeat timer.
  std::chrono::milliseconds heartbeat_period_;
  /// The period between debug state dumps.
  int64_t debug_dump_period_;
  /// The path to the ray temp dir.
  std::string temp_dir_;
  /// The timer used to get profiling information from the object manager and
  /// push it to the GCS.
  boost::asio::steady_timer object_manager_profile_timer_;
  /// The time that the last heartbeat was sent at. Used to make sure we are
  /// keeping up with heartbeats.
  uint64_t last_heartbeat_at_ms_;
  /// The time that the last debug string was logged to the console.
  uint64_t last_debug_dump_at_ms_;
  /// Initial node manager configuration.
  const NodeManagerConfig initial_config_;
  /// The resources (and specific resource IDs) that are currently available.
  ResourceIdSet local_available_resources_;
  std::unordered_map<ClientID, SchedulingResources> cluster_resource_map_;
  /// A pool of workers.
  WorkerPool worker_pool_;
  /// A set of queues to maintain tasks.
  SchedulingQueue local_queues_;
  /// The scheduling policy in effect for this raylet.
  SchedulingPolicy scheduling_policy_;
  /// The reconstruction policy for deciding when to re-execute a task.
  ReconstructionPolicy reconstruction_policy_;
  /// A manager to make waiting tasks's missing object dependencies available.
  TaskDependencyManager task_dependency_manager_;
  /// The lineage cache for the GCS object and task tables.
  LineageCache lineage_cache_;
  /// A mapping from actor ID to registration information about that actor
  /// (including which node manager owns it).
  std::unordered_map<ActorID, ActorRegistration> actor_registry_;

  /// This map stores actor ID to the ID of the checkpoint that will be used to
  /// restore the actor.
  std::unordered_map<ActorID, ActorCheckpointID> checkpoint_id_to_restore_;

  /// The RPC server.
  rpc::GrpcServer node_manager_server_;

  /// The node manager RPC service.
  rpc::NodeManagerGrpcService node_manager_service_;

  /// The raylet RPC service.
  rpc::RayletGrpcService raylet_service_;

  /// The `ClientCallManager` object that is shared by all `NodeManagerClient`s.
  rpc::ClientCallManager client_call_manager_;

  /// Map from node ids to clients of the remote node managers.
  std::unordered_map<ClientID, std::unique_ptr<rpc::NodeManagerClient>>
      remote_node_manager_clients_;
};

}  // namespace raylet

}  // end namespace ray

#endif  // RAY_RAYLET_NODE_MANAGER_H<|MERGE_RESOLUTION|>--- conflicted
+++ resolved
@@ -7,10 +7,7 @@
 #include "ray/rpc/client_call.h"
 #include "ray/rpc/node_manager/node_manager_server.h"
 #include "ray/rpc/node_manager/node_manager_client.h"
-<<<<<<< HEAD
 #include "ray/rpc/raylet/raylet_server.h"
-=======
->>>>>>> a39982e6
 #include "ray/raylet/task.h"
 #include "ray/object_manager/object_manager.h"
 #include "ray/common/client_connection.h"
@@ -103,23 +100,65 @@
 
   /// Implementation of raylet grpc service.
 
-  void HandleRegisterClientRequest(const RegisterClientRequest &request,
-                                   RegisterClientReply *reply,
-                                   RequestDoneCallback done_callback);
-
-  void HandleSubmitTaskRequest(const SubmitTaskRequest &request, SubmitTaskReply *reply,
-                               RequestDoneCallback done_callback);
-  /// Handle a `TaskDone` request.
-  void HandleTaskDoneRequest(const TaskDoneRequest &request, TaskDoneReply *reply,
-                             RequestDoneCallback done_callback);
-  /// Handle a `EventLog` request.
-  void HandleEventLogRequest(const EventLogRequest &request, EventLogReply *reply,
-                             RequestDoneCallback done_callback);
+  void HandleRegisterClientRequest(const rpc::RegisterClientRequest &request,
+                                   rpc::RegisterClientReply *reply,
+                                   rpc::RequestDoneCallback done_callback);
+  void HandleSubmitTaskRequest(const rpc::SubmitTaskRequest &request,
+                               rpc::SubmitTaskReply *reply,
+                               rpc::RequestDoneCallback done_callback);
+
+  /// Handle a `DisconnectClient` request.
+  void HandleDisconnectClientRequest(const rpc::HandleDisconnectClientRequest &request,
+                                     rpc::HandleDisconnectClientReply *reply,
+                                     rpc::RequestDoneCallback done_callback);
+  /// Handle a `IntentionalDisconnectClient` request.
+  void HandleIntentionalDisconnectClientRequest(
+      const rpc::GetTaskRequest &request,
+      rpc::HandleIntentionalDisconnectClientReply *reply,
+      rpc::RequestDoneCallback done_callback);
   /// Handle a `GetTask` request.
-  void HandleGetTaskRequest(const GetTaskRequest &request, GetTaskReply *reply,
-                            RequestDoneCallback done_callback);
+  void HandleGetTaskRequest(const rpc::GetTaskRequest &request, rpc::GetTaskReply *reply,
+                            rpc::RequestDoneCallback done_callback);
+
+  /// Handle a `HandleFetchOrReconstruct` request.
+  void HandleFetchOrReconstructRequest(const rpc::FetchOrReconstructRequest &request,
+                                       rpc::FetchOrReconstructReply *reply,
+                                       rpc::RequestDoneCallback done_callback);
+  /// Handle a `HandleNotifyUnblocked` request.
+  void HandleNotifyUnblockedRequest(const rpc::NotifyUnblockedRequest &request,
+                                    rpc::NotifyUnblockedReply *reply,
+                                    rpc::RequestDoneCallback done_callback);
+  /// Handle a `Wait` request.
+  void HandleWaitRequest(const rpc::WaitRequest &request, rpc::WaitReply *reply,
+                         rpc::RequestDoneCallback done_callback);
+  /// Handle a `PushError` request.
+  void HandlePushErrorRequest(const rpc::PushErrorRequest &request,
+                              rpc::PushErrorReply *reply,
+                              rpc::RequestDoneCallback done_callback);
+  /// Handle a `PushProfileEvents` request.
+  void HandlePushProfileEventsRequest(const rpc::PushProfileEventsRequest &request,
+                                      rpc::PushProfileEventsReply *reply,
+                                      rpc::RequestDoneCallback done_callback);
+  /// Handle a `FreeObjectsInObjectStore` request.
+  void HandleFreeObjectsInObjectStoreRequest(
+      const rpc::FreeObjectsInObjectStoreRequest &request,
+      rpc::FreeObjectsInObjectStoreReply *reply, rpc::RequestDoneCallback done_callback);
+  /// Handle a `PrepareActorCheckpoint` request.
+  void HandlePrepareActorCheckpointRequest(
+      const rpc::PrepareActorCheckpointRequest &request,
+      rpc::PrepareActorCheckpointReply *reply, rpc::RequestDoneCallback done_callback);
+  /// Handle a `NotifyActorResumedFromCheckpointReply` request.
+  void HandleNotifyActorResumedFromCheckpointRequest(
+      const rpc::NotifyActorResumedFromCheckpointRequest &request,
+      rpc::NotifyActorResumedFromCheckpointReply *reply,
+      rpc::RequestDoneCallback done_callback);
+  /// Handle a `SetResourceReply` request.
+  void HandleSetResourceRequest(const rpc::SetResourceRequest &request,
+                                rpc::SetResourceReply *reply,
+                                rpc::RequestDoneCallback done_callback);
 
  private:
+  bool WorkerIsDead(const std::string &worker_id);
   /// Methods for handling clients.
 
   /// Handler for the addition of a new GCS client.
