--- conflicted
+++ resolved
@@ -75,23 +75,8 @@
 
   std::shared_ptr<Worker> CreateWorker(pid_t pid,
                                        const Language &language = Language::PYTHON) {
-<<<<<<< HEAD
     WorkerID worker_id = WorkerID::FromRandom();
-    return std::shared_ptr<Worker>(new Worker(worker_id, pid, language));
-=======
-    std::function<void(LocalClientConnection &)> client_handler =
-        [this](LocalClientConnection &client) { HandleNewClient(client); };
-    std::function<void(std::shared_ptr<LocalClientConnection>, int64_t, const uint8_t *)>
-        message_handler = [this](std::shared_ptr<LocalClientConnection> client,
-                                 int64_t message_type, const uint8_t *message) {
-          HandleMessage(client, message_type, message);
-        };
-    boost::asio::local::stream_protocol::socket socket(io_service_);
-    auto client =
-        LocalClientConnection::Create(client_handler, message_handler, std::move(socket),
-                                      "worker", {}, error_message_type_);
-    return std::shared_ptr<Worker>(new Worker(pid, language, -1, client));
->>>>>>> 27423396
+    return std::shared_ptr<Worker>(new Worker(worker_id, pid, -1, language));
   }
 
   void SetWorkerCommands(
