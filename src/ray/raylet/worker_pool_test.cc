--- conflicted
+++ resolved
@@ -24,19 +24,12 @@
               {"dummy_java_worker_command",
                "--foo=RAY_WORKER_NUM_WORKERS_PLACEHOLDER"}}}) {}
 
-<<<<<<< HEAD
-  explicit WorkerPoolMock(boost::asio::io_service &io_service,
-                          const WorkerCommandMap &worker_commands)
-      : WorkerPool(io_service, {{ray::Language::JAVA, 0}, {ray::Language::PYTHON, 0}},
+  explicit WorkerPoolMock(const WorkerCommandMap &worker_commands)
+      : WorkerPool({{ray::Language::JAVA, 0}, {ray::Language::PYTHON, 0}},
                    MAXIMUM_STARTUP_CONCURRENCY, nullptr, worker_commands,
                    ResourceSet(std::unordered_map<std::string, double>(
                        {{"CPU", static_cast<double>(MAXIMUM_STARTUP_CONCURRENCY)}}))),
-        last_worker_process_() {
-=======
-  explicit WorkerPoolMock(const WorkerCommandMap &worker_commands)
-      : WorkerPool(0, MAXIMUM_STARTUP_CONCURRENCY, nullptr, worker_commands),
         last_worker_pid_(0) {
->>>>>>> 52c33b53
     for (auto &entry : states_by_lang_) {
       entry.second.num_workers_per_process = NUM_WORKERS_PER_PROCESS;
     }
