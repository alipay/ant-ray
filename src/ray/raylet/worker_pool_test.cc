--- conflicted
+++ resolved
@@ -726,18 +726,11 @@
   actor_jvm_options.insert(
       actor_jvm_options.end(),
       {"-Dmy-actor.hello=foo", "-Dmy-actor.world=bar", "-Xmx2g", "-Xms1g"});
-<<<<<<< HEAD
   JobID job_id = JobID::FromInt(12345);
   auto task_id = TaskID::ForDriverTask(job_id);
   auto actor_id = ActorID::Of(job_id, task_id, 1);
-  TaskSpecification task_spec = ExampleTaskSpec(ActorID::Nil(), Language::JAVA, job_id,
-                                                actor_id, actor_jvm_options, task_id);
-=======
-  auto task_id = TaskID::ForDriverTask(JOB_ID);
-  auto actor_id = ActorID::Of(JOB_ID, task_id, 1);
   TaskSpecification task_spec = ExampleTaskSpec(
-      ActorID::Nil(), Language::JAVA, JOB_ID, actor_id, actor_jvm_options, task_id);
->>>>>>> 8823ca48
+      ActorID::Nil(), Language::JAVA, job_id, actor_id, actor_jvm_options, task_id);
 
   rpc::JobConfig job_config = rpc::JobConfig();
   job_config.add_code_search_path("/test/code_search_path");
