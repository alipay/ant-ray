// Copyright 2017 The Ray Authors.
//
// Licensed under the Apache License, Version 2.0 (the "License");
// you may not use this file except in compliance with the License.
// You may obtain a copy of the License at
//
//  http://www.apache.org/licenses/LICENSE-2.0
//
// Unless required by applicable law or agreed to in writing, software
// distributed under the License is distributed on an "AS IS" BASIS,
// WITHOUT WARRANTIES OR CONDITIONS OF ANY KIND, either express or implied.
// See the License for the specific language governing permissions and
// limitations under the License.

#pragma once

#include <mutex>
#include <unordered_map>
#include <vector>

#include "ray/common/asio/instrumented_io_context.h"
#include "ray/common/buffer.h"
#include "ray/common/bundle_spec.h"
#include "ray/common/client_connection.h"
#include "ray/common/status.h"
#include "ray/common/task/task_spec.h"
#include "ray/rpc/node_manager/node_manager_client.h"
#include "ray/util/process.h"
#include "src/ray/protobuf/common.pb.h"
#include "src/ray/protobuf/gcs.pb.h"

using ray::ActorID;
using ray::JobID;
using ray::NodeID;
using ray::ObjectID;
using ray::TaskID;
using ray::WorkerID;

using ray::Language;
using ray::rpc::ProfileTableData;

using MessageType = ray::protocol::MessageType;
using ResourceMappingType =
    std::unordered_map<std::string, std::vector<std::pair<int64_t, double>>>;
using WaitResultPair = std::pair<std::vector<ObjectID>, std::vector<ObjectID>>;

namespace ray {

/// Interface for pinning objects. Abstract for testing.
class PinObjectsInterface {
 public:
  /// Request to a raylet to pin a plasma object. The callback will be sent via gRPC.
  virtual void PinObjectIDs(
      const rpc::Address &caller_address,
      const std::vector<ObjectID> &object_ids,
<<<<<<< HEAD
      const std::vector<ActorID> &global_owner_ids,
=======
      const ObjectID &generator_id,
>>>>>>> 566a8077
      const ray::rpc::ClientCallback<ray::rpc::PinObjectIDsReply> &callback) = 0;

  virtual ~PinObjectsInterface(){};
};

/// Interface for leasing workers. Abstract for testing.
class WorkerLeaseInterface {
 public:
  /// Requests a worker from the raylet. The callback will be sent via gRPC.
  /// \param resource_spec Resources that should be allocated for the worker.
  /// \param grant_or_reject: True if we we should either grant or reject the request
  ///                         but no spillback.
  /// \param callback: The callback to call when the request finishes.
  /// \param backlog_size The queue length for the given shape on the CoreWorker.
  virtual void RequestWorkerLease(
      const rpc::TaskSpec &task_spec,
      bool grant_or_reject,
      const ray::rpc::ClientCallback<ray::rpc::RequestWorkerLeaseReply> &callback,
      const int64_t backlog_size = -1,
      const bool is_selected_based_on_locality = false) = 0;

  /// Returns a worker to the raylet.
  /// \param worker_port The local port of the worker on the raylet node.
  /// \param worker_id The unique worker id of the worker on the raylet node.
  /// \param disconnect_worker Whether the raylet should disconnect the worker.
  /// \param worker_exiting Whether the worker is exiting and cannot be reused.
  /// \return ray::Status
  virtual ray::Status ReturnWorker(int worker_port,
                                   const WorkerID &worker_id,
                                   bool disconnect_worker,
                                   bool worker_exiting) = 0;

  /// Notify raylets to release unused workers.
  /// \param workers_in_use Workers currently in use.
  /// \param callback Callback that will be called after raylet completes the release of
  /// unused workers. \return ray::Status
  virtual void ReleaseUnusedWorkers(
      const std::vector<WorkerID> &workers_in_use,
      const rpc::ClientCallback<rpc::ReleaseUnusedWorkersReply> &callback) = 0;

  virtual void CancelWorkerLease(
      const TaskID &task_id,
      const rpc::ClientCallback<rpc::CancelWorkerLeaseReply> &callback) = 0;

  /// Report the backlog size of a given worker and a given scheduling class to the
  /// raylet.
  /// \param worker_id The ID of the worker that reports the backlog size.
  /// \param backlog_reports The backlog report for each scheduling class
  virtual void ReportWorkerBacklog(
      const WorkerID &worker_id,
      const std::vector<rpc::WorkerBacklogReport> &backlog_reports) = 0;

  virtual void GetTaskFailureCause(
      const TaskID &task_id,
      const ray::rpc::ClientCallback<ray::rpc::GetTaskFailureCauseReply> &callback) = 0;

  virtual ~WorkerLeaseInterface(){};
};

/// Interface for leasing resource.
class ResourceReserveInterface {
 public:
  /// Request a raylet to prepare resources of given bundles for atomic placement group
  /// creation. This is used for the first phase of atomic placement group creation. The
  /// callback will be sent via gRPC.
  /// \param bundle_specs Bundles to be scheduled at this raylet.
  /// \return ray::Status
  virtual void PrepareBundleResources(
      const std::vector<std::shared_ptr<const BundleSpecification>> &bundle_specs,
      const ray::rpc::ClientCallback<ray::rpc::PrepareBundleResourcesReply>
          &callback) = 0;

  /// Request a raylet to commit resources of given bundles for atomic placement group
  /// creation. This is used for the second phase of atomic placement group creation. The
  /// callback will be sent via gRPC.
  /// \param bundle_specs Bundles to be scheduled at this raylet.
  /// \return ray::Status
  virtual void CommitBundleResources(
      const std::vector<std::shared_ptr<const BundleSpecification>> &bundle_specs,
      const ray::rpc::ClientCallback<ray::rpc::CommitBundleResourcesReply> &callback) = 0;

  virtual void CancelResourceReserve(
      const BundleSpecification &bundle_spec,
      const ray::rpc::ClientCallback<ray::rpc::CancelResourceReserveReply> &callback) = 0;

  virtual void ReleaseUnusedBundles(
      const std::vector<rpc::Bundle> &bundles_in_use,
      const rpc::ClientCallback<rpc::ReleaseUnusedBundlesReply> &callback) = 0;

  virtual ~ResourceReserveInterface(){};
};

/// Interface for waiting dependencies. Abstract for testing.
class DependencyWaiterInterface {
 public:
  /// Wait for the given objects, asynchronously. The core worker is notified when
  /// the wait completes.
  ///
  /// \param references The objects to wait for.
  /// \param tag Value that will be sent to the core worker via gRPC on completion.
  /// \return ray::Status.
  virtual ray::Status WaitForDirectActorCallArgs(
      const std::vector<rpc::ObjectReference> &references, int64_t tag) = 0;

  virtual ~DependencyWaiterInterface(){};
};

/// Inteface for getting resource reports.
class ResourceTrackingInterface {
 public:
  virtual void UpdateResourceUsage(
      std::string &serialized_resource_usage_batch,
      const rpc::ClientCallback<rpc::UpdateResourceUsageReply> &callback) = 0;

  virtual void RequestResourceReport(
      const rpc::ClientCallback<rpc::RequestResourceReportReply> &callback) = 0;

  virtual void GetResourceLoad(
      const rpc::ClientCallback<rpc::GetResourceLoadReply> &callback) = 0;

  virtual ~ResourceTrackingInterface(){};
};

class RayletClientInterface : public PinObjectsInterface,
                              public WorkerLeaseInterface,
                              public DependencyWaiterInterface,
                              public ResourceReserveInterface,
                              public ResourceTrackingInterface {
 public:
  virtual ~RayletClientInterface(){};

  /// Get the system config from Raylet.
  /// \param callback Callback that will be called after raylet replied the system config.
  virtual void GetSystemConfig(
      const rpc::ClientCallback<rpc::GetSystemConfigReply> &callback) = 0;

  virtual void NotifyGCSRestart(
      const rpc::ClientCallback<rpc::NotifyGCSRestartReply> &callback) = 0;

  virtual void ShutdownRaylet(
      const NodeID &node_id,
      bool graceful,
      const rpc::ClientCallback<rpc::ShutdownRayletReply> &callback) = 0;

  virtual std::shared_ptr<grpc::Channel> GetChannel() const = 0;
};

namespace raylet {

class RayletConnection {
 public:
  /// Connect to the raylet.
  ///
  /// \param raylet_socket The name of the socket to use to connect to the raylet.
  /// \param worker_id A unique ID to represent the worker.
  /// \param is_worker Whether this client is a worker. If it is a worker, an
  ///        additional message will be sent to register as one.
  /// \param job_id The ID of the driver. This is non-nil if the client is a
  ///        driver.
  /// \return The connection information.
  RayletConnection(instrumented_io_context &io_service,
                   const std::string &raylet_socket,
                   int num_retries,
                   int64_t timeout);

  ray::Status WriteMessage(MessageType type,
                           flatbuffers::FlatBufferBuilder *fbb = nullptr);

  ray::Status AtomicRequestReply(MessageType request_type,
                                 MessageType reply_type,
                                 std::vector<uint8_t> *reply_message,
                                 flatbuffers::FlatBufferBuilder *fbb = nullptr);

 private:
  /// Shutdown the raylet if the local connection is disconnected.
  void ShutdownIfLocalRayletDisconnected(const Status &status);
  /// The connection to raylet.
  std::shared_ptr<ServerConnection> conn_;
  /// A mutex to protect stateful operations of the raylet client.
  std::mutex mutex_;
  /// A mutex to protect write operations of the raylet client.
  std::mutex write_mutex_;
};

class RayletClient : public RayletClientInterface {
 public:
  /// Connect to the raylet.
  ///
  /// \param grpc_client gRPC client to the raylet.
  /// \param raylet_socket The name of the socket to use to connect to the raylet.
  /// \param worker_id A unique ID to represent the worker.
  /// \param worker_type The type of the worker. If it is a certain worker type, an
  /// additional message will be sent to register as one.
  /// \param job_id The job ID of the driver or worker.
  /// \param runtime_env_hash The hash of the runtime env of the worker.
  /// \param language Language of the worker.
  /// \param ip_address The IP address of the worker.
  /// \param status This will be populated with the result of connection attempt.
  /// \param raylet_id This will be populated with the local raylet's NodeID.
  /// \param port The port that the worker should listen on for gRPC requests. If
  /// 0, the worker should choose a random port.
  /// \param system_config This will be populated with internal config parameters
  /// provided by the raylet.
  /// \param serialized_job_config If this is a driver connection, the job config
  /// provided by driver will be passed to Raylet. If this is a worker connection,
  /// this will be populated with the current job config.
  /// \param startup_token The startup token of the process assigned to
  /// it during startup as a command line argument.
  RayletClient(instrumented_io_context &io_service,
               std::shared_ptr<ray::rpc::NodeManagerWorkerClient> grpc_client,
               const std::string &raylet_socket,
               const WorkerID &worker_id,
               rpc::WorkerType worker_type,
               const JobID &job_id,
               const int &runtime_env_hash,
               const Language &language,
               const std::string &ip_address,
               Status *status,
               NodeID *raylet_id,
               int *port,
               std::string *serialized_job_config,
               StartupToken startup_token);

  /// Connect to the raylet via grpc only.
  ///
  /// \param grpc_client gRPC client to the raylet.
  RayletClient(std::shared_ptr<ray::rpc::NodeManagerWorkerClient> grpc_client);

  /// Notify the raylet that this client is disconnecting gracefully. This
  /// is used by actors to exit gracefully so that the raylet doesn't
  /// propagate an error message to the driver.
  ///
  /// It's a blocking call.
  ///
  /// \param disconnect_type The reason why this worker process is disconnected.
  /// \param disconnect_detail The detailed reason for a given exit.
  /// \return ray::Status.
  ray::Status Disconnect(
      const rpc::WorkerExitType &exit_type,
      const std::string &exit_detail,
      const std::shared_ptr<LocalMemoryBuffer> &creation_task_exception_pb_bytes);

  /// Tell the raylet which port this worker's gRPC server is listening on.
  ///
  /// \param The port.
  /// \return ray::Status.
  Status AnnounceWorkerPort(int port);

  /// Tell the raylet that the client has finished executing a task.
  ///
  /// \return ray::Status.
  ray::Status TaskDone();

  /// Tell the raylet to reconstruct or fetch objects.
  ///
  /// \param object_ids The IDs of the objects to fetch.
  /// \param owner_addresses The addresses of the workers that own the objects.
  /// \param fetch_only Only fetch objects, do not reconstruct them.
  /// \param mark_worker_blocked Set to false if current task is a direct call task.
  /// \param current_task_id The task that needs the objects.
  /// \return int 0 means correct, other numbers mean error.
  ray::Status FetchOrReconstruct(
      const std::vector<ObjectID> &object_ids,
      const absl::flat_hash_map<ObjectID, std::pair<std::string, std::string>>
          &object_to_url_map,
      const std::vector<rpc::Address> &owner_addresses,
      bool fetch_only,
      bool mark_worker_blocked,
      const TaskID &current_task_id);

  /// Notify the raylet that this client (worker) is no longer blocked.
  ///
  /// \param current_task_id The task that is no longer blocked.
  /// \return ray::Status.
  ray::Status NotifyUnblocked(const TaskID &current_task_id);

  /// Notify the raylet that this client is blocked. This is only used for direct task
  /// calls. Note that ordering of this with respect to Unblock calls is important.
  ///
  /// \param release_resources: true if the dirct call blocking needs to release
  /// resources. \return ray::Status.
  ray::Status NotifyDirectCallTaskBlocked(bool release_resources);

  /// Notify the raylet that this client is unblocked. This is only used for direct task
  /// calls. Note that ordering of this with respect to Block calls is important.
  ///
  /// \return ray::Status.
  ray::Status NotifyDirectCallTaskUnblocked();

  /// Wait for the given objects until timeout expires or num_return objects are
  /// found.
  ///
  /// \param object_ids The objects to wait for.
  /// \param owner_addresses The addresses of the workers that own the objects.
  /// \param num_returns The number of objects to wait for.
  /// \param timeout_milliseconds Duration, in milliseconds, to wait before returning.
  /// \param mark_worker_blocked Set to false if current task is a direct call task.
  /// \param current_task_id The task that called wait.
  /// \param result A pair with the first element containing the object ids that were
  /// found, and the second element the objects that were not found.
  /// \return ray::Status.
  ray::Status Wait(const std::vector<ObjectID> &object_ids,
                   const std::vector<rpc::Address> &owner_addresses,
                   int num_returns,
                   int64_t timeout_milliseconds,
                   bool mark_worker_blocked,
                   const TaskID &current_task_id,
                   WaitResultPair *result);

  /// Wait for the given objects, asynchronously. The core worker is notified when
  /// the wait completes.
  ///
  /// \param references The objects to wait for.
  /// \param tag Value that will be sent to the core worker via gRPC on completion.
  /// \return ray::Status.
  ray::Status WaitForDirectActorCallArgs(
      const std::vector<rpc::ObjectReference> &references, int64_t tag) override;

  /// Push an error to the relevant driver.
  ///
  /// \param The ID of the job_id that the error is for.
  /// \param The type of the error.
  /// \param The error message.
  /// \param The timestamp of the error.
  /// \return ray::Status.
  ray::Status PushError(const ray::JobID &job_id,
                        const std::string &type,
                        const std::string &error_message,
                        double timestamp);

  /// Free a list of objects from object stores.
  ///
  /// \param object_ids A list of ObjectsIDs to be deleted.
  /// \param local_only Whether keep this request with local object store
  /// or send it to all the object stores.
  /// \return ray::Status.
  ray::Status FreeObjects(const std::vector<ray::ObjectID> &object_ids, bool local_only);

  /// Ask the raylet to spill an object to external storage.
  /// \param object_id The ID of the object to be spilled.
  /// \param callback Callback that will be called after raylet completes the
  /// object spilling (or it fails).
  void RequestObjectSpillage(
      const ObjectID &object_id,
      const rpc::ClientCallback<rpc::RequestObjectSpillageReply> &callback);

  std::shared_ptr<grpc::Channel> GetChannel() const override;

  /// Implements WorkerLeaseInterface.
  void RequestWorkerLease(
      const rpc::TaskSpec &resource_spec,
      bool grant_or_reject,
      const ray::rpc::ClientCallback<ray::rpc::RequestWorkerLeaseReply> &callback,
      const int64_t backlog_size,
      const bool is_selected_based_on_locality) override;

  /// Implements WorkerLeaseInterface.
  ray::Status ReturnWorker(int worker_port,
                           const WorkerID &worker_id,
                           bool disconnect_worker,
                           bool worker_exiting) override;

  void GetTaskFailureCause(
      const TaskID &task_id,
      const ray::rpc::ClientCallback<ray::rpc::GetTaskFailureCauseReply> &callback)
      override;

  /// Implements WorkerLeaseInterface.
  void ReportWorkerBacklog(
      const WorkerID &worker_id,
      const std::vector<rpc::WorkerBacklogReport> &backlog_reports) override;

  /// Implements WorkerLeaseInterface.
  void ReleaseUnusedWorkers(
      const std::vector<WorkerID> &workers_in_use,
      const rpc::ClientCallback<rpc::ReleaseUnusedWorkersReply> &callback) override;

  void CancelWorkerLease(
      const TaskID &task_id,
      const rpc::ClientCallback<rpc::CancelWorkerLeaseReply> &callback) override;

  /// Implements PrepareBundleResourcesInterface.
  void PrepareBundleResources(
      const std::vector<std::shared_ptr<const BundleSpecification>> &bundle_specs,
      const ray::rpc::ClientCallback<ray::rpc::PrepareBundleResourcesReply> &callback)
      override;

  /// Implements CommitBundleResourcesInterface.
  void CommitBundleResources(
      const std::vector<std::shared_ptr<const BundleSpecification>> &bundle_specs,
      const ray::rpc::ClientCallback<ray::rpc::CommitBundleResourcesReply> &callback)
      override;

  /// Implements CancelResourceReserveInterface.
  void CancelResourceReserve(
      const BundleSpecification &bundle_spec,
      const ray::rpc::ClientCallback<ray::rpc::CancelResourceReserveReply> &callback)
      override;

  /// Implements ReleaseUnusedBundlesInterface.
  void ReleaseUnusedBundles(
      const std::vector<rpc::Bundle> &bundles_in_use,
      const rpc::ClientCallback<rpc::ReleaseUnusedBundlesReply> &callback) override;

  void PinObjectIDs(
      const rpc::Address &caller_address,
      const std::vector<ObjectID> &object_ids,
<<<<<<< HEAD
      const std::vector<ActorID> &global_owner_ids,
=======
      const ObjectID &generator_id,
>>>>>>> 566a8077
      const ray::rpc::ClientCallback<ray::rpc::PinObjectIDsReply> &callback) override;

  void ShutdownRaylet(
      const NodeID &node_id,
      bool graceful,
      const rpc::ClientCallback<rpc::ShutdownRayletReply> &callback) override;

  void GetSystemConfig(
      const rpc::ClientCallback<rpc::GetSystemConfigReply> &callback) override;

  void GlobalGC(const rpc::ClientCallback<rpc::GlobalGCReply> &callback);

  void UpdateResourceUsage(
      std::string &serialized_resource_usage_batch,
      const rpc::ClientCallback<rpc::UpdateResourceUsageReply> &callback) override;

  void RequestResourceReport(
      const rpc::ClientCallback<rpc::RequestResourceReportReply> &callback) override;

  void GetResourceLoad(
      const rpc::ClientCallback<rpc::GetResourceLoadReply> &callback) override;

  void NotifyGCSRestart(
      const rpc::ClientCallback<rpc::NotifyGCSRestartReply> &callback) override;

  // Subscribe to receive notification on plasma object
  void SubscribeToPlasma(const ObjectID &object_id, const rpc::Address &owner_address);

  WorkerID GetWorkerID() const { return worker_id_; }

  JobID GetJobID() const { return job_id_; }

  const ResourceMappingType &GetResourceIDs() const { return resource_ids_; }

  int64_t GetPinsInFlight() const { return pins_in_flight_.load(); }

 private:
  /// gRPC client to the raylet. Right now, this is only used for a couple
  /// request types.
  std::shared_ptr<ray::rpc::NodeManagerWorkerClient> grpc_client_;
  const WorkerID worker_id_;
  const JobID job_id_;

  /// A map from resource name to the resource IDs that are currently reserved
  /// for this worker. Each pair consists of the resource ID and the fraction
  /// of that resource allocated for this worker.
  ResourceMappingType resource_ids_;
  /// The connection to the raylet server.
  std::unique_ptr<RayletConnection> conn_;

  /// The number of object ID pin RPCs currently in flight.
  std::atomic<int64_t> pins_in_flight_{0};

 protected:
  RayletClient() {}
};

}  // namespace raylet

}  // namespace ray<|MERGE_RESOLUTION|>--- conflicted
+++ resolved
@@ -53,11 +53,8 @@
   virtual void PinObjectIDs(
       const rpc::Address &caller_address,
       const std::vector<ObjectID> &object_ids,
-<<<<<<< HEAD
-      const std::vector<ActorID> &global_owner_ids,
-=======
       const ObjectID &generator_id,
->>>>>>> 566a8077
+	  const std::vector<ActorID> &global_owner_ids,
       const ray::rpc::ClientCallback<ray::rpc::PinObjectIDsReply> &callback) = 0;
 
   virtual ~PinObjectsInterface(){};
@@ -465,11 +462,8 @@
   void PinObjectIDs(
       const rpc::Address &caller_address,
       const std::vector<ObjectID> &object_ids,
-<<<<<<< HEAD
-      const std::vector<ActorID> &global_owner_ids,
-=======
       const ObjectID &generator_id,
->>>>>>> 566a8077
+	  const std::vector<ActorID> &global_owner_ids,
       const ray::rpc::ClientCallback<ray::rpc::PinObjectIDsReply> &callback) override;
 
   void ShutdownRaylet(
