--- conflicted
+++ resolved
@@ -377,7 +377,6 @@
   return result;
 }
 
-<<<<<<< HEAD
 void BlockSignal() {
 #ifndef _WIN32
   sigset_t mask;
@@ -387,7 +386,7 @@
   pthread_sigmask(SIG_BLOCK, &mask, NULL);
 #endif
 }
-=======
+
 namespace ray {
 
 bool IsRayletFailed(const std::string &raylet_pid) {
@@ -408,5 +407,4 @@
   _Exit(1);
 }
 
-}  // namespace ray
->>>>>>> e189d8d4
+}  // namespace ray