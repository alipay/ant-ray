// Copyright 2017 The Ray Authors.
//
// Licensed under the Apache License, Version 2.0 (the "License");
// you may not use this file except in compliance with the License.
// You may obtain a copy of the License at
//
//  http://www.apache.org/licenses/LICENSE-2.0
//
// Unless required by applicable law or agreed to in writing, software
// distributed under the License is distributed on an "AS IS" BASIS,
// WITHOUT WARRANTIES OR CONDITIONS OF ANY KIND, either express or implied.
// See the License for the specific language governing permissions and
// limitations under the License.

#include "ray/object_manager/push_manager.h"

#include "ray/common/common_protocol.h"
#include "ray/stats/metric_defs.h"
#include "ray/util/util.h"

namespace ray {

void PushManager::StartPush(const NodeID &dest_id,
                            const ObjectID &obj_id,
                            int64_t num_chunks,
                            int64_t chunk_size,
                            int64_t last_chunk_size,
                            std::function<void(int64_t)> send_chunk_fn) {
  RAY_CHECK(num_chunks > 0);
  if (push_info_.contains(dest_id) && push_info_[dest_id].first.contains(obj_id)) {
    RAY_LOG(DEBUG) << "Duplicate push request " << dest_id << ", " << obj_id
                   << ", resending all the chunks.";
    auto push_state = push_info_[dest_id].first[obj_id];
    if (push_state->HasNoChunkRemained()) {
      push_info_[dest_id].second.push(push_state);
    }
    chunks_remaining_ += push_state->ResendAllChunks(send_chunk_fn);
  } else {
    num_pushes_in_flight_ += 1;
    chunks_remaining_ += num_chunks;
<<<<<<< HEAD
    push_info_[push_id].reset(
        new PushState(num_chunks, chunk_size, last_chunk_size, send_chunk_fn));
=======
    auto push_state = std::make_shared<PushState>(num_chunks, send_chunk_fn, obj_id);
    if (push_info_.contains(dest_id)) {
      push_info_[dest_id].first[obj_id] = push_state;
      push_info_[dest_id].second.push(push_state);
    } else {
      auto pair =
          std::make_pair(absl::flat_hash_map<ObjectID, std::shared_ptr<PushState>>(),
                         std::queue<std::shared_ptr<PushState>>());
      auto it = push_info_.emplace(dest_id, std::move(pair)).first;
      it->second.first.emplace(obj_id, push_state);
      it->second.second.push(push_state);
    }
>>>>>>> 322732d2
  }
  ScheduleRemainingPushes();
}

<<<<<<< HEAD
void PushManager::OnChunkComplete(const NodeID &dest_id,
                                  const std::vector<ObjectID> &obj_ids,
                                  const int64_t &completed_size) {
  bytes_in_flight_ -= completed_size;
  for (const ObjectID &obj_id : obj_ids) {
    auto push_id = std::make_pair(dest_id, obj_id);
    chunks_in_flight_ -= 1;
    chunks_remaining_ -= 1;
    push_info_[push_id]->OnChunkComplete();
    if (push_info_[push_id]->AllChunksComplete()) {
      push_info_.erase(push_id);
      RAY_LOG(DEBUG) << "Push for " << push_id.first << ", " << push_id.second
                     << " completed, remaining: " << NumPushesInFlight();
    }
=======
void PushManager::OnChunkComplete(const NodeID &dest_id, const ObjectID &obj_id) {
  chunks_in_flight_ -= 1;
  chunks_remaining_ -= 1;
  push_info_[dest_id].first[obj_id]->OnChunkComplete();
  if (push_info_[dest_id].first[obj_id]->AllChunksComplete()) {
    push_info_[dest_id].first.erase(obj_id);
    if (push_info_[dest_id].first.empty()) {
      RAY_CHECK(push_info_[dest_id].second.empty());
      push_info_.erase(dest_id);
      num_pushes_in_flight_ -= 1;
    }
    RAY_LOG(DEBUG) << "Push for " << dest_id << ", " << obj_id
                   << " completed, remaining: " << NumPushesInFlight();
>>>>>>> 322732d2
  }
  ScheduleRemainingPushes();
}

void PushManager::ScheduleRemainingPushes() {
  bool keep_looping = true;
  // Loop over all active pushes for approximate round-robin prioritization.
  // TODO(ekl) this isn't the best implementation of round robin, we should
  // consider tracking the number of chunks active per-push and balancing those.
  int64_t loop_number = 0;
  int64_t loop_all = 0;
  while (bytes_in_flight_ < max_bytes_in_flight_ && keep_looping) {
    // Loop over each active push and try to send another chunk.
    auto it = push_info_.begin();
    keep_looping = false;
<<<<<<< HEAD
    while (it != push_info_.end() && bytes_in_flight_ < max_bytes_in_flight_) {
      auto push_id = it->first;
      auto &info = it->second;
      auto sending_chunk_id = info->next_chunk_id;
      int64_t chunk_size = info->SendOneChunk(bytes_in_flight_, max_bytes_in_flight_);
      loop_all += 1;
      if (chunk_size > 0) {
        loop_number += 1;
=======
    while (it != push_info_.end() && chunks_in_flight_ < max_chunks_in_flight_) {
      NodeID node_id = it->first;
      if (!it->second.second.empty() && chunks_in_flight_ < max_chunks_in_flight_) {
        auto &info = it->second.second.front();
        RAY_CHECK(info->SendOneChunk());
>>>>>>> 322732d2
        chunks_in_flight_ += 1;
        bytes_in_flight_ += chunk_size;
        keep_looping = true;
<<<<<<< HEAD
        RAY_LOG(DEBUG) << "Sending chunk " << sending_chunk_id << " of "
                       << info->num_chunks << " for push " << push_id.first << ", "
                       << push_id.second << ", bytes in flight " << NumBytesInFlight()
                       << " / " << max_bytes_in_flight_
                       << " max, num chunks in flight: " << NumChunksInFlight()
                       << " remaining chunks: " << NumChunksRemaining()
                       << ", loop num: " << loop_number << "/" << loop_all;
        if (loop_number >= push_manager_loop_limits_) {
          RAY_LOG(INFO) << "hejialing test: " << loop_number << "/" << loop_all;
          return;
        }
=======
        RAY_LOG(DEBUG) << "Sending chunk " << info->next_chunk_id << " of "
                       << info->num_chunks << " for push " << info->obj_id << ", "
                       << node_id << ", chunks in flight " << NumChunksInFlight() << " / "
                       << max_chunks_in_flight_
                       << " max, remaining chunks: " << NumChunksRemaining();
        if (info->HasNoChunkRemained()) it->second.second.pop();
>>>>>>> 322732d2
      }

      it++;
    }
  }
}

void PushManager::RecordMetrics() const {
  ray::stats::STATS_push_manager_in_flight_pushes.Record(NumPushesInFlight());
  ray::stats::STATS_push_manager_chunks.Record(NumChunksInFlight(), "InFlight");
  ray::stats::STATS_push_manager_chunks.Record(NumChunksRemaining(), "Remaining");
}

std::string PushManager::DebugString() const {
  std::stringstream result;
  result << "PushManager:";
  result << "\n- num pushes in flight: " << NumPushesInFlight();
  result << "\n- num chunks in flight: " << NumChunksInFlight();
  result << "\n- num chunks remaining: " << NumChunksRemaining();
  result << "\n- max chunks size allowed: " << max_bytes_in_flight_ << "(bytes)";
  return result.str();
}

}  // namespace ray<|MERGE_RESOLUTION|>--- conflicted
+++ resolved
@@ -38,11 +38,7 @@
   } else {
     num_pushes_in_flight_ += 1;
     chunks_remaining_ += num_chunks;
-<<<<<<< HEAD
-    push_info_[push_id].reset(
-        new PushState(num_chunks, chunk_size, last_chunk_size, send_chunk_fn));
-=======
-    auto push_state = std::make_shared<PushState>(num_chunks, send_chunk_fn, obj_id);
+    auto push_state = std::make_shared<PushState>(num_chunks, chunk_size, last_chunk_size, send_chunk_fn, obj_id);
     if (push_info_.contains(dest_id)) {
       push_info_[dest_id].first[obj_id] = push_state;
       push_info_[dest_id].second.push(push_state);
@@ -54,41 +50,28 @@
       it->second.first.emplace(obj_id, push_state);
       it->second.second.push(push_state);
     }
->>>>>>> 322732d2
   }
   ScheduleRemainingPushes();
 }
 
-<<<<<<< HEAD
 void PushManager::OnChunkComplete(const NodeID &dest_id,
                                   const std::vector<ObjectID> &obj_ids,
                                   const int64_t &completed_size) {
   bytes_in_flight_ -= completed_size;
   for (const ObjectID &obj_id : obj_ids) {
-    auto push_id = std::make_pair(dest_id, obj_id);
     chunks_in_flight_ -= 1;
     chunks_remaining_ -= 1;
-    push_info_[push_id]->OnChunkComplete();
-    if (push_info_[push_id]->AllChunksComplete()) {
-      push_info_.erase(push_id);
-      RAY_LOG(DEBUG) << "Push for " << push_id.first << ", " << push_id.second
-                     << " completed, remaining: " << NumPushesInFlight();
+  	push_info_[dest_id].first[obj_id]->OnChunkComplete();
+  	if (push_info_[dest_id].first[obj_id]->AllChunksComplete()) {
+    	push_info_[dest_id].first.erase(obj_id);
+    	if (push_info_[dest_id].first.empty()) {
+      	RAY_CHECK(push_info_[dest_id].second.empty());
+      	push_info_.erase(dest_id);
+      	num_pushes_in_flight_ -= 1;
+    	}
+    	RAY_LOG(DEBUG) << "Push for " << dest_id << ", " << obj_id
+        	             << " completed, remaining: " << NumPushesInFlight();
     }
-=======
-void PushManager::OnChunkComplete(const NodeID &dest_id, const ObjectID &obj_id) {
-  chunks_in_flight_ -= 1;
-  chunks_remaining_ -= 1;
-  push_info_[dest_id].first[obj_id]->OnChunkComplete();
-  if (push_info_[dest_id].first[obj_id]->AllChunksComplete()) {
-    push_info_[dest_id].first.erase(obj_id);
-    if (push_info_[dest_id].first.empty()) {
-      RAY_CHECK(push_info_[dest_id].second.empty());
-      push_info_.erase(dest_id);
-      num_pushes_in_flight_ -= 1;
-    }
-    RAY_LOG(DEBUG) << "Push for " << dest_id << ", " << obj_id
-                   << " completed, remaining: " << NumPushesInFlight();
->>>>>>> 322732d2
   }
   ScheduleRemainingPushes();
 }
@@ -104,47 +87,32 @@
     // Loop over each active push and try to send another chunk.
     auto it = push_info_.begin();
     keep_looping = false;
-<<<<<<< HEAD
     while (it != push_info_.end() && bytes_in_flight_ < max_bytes_in_flight_) {
-      auto push_id = it->first;
-      auto &info = it->second;
-      auto sending_chunk_id = info->next_chunk_id;
-      int64_t chunk_size = info->SendOneChunk(bytes_in_flight_, max_bytes_in_flight_);
-      loop_all += 1;
-      if (chunk_size > 0) {
-        loop_number += 1;
-=======
-    while (it != push_info_.end() && chunks_in_flight_ < max_chunks_in_flight_) {
       NodeID node_id = it->first;
-      if (!it->second.second.empty() && chunks_in_flight_ < max_chunks_in_flight_) {
+      if (it->second.second.empty()) {
         auto &info = it->second.second.front();
-        RAY_CHECK(info->SendOneChunk());
->>>>>>> 322732d2
-        chunks_in_flight_ += 1;
-        bytes_in_flight_ += chunk_size;
-        keep_looping = true;
-<<<<<<< HEAD
-        RAY_LOG(DEBUG) << "Sending chunk " << sending_chunk_id << " of "
-                       << info->num_chunks << " for push " << push_id.first << ", "
-                       << push_id.second << ", bytes in flight " << NumBytesInFlight()
-                       << " / " << max_bytes_in_flight_
-                       << " max, num chunks in flight: " << NumChunksInFlight()
-                       << " remaining chunks: " << NumChunksRemaining()
-                       << ", loop num: " << loop_number << "/" << loop_all;
-        if (loop_number >= push_manager_loop_limits_) {
-          RAY_LOG(INFO) << "hejialing test: " << loop_number << "/" << loop_all;
-          return;
+        auto sending_chunk_id = info->next_chunk_id;
+        int64_t chunk_size = info->SendOneChunk(bytes_in_flight_, max_bytes_in_flight_);
+        loop_all += 1;
+        if (chunk_size > 0) {
+          loop_number += 1;
+          chunks_in_flight_ += 1;
+          bytes_in_flight_ += chunk_size;
+          keep_looping = true;
+          RAY_LOG(DEBUG) << "Sending chunk " << sending_chunk_id << " of "
+                        << info->num_chunks << " for push " << info->obj_id << ", "
+                        << node_id << ", bytes in flight " << NumBytesInFlight()
+                        << " / " << max_bytes_in_flight_
+                        << " max, num chunks in flight: " << NumChunksInFlight()
+                        << " remaining chunks: " << NumChunksRemaining()
+                        << ", loop num: " << loop_number << "/" << loop_all;
+          if (info->HasNoChunkRemained()) it->second.second.pop();
+          if (loop_number >= push_manager_loop_limits_) {
+            RAY_LOG(INFO) << "hejialing test: " << loop_number << "/" << loop_all;
+            return;
+          }
         }
-=======
-        RAY_LOG(DEBUG) << "Sending chunk " << info->next_chunk_id << " of "
-                       << info->num_chunks << " for push " << info->obj_id << ", "
-                       << node_id << ", chunks in flight " << NumChunksInFlight() << " / "
-                       << max_chunks_in_flight_
-                       << " max, remaining chunks: " << NumChunksRemaining();
-        if (info->HasNoChunkRemained()) it->second.second.pop();
->>>>>>> 322732d2
       }
-
       it++;
     }
   }
