// Copyright 2017 The Ray Authors.
//
// Licensed under the Apache License, Version 2.0 (the "License");
// you may not use this file except in compliance with the License.
// You may obtain a copy of the License at
//
//  http://www.apache.org/licenses/LICENSE-2.0
//
// Unless required by applicable law or agreed to in writing, software
// distributed under the License is distributed on an "AS IS" BASIS,
// WITHOUT WARRANTIES OR CONDITIONS OF ANY KIND, either express or implied.
// See the License for the specific language governing permissions and
// limitations under the License.

// This header file is used to avoid code duplication.
// It can be included multiple times in ray_config.h, and each inclusion
// could use a different definition of the RAY_CONFIG macro.
// Macro definition format: RAY_CONFIG(type, name, default_value).
// NOTE: This file should NOT be included in any file other than ray_config.h.

// IF YOU MODIFY THIS FILE and add a configuration parameter, you must change
// at least two additional things:
//     1. You must update the file "ray/python/ray/includes/ray_config.pxd".
//     2. You must update the file "ray/python/ray/includes/ray_config.pxi".

/// In theory, this is used to detect Ray cookie mismatches.
/// This magic number (hex for "RAY") is used instead of zero, rationale is
/// that it could still be possible that some random program sends an int64_t
/// which is zero, but it's much less likely that a program sends this
/// particular magic number.
RAY_CONFIG(int64_t, ray_cookie, 0x5241590000000000)

/// The duration that a single handler on the event loop can take before a
/// warning is logged that the handler is taking too long.
RAY_CONFIG(int64_t, handler_warning_timeout_ms, 100)

/// The duration between heartbeats sent by the raylets.
RAY_CONFIG(int64_t, raylet_heartbeat_timeout_milliseconds, 100)
/// Whether to send heartbeat lightly. When it is enalbed, only changed part,
/// like should_global_gc or changed resources, will be included in the heartbeat,
/// and gcs only broadcast the changed heartbeat.
RAY_CONFIG(bool, light_heartbeat_enabled, false)
/// If a component has not sent a heartbeat in the last num_heartbeats_timeout
/// heartbeat intervals, the raylet monitor process will report
/// it as dead to the db_client table.
RAY_CONFIG(int64_t, num_heartbeats_timeout, 300)
/// For a raylet, if the last heartbeat was sent more than this many
/// heartbeat periods ago, then a warning will be logged that the heartbeat
/// handler is drifting.
RAY_CONFIG(uint64_t, num_heartbeats_warning, 5)

/// The duration between dumping debug info to logs, or -1 to disable.
RAY_CONFIG(int64_t, debug_dump_period_milliseconds, 10000)

/// Whether to enable fair queueing between task classes in raylet. When
/// fair queueing is enabled, the raylet will try to balance the number
/// of running tasks by class (i.e., function name). This prevents one
/// type of task from starving other types (see issue #3664).
RAY_CONFIG(bool, fair_queueing_enabled, true)

/// Whether to enable object pinning for plasma objects. When this is
/// enabled, objects in scope in the cluster will not be LRU evicted.
RAY_CONFIG(bool, object_pinning_enabled, true)

/// Whether to enable distributed reference counting for objects. When this is
/// enabled, an object's ref count will include any references held by other
/// processes, such as when an ObjectID is serialized and passed as an argument
/// to another task. It will also include any references due to nesting, i.e.
/// if the object ID is nested inside another object that is still in scope.
/// When this is disabled, an object's ref count will include only local
/// information:
///  1. Local Python references to the ObjectID.
///  2. Pending tasks submitted by the local process that depend on the object.
/// If both this flag and object_pinning_enabled are turned on, then an object
/// will not be LRU evicted until it is out of scope in ALL processes in the
/// cluster and all objects that contain it are also out of scope. If this flag
/// is off and object_pinning_enabled is turned on, then an object will not be
/// LRU evicted until it is out of scope on the CREATOR of the ObjectID.
RAY_CONFIG(bool, distributed_ref_counting_enabled, true)

/// Whether to record the creation sites of object references. This adds more
/// information to `ray memstat`, but introduces a little extra overhead when
/// creating object references.
RAY_CONFIG(bool, record_ref_creation_sites, true)

/// If object_pinning_enabled is on, then objects that have been unpinned are
/// added to a local cache. When the cache is flushed, all objects in the cache
/// will be eagerly evicted in a batch by freeing all plasma copies in the
/// cluster. If set, then this is the duration between attempts to flush the
/// local cache. If this is set to 0, then the objects will be freed as soon as
/// they enter the cache. To disable eager eviction, set this to -1.
/// NOTE(swang): If distributed_ref_counting_enabled is off, then this will
/// likely cause spurious object lost errors for Object IDs that were
/// serialized, then either passed as an argument or returned from a task.
/// NOTE(swang): The timer is checked by the raylet during every heartbeat, so
/// this should be set to a value larger than
/// raylet_heartbeat_timeout_milliseconds.
RAY_CONFIG(int64_t, free_objects_period_milliseconds, 1000)

/// If object_pinning_enabled is on, then objects that have been unpinned are
/// added to a local cache. When the cache is flushed, all objects in the cache
/// will be eagerly evicted in a batch by freeing all plasma copies in the
/// cluster. This is the maximum number of objects in the local cache before it
/// is flushed. To disable eager eviction, set free_objects_period_milliseconds
/// to -1.
RAY_CONFIG(size_t, free_objects_batch_size, 100)

RAY_CONFIG(bool, lineage_pinning_enabled, false)

/// Whether to enable the new scheduler. The new scheduler is designed
/// only to work with  direct calls. Once direct calls afre becoming
/// the default, this scheduler will also become the default.
RAY_CONFIG(bool, new_scheduler_enabled, false)

// The max allowed size in bytes of a return object from direct actor calls.
// Objects larger than this size will be spilled/promoted to plasma.
RAY_CONFIG(int64_t, max_direct_call_object_size, 100 * 1024)

// The max gRPC message size (the gRPC internal default is 4MB). We use a higher
// limit in Ray to avoid crashing with many small inlined task arguments.
RAY_CONFIG(int64_t, max_grpc_message_size, 100 * 1024 * 1024)

// Number of times to retry creating a gRPC server.
RAY_CONFIG(int64_t, grpc_server_num_retries, 1)

// Retry timeout for trying to create a gRPC server. Only applies if the number
// of retries is non zero.
RAY_CONFIG(int64_t, grpc_server_retry_timeout_milliseconds, 1000)

// The min number of retries for direct actor creation tasks. The actual number
// of creation retries will be MAX(actor_creation_min_retries, max_restarts).
RAY_CONFIG(uint64_t, actor_creation_min_retries, 3)

/// The initial period for a task execution lease. The lease will expire this
/// many milliseconds after the first acquisition of the lease. Nodes that
/// require an object will not try to reconstruct the task until at least
/// this many milliseconds.
RAY_CONFIG(int64_t, initial_reconstruction_timeout_milliseconds, 10000)

/// The maximum duration that workers can hold on to another worker's lease
/// for direct task submission until it must be returned to the raylet.
RAY_CONFIG(int64_t, worker_lease_timeout_milliseconds, 500)

/// The interval at which the workers will check if their raylet has gone down.
/// When this happens, they will kill themselves.
RAY_CONFIG(int64_t, raylet_death_check_interval_milliseconds, 1000)

/// These are used by the worker to set timeouts and to batch requests when
/// getting objects.
RAY_CONFIG(int64_t, get_timeout_milliseconds, 1000)
RAY_CONFIG(int64_t, worker_get_request_size, 10000)
RAY_CONFIG(int64_t, worker_fetch_request_size, 10000)

/// This is used to bound the size of the Raylet's lineage cache. This is
/// the maximum uncommitted lineage size that any remote task in the cache
/// can have before eviction will be attempted.
RAY_CONFIG(uint64_t, max_lineage_size, 100)

/// This is a temporary constant used by actors to determine how many dummy
/// objects to store.
RAY_CONFIG(int64_t, actor_max_dummy_objects, 1000)

/// Number of times raylet client tries connecting to a raylet.
RAY_CONFIG(int64_t, raylet_client_num_connect_attempts, 10)
RAY_CONFIG(int64_t, raylet_client_connect_timeout_milliseconds, 1000)

/// The duration that the raylet will wait before reinitiating a
/// fetch request for a missing task dependency. This time may adapt based on
/// the number of missing task dependencies.
RAY_CONFIG(int64_t, raylet_fetch_timeout_milliseconds, 1000)

/// The duration that the raylet will wait between initiating
/// reconstruction calls for missing task dependencies. If there are many
/// missing task dependencies, we will only iniate reconstruction calls for
/// some of them each time.
RAY_CONFIG(int64_t, raylet_reconstruction_timeout_milliseconds, 1000)

/// The maximum number of objects that the raylet will issue
/// reconstruct calls for in a single pass through the reconstruct object
/// timeout handler.
RAY_CONFIG(int64_t, max_num_to_reconstruct, 10000)

/// The maximum number of objects to include in a single fetch request in the
/// regular raylet fetch timeout handler.
RAY_CONFIG(int64_t, raylet_fetch_request_size, 10000)

/// The maximum number of active object IDs to report in a heartbeat.
/// # NOTE: currently disabled by default.
RAY_CONFIG(size_t, raylet_max_active_object_ids, 0)

/// The duration that we wait after sending a worker SIGTERM before sending
/// the worker SIGKILL.
RAY_CONFIG(int64_t, kill_worker_timeout_milliseconds, 100)

/// The duration that we wait after the worekr is launched before the
/// starting_worker_timeout_callback() is called.
RAY_CONFIG(int64_t, worker_register_timeout_seconds, 30)

/// This is a timeout used to cause failures in the plasma manager and raylet
/// when certain event loop handlers take too long.
RAY_CONFIG(int64_t, max_time_for_handler_milliseconds, 1000)

/// This is used to cause failures when a certain loop in redis.cc which
/// synchronously looks up object manager addresses in redis is slow.
RAY_CONFIG(int64_t, max_time_for_loop, 1000)

/// Allow up to 5 seconds for connecting to Redis.
RAY_CONFIG(int64_t, redis_db_connect_retries, 50)
RAY_CONFIG(int64_t, redis_db_connect_wait_milliseconds, 100)

/// TODO(rkn): These constants are currently unused.
RAY_CONFIG(int64_t, plasma_default_release_delay, 64)
RAY_CONFIG(int64_t, L3_cache_size_bytes, 100000000)

/// Constants for the spillback scheduling policy.
RAY_CONFIG(int64_t, max_tasks_to_spillback, 10)

/// Every time an actor creation task has been spilled back a number of times
/// that is a multiple of this quantity, a warning will be pushed to the
/// corresponding driver. Since spillback currently occurs on a 100ms timer,
/// a value of 100 corresponds to a warning every 10 seconds.
RAY_CONFIG(int64_t, actor_creation_num_spillbacks_warning, 100)

/// If a node manager attempts to forward a task to another node manager and
/// the forward fails, then it will resubmit the task after this duration.
RAY_CONFIG(int64_t, node_manager_forward_task_retry_timeout_milliseconds, 1000)

/// Timeout, in milliseconds, to wait before retrying a failed pull in the
/// ObjectManager.
RAY_CONFIG(int, object_manager_pull_timeout_ms, 10000)

/// Timeout, in milliseconds, to wait until the Push request fails.
/// Special value:
/// Negative: waiting infinitely.
/// 0: giving up retrying immediately.
RAY_CONFIG(int, object_manager_push_timeout_ms, 10000)

/// The period of time that an object manager will wait before pushing the
/// same object again to a specific object manager.
RAY_CONFIG(int, object_manager_repeated_push_delay_ms, 60000)

/// Default chunk size for multi-chunk transfers to use in the object manager.
/// In the object manager, no single thread is permitted to transfer more
/// data than what is specified by the chunk size unless the number of object
/// chunks exceeds the number of available sending threads.
RAY_CONFIG(uint64_t, object_manager_default_chunk_size, 1000000)

/// Number of workers per Python worker process
RAY_CONFIG(int, num_workers_per_process_python, 1)

/// Number of workers per Java worker process
RAY_CONFIG(int, num_workers_per_process_java, 10)

/// Maximum timeout in milliseconds within which a task lease must be renewed.
RAY_CONFIG(int64_t, max_task_lease_timeout_ms, 60000)

/// Maximum number of checkpoints to keep in GCS for an actor.
/// Note: this number should be set to at least 2. Because saving a application
/// checkpoint isn't atomic with saving the backend checkpoint, and it will break
/// if this number is set to 1 and users save application checkpoints in place.
RAY_CONFIG(int32_t, num_actor_checkpoints_to_keep, 20)

/// Maximum number of ids in one batch to send to GCS to delete keys.
RAY_CONFIG(uint32_t, maximum_gcs_deletion_batch_size, 1000)

/// Maximum number of items in one batch to scan from GCS storage.
RAY_CONFIG(uint32_t, maximum_gcs_scan_batch_size, 1000)

/// When getting objects from object store, print a warning every this number of attempts.
RAY_CONFIG(uint32_t, object_store_get_warn_per_num_attempts, 50)

/// When getting objects from object store, max number of ids to print in the warning
/// message.
RAY_CONFIG(uint32_t, object_store_get_max_ids_to_print_in_warning, 20)

/// Allow up to 5 seconds for connecting to gcs service.
/// Note: this only takes effect when gcs service is enabled.
RAY_CONFIG(int64_t, gcs_service_connect_retries, 50)
/// Waiting time for each gcs service connection.
RAY_CONFIG(int64_t, internal_gcs_service_connect_wait_milliseconds, 100)
/// The interval at which the gcs server will check if redis has gone down.
/// When this happens, gcs server will kill itself.
RAY_CONFIG(int64_t, gcs_redis_heartbeat_interval_milliseconds, 100)
/// Duration to wait between retries for leasing worker in gcs server.
RAY_CONFIG(uint32_t, gcs_lease_worker_retry_interval_ms, 200)
/// Duration to wait between retries for creating actor in gcs server.
RAY_CONFIG(uint32_t, gcs_create_actor_retry_interval_ms, 200)

/// Maximum number of times to retry putting an object when the plasma store is full.
/// Can be set to -1 to enable unlimited retries.
RAY_CONFIG(int32_t, object_store_full_max_retries, 5)
/// Duration to sleep after failing to put an object in plasma because it is full.
/// This will be exponentially increased for each retry.
RAY_CONFIG(uint32_t, object_store_full_initial_delay_ms, 1000)

/// Duration to wait between retries for failed tasks.
RAY_CONFIG(uint32_t, task_retry_delay_ms, 5000)

/// Duration to wait between retrying to kill a task.
RAY_CONFIG(uint32_t, cancellation_retry_ms, 2000)

/// The interval at which the gcs rpc client will check if gcs rpc server is ready.
RAY_CONFIG(int64_t, ping_gcs_rpc_server_interval_milliseconds, 1000)

/// Maximum number of times to retry ping gcs rpc server when gcs server restarts.
RAY_CONFIG(int32_t, ping_gcs_rpc_server_max_retries, 600)

/// Whether start the Plasma Store as a Raylet thread.
RAY_CONFIG(bool, plasma_store_as_thread, false)

/// The interval at which the gcs client will check if the address of gcs service has
/// changed. When the address changed, we will resubscribe again.
RAY_CONFIG(int64_t, gcs_service_address_check_interval_milliseconds, 1000)

RAY_CONFIG(bool, gcs_actor_service_enabled,
           getenv("RAY_GCS_ACTOR_SERVICE_ENABLED") == nullptr ||
               getenv("RAY_GCS_ACTOR_SERVICE_ENABLED") == std::string("true"))

/// The batch size for metrics export.
RAY_CONFIG(int64_t, metrics_report_batch_size, 100)

/// Whether or not we enable metrics collection.
RAY_CONFIG(int64_t, enable_metrics_collection, true)

/// Whether start the Plasma Store as a Raylet thread.
RAY_CONFIG(bool, put_small_object_in_memory_store, false)

/// Metric agent port for reporting, default -1 means no such agent will be
/// listening.
RAY_CONFIG(int, metrics_agent_port, -1)

/// Maximum number of tasks that can be in flight between an owner and a worker for which
/// the owner has been granted a lease. A value >1 is used when we want to enable
/// pipelining task submission.
RAY_CONFIG(uint32_t, max_tasks_in_flight_per_worker, 1)

<<<<<<< HEAD
/// Interval to restart agent after agent process exit.
RAY_CONFIG(uint32_t, agent_restart_interval_ms, 1000);

/// Wait timeout for agent register.
RAY_CONFIG(uint32_t, agent_register_timeout_ms, 30 * 1000);
=======
/// The maximum number of resource shapes included in the resource
/// load reported by each raylet.
RAY_CONFIG(int64_t, max_resource_shapes_per_load_report, 100)
>>>>>>> b4c527b3
<|MERGE_RESOLUTION|>--- conflicted
+++ resolved
@@ -334,14 +334,12 @@
 /// pipelining task submission.
 RAY_CONFIG(uint32_t, max_tasks_in_flight_per_worker, 1)
 
-<<<<<<< HEAD
 /// Interval to restart agent after agent process exit.
-RAY_CONFIG(uint32_t, agent_restart_interval_ms, 1000);
+RAY_CONFIG(uint32_t, agent_restart_interval_ms, 1000)
 
 /// Wait timeout for agent register.
-RAY_CONFIG(uint32_t, agent_register_timeout_ms, 30 * 1000);
-=======
+RAY_CONFIG(uint32_t, agent_register_timeout_ms, 30 * 1000)
+
 /// The maximum number of resource shapes included in the resource
 /// load reported by each raylet.
-RAY_CONFIG(int64_t, max_resource_shapes_per_load_report, 100)
->>>>>>> b4c527b3
+RAY_CONFIG(int64_t, max_resource_shapes_per_load_report, 100)