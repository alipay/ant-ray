--- conflicted
+++ resolved
@@ -521,13 +521,9 @@
 
     /* See how many clients received this publish. */
     long long num_clients = RedisModule_CallReplyInteger(reply);
-<<<<<<< HEAD
-    RAY_CHECK(num_clients <= 1)
-        << "Published to " << num_clients << " clients.";
-=======
+
     RAY_CHECK(num_clients <= 1) << "Published to " << num_clients
                                 << " clients.";
->>>>>>> aa34509b
   }
   return RedisModule_ReplyWithSimpleString(ctx, "OK");
 }
