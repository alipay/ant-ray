// Copyright 2020-2021 The Ray Authors.
//
// Licensed under the Apache License, Version 2.0 (the "License");
// you may not use this file except in compliance with the License.
// You may obtain a copy of the License at
//
//  http://www.apache.org/licenses/LICENSE-2.0
//
// Unless required by applicable law or agreed to in writing, software
// distributed under the License is distributed on an "AS IS" BASIS,
// WITHOUT WARRANTIES OR CONDITIONS OF ANY KIND, either express or implied.
// See the License for the specific language governing permissions and
// limitations under the License.

#pragma once

#include <ray/api/ray_runtime.h>

#include <msgpack.hpp>
#include <mutex>

#include "../config_internal.h"
#include "../util/process_helper.h"
#include "./object/object_store.h"
#include "./task/task_executor.h"
#include "./task/task_submitter.h"
#include "ray/common/id.h"
#include "ray/core_worker/context.h"
#include "ray/core_worker/core_worker.h"

namespace ray {
namespace internal {

using ray::core::WorkerContext;

class RayIntentionalSystemExitException : public RayException {
 public:
  RayIntentionalSystemExitException(const std::string &msg) : RayException(msg){};
};

class AbstractRayRuntime : public RayRuntime {
 public:
  virtual ~AbstractRayRuntime(){};

  void Put(std::shared_ptr<msgpack::sbuffer> data, ObjectID *object_id);

  void Put(std::shared_ptr<msgpack::sbuffer> data, const ObjectID &object_id);

  void Put(ray::rpc::ErrorType type, const ObjectID &object_id);

  std::string Put(std::shared_ptr<msgpack::sbuffer> data);

  std::shared_ptr<msgpack::sbuffer> Get(const std::string &id);

  std::vector<std::shared_ptr<msgpack::sbuffer>> Get(const std::vector<std::string> &ids);

  std::vector<bool> Wait(const std::vector<std::string> &ids, int num_objects,
                         int timeout_ms);

  std::string Call(const RemoteFunctionHolder &remote_function_holder,
                   std::vector<ray::internal::TaskArg> &args,
                   const CallOptions &task_options);

  std::string CreateActor(const RemoteFunctionHolder &remote_function_holder,
                          std::vector<ray::internal::TaskArg> &args,
                          const ActorCreationOptions &create_options);

  std::string CallActor(const RemoteFunctionHolder &remote_function_holder,
                        const std::string &actor,
                        std::vector<ray::internal::TaskArg> &args,
                        const CallOptions &call_options);

  void AddLocalReference(const std::string &id);

  void RemoveLocalReference(const std::string &id);

  std::string GetActorId(const std::string &actor_name);

  void KillActor(const std::string &str_actor_id, bool no_restart);

  void ExitActor();

  ray::PlacementGroup CreatePlacementGroup(
      const ray::PlacementGroupCreationOptions &create_options);
  void RemovePlacementGroup(const std::string &group_id);
  bool WaitPlacementGroupReady(const std::string &group_id, int timeout_seconds);

  const TaskID &GetCurrentTaskId();

  const JobID &GetCurrentJobID();

  const std::unique_ptr<WorkerContext> &GetWorkerContext();

  static std::shared_ptr<AbstractRayRuntime> GetInstance();
  static std::shared_ptr<AbstractRayRuntime> DoInit();

  static void DoShutdown();

  const std::unique_ptr<ray::gcs::GlobalStateAccessor> &GetGlobalStateAccessor();

  bool WasCurrentActorRestarted();

  virtual ActorID GetCurrentActorID() { return ActorID::Nil(); }

  virtual std::vector<PlacementGroup> GetAllPlacementGroups();
  virtual PlacementGroup GetPlacementGroupById(const std::string &id);
<<<<<<< HEAD
  virtual PlacementGroup GetPlacementGroup(const std::string &name, bool global);
  virtual std::string GetOwnershipInfo(const std::string &object_id);
  rpc::Address GetOwnershipInfoInternal(const std::string &object_id);
  virtual void RegisterOwnershipInfoAndResolveFuture(const std::string &object_id_str,
                                                     const std::string &outer_object_id,
                                                     const std::string &owner_addr);
  void RegisterOwnershipInfoAndResolveFutureInternal(const std::string &object_id,
                                                     const std::string &outer_object_id,
                                                     const rpc::Address &owner_addr);
=======
  virtual PlacementGroup GetPlacementGroup(const std::string &name);
>>>>>>> 61bbecdb

 protected:
  std::unique_ptr<WorkerContext> worker_;
  std::unique_ptr<TaskSubmitter> task_submitter_;
  std::unique_ptr<TaskExecutor> task_executor_;
  std::unique_ptr<ObjectStore> object_store_;
  std::unique_ptr<ray::gcs::GlobalStateAccessor> global_state_accessor_;

 private:
  static std::shared_ptr<AbstractRayRuntime> abstract_ray_runtime_;
  void Execute(const TaskSpecification &task_spec);
  PlacementGroup GeneratePlacementGroup(const std::string &str);
};
}  // namespace internal
}  // namespace ray<|MERGE_RESOLUTION|>--- conflicted
+++ resolved
@@ -104,8 +104,6 @@
 
   virtual std::vector<PlacementGroup> GetAllPlacementGroups();
   virtual PlacementGroup GetPlacementGroupById(const std::string &id);
-<<<<<<< HEAD
-  virtual PlacementGroup GetPlacementGroup(const std::string &name, bool global);
   virtual std::string GetOwnershipInfo(const std::string &object_id);
   rpc::Address GetOwnershipInfoInternal(const std::string &object_id);
   virtual void RegisterOwnershipInfoAndResolveFuture(const std::string &object_id_str,
@@ -114,9 +112,7 @@
   void RegisterOwnershipInfoAndResolveFutureInternal(const std::string &object_id,
                                                      const std::string &outer_object_id,
                                                      const rpc::Address &owner_addr);
-=======
   virtual PlacementGroup GetPlacementGroup(const std::string &name);
->>>>>>> 61bbecdb
 
  protected:
   std::unique_ptr<WorkerContext> worker_;
