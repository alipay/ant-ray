--- conflicted
+++ resolved
@@ -334,19 +334,6 @@
 }
 
 TEST(RayClusterModeTest, DependencyRefrenceTest) {
-<<<<<<< HEAD
-  auto r1 = std::make_unique<ray::ObjectRef<int>>(ray::Task(Return1).Remote());
-  auto object_id = ray::ObjectID::FromBinary(r1->ID());
-  EXPECT_TRUE(CheckRefCount({{object_id, std::make_pair(1, 0)}}));
-  r1.reset();
-
-  auto r = ray::Put(1);
-  auto object_id0 = ray::ObjectID::FromBinary(r.ID());
-  auto r2 = std::make_unique<ray::ObjectRef<int>>(ray::Task(Plus1).Remote(r));
-  EXPECT_TRUE(
-      CheckRefCount({{object_id0, std::make_pair(1, 1)},
-                     {ray::ObjectID::FromBinary(r2->ID()), std::make_pair(1, 0)}}));
-=======
   {
     auto r1 = ray::Task(Return1).Remote();
     auto object_id = ray::ObjectID::FromBinary(r1.ID());
@@ -362,7 +349,6 @@
                        {ray::ObjectID::FromBinary(r2.ID()), std::make_pair(1, 0)}}));
   }
   EXPECT_TRUE(CheckRefCount({}));
->>>>>>> 8cd7a5c4
 }
 
 TEST(RayClusterModeTest, GetActorTest) {
