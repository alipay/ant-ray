// Copyright 2020-2021 The Ray Authors.
//
// Licensed under the Apache License, Version 2.0 (the "License");
// you may not use this file except in compliance with the License.
// You may obtain a copy of the License at
//
//  http://www.apache.org/licenses/LICENSE-2.0
//
// Unless required by applicable law or agreed to in writing, software
// distributed under the License is distributed on an "AS IS" BASIS,
// WITHOUT WARRANTIES OR CONDITIONS OF ANY KIND, either express or implied.
// See the License for the specific language governing permissions and
// limitations under the License.

#include <gtest/gtest.h>
#include <ray/api.h>
#include "../../runtime/abstract_ray_runtime.h"
#include "../../util/process_helper.h"
#include "absl/flags/flag.h"
#include "absl/flags/parse.h"
#include "counter.h"
#include "plus.h"

int cmd_argc = 0;
char **cmd_argv = nullptr;

ABSL_FLAG(bool, external_cluster, false, "");
ABSL_FLAG(std::string, redis_password, "12345678", "");
ABSL_FLAG(int32_t, redis_port, 6379, "");

TEST(RayClusterModeTest, Initialized) {
  ray::Init();
  EXPECT_TRUE(ray::IsInitialized());
  ray::Shutdown();
  EXPECT_TRUE(!ray::IsInitialized());
}

TEST(RayClusterModeTest, FullTest) {
  ray::RayConfig config;
  config.num_cpus = 2;
  config.resources = {{"resource1", 1}, {"resource2", 2}};
  if (absl::GetFlag<bool>(FLAGS_external_cluster)) {
    auto port = absl::GetFlag<int32_t>(FLAGS_redis_port);
    std::string password = absl::GetFlag<std::string>(FLAGS_redis_password);
    ray::internal::ProcessHelper::GetInstance().StartRayNode(port, password);
    config.address = "127.0.0.1:" + std::to_string(port);
    config.redis_password_ = password;
  }
  ray::Init(config, cmd_argc, cmd_argv);
  /// put and get object
  auto obj = ray::Put(12345);
  auto get_result = *(ray::Get(obj));
  EXPECT_EQ(12345, get_result);

  auto named_obj =
      ray::Task(Return1).SetName("named_task").SetResources({{"CPU", 1.0}}).Remote();
  EXPECT_EQ(1, *named_obj.Get());

  /// common task without args
  auto task_obj = ray::Task(Return1).Remote();
  int task_result = *(ray::Get(task_obj));
  EXPECT_EQ(1, task_result);

  /// common task with args
  task_obj = ray::Task(Plus1).Remote(5);
  task_result = *(ray::Get(task_obj));
  EXPECT_EQ(6, task_result);

  ray::ActorHandle<Counter> actor = ray::Actor(RAY_FUNC(Counter::FactoryCreate))
                                        .SetMaxRestarts(1)
                                        .SetGlobalName("named_actor")
                                        .Remote();
  auto named_actor_obj = actor.Task(&Counter::Plus1)
                             .SetName("named_actor_task")
                             .SetResources({{"CPU", 1.0}})
                             .Remote();
  EXPECT_EQ(1, *named_actor_obj.Get());

  auto named_actor_handle_optional = ray::GetGlobalActor<Counter>("named_actor");
  EXPECT_TRUE(named_actor_handle_optional);
  auto &named_actor_handle = *named_actor_handle_optional;
  auto named_actor_obj1 = named_actor_handle.Task(&Counter::Plus1).Remote();
  EXPECT_EQ(2, *named_actor_obj1.Get());
  EXPECT_FALSE(ray::GetGlobalActor<Counter>("not_exist_actor"));

  EXPECT_FALSE(
      *named_actor_handle.Task(&Counter::CheckRestartInActorCreationTask).Remote().Get());
  EXPECT_FALSE(
      *named_actor_handle.Task(&Counter::CheckRestartInActorTask).Remote().Get());
  named_actor_handle.Kill(false);
  std::this_thread::sleep_for(std::chrono::seconds(2));
  auto named_actor_obj2 = named_actor_handle.Task(&Counter::Plus1).Remote();
  EXPECT_EQ(1, *named_actor_obj2.Get());
  EXPECT_TRUE(
      *named_actor_handle.Task(&Counter::CheckRestartInActorCreationTask).Remote().Get());
  EXPECT_TRUE(*named_actor_handle.Task(&Counter::CheckRestartInActorTask).Remote().Get());

  named_actor_handle.Kill();
  std::this_thread::sleep_for(std::chrono::seconds(2));
  EXPECT_THROW(named_actor_handle.Task(&Counter::Plus1).Remote().Get(),
               ray::internal::RayActorException);

  EXPECT_FALSE(ray::GetGlobalActor<Counter>("named_actor"));

  /// actor task without args
  auto actor1 = ray::Actor(RAY_FUNC(Counter::FactoryCreate)).Remote();
  auto actor_object1 = actor1.Task(&Counter::Plus1).Remote();
  int actor_task_result1 = *(ray::Get(actor_object1));
  EXPECT_EQ(1, actor_task_result1);

  /// actor task with args
  auto actor2 = ray::Actor(RAY_FUNC(Counter::FactoryCreate, int)).Remote(1);
  auto actor_object2 = actor2.Task(&Counter::Add).Remote(5);
  int actor_task_result2 = *(ray::Get(actor_object2));
  EXPECT_EQ(6, actor_task_result2);

  /// actor task with args which pass by reference
  auto actor3 = ray::Actor(RAY_FUNC(Counter::FactoryCreate, int, int)).Remote(6, 0);
  auto actor_object3 = actor3.Task(&Counter::Add).Remote(actor_object2);
  int actor_task_result3 = *(ray::Get(actor_object3));
  EXPECT_EQ(12, actor_task_result3);

  /// general function remote call（args passed by value）
  auto r0 = ray::Task(Return1).Remote();
  auto r1 = ray::Task(Plus1).Remote(30);
  auto r2 = ray::Task(Plus).Remote(3, 22);

  std::vector<ray::ObjectRef<int>> objects = {r0, r1, r2};
  auto result = ray::Wait(objects, 3, 1000);
  EXPECT_EQ(result.ready.size(), 3);
  EXPECT_EQ(result.unready.size(), 0);

  auto result_vector = ray::Get(objects);
  int result0 = *(result_vector[0]);
  int result1 = *(result_vector[1]);
  int result2 = *(result_vector[2]);
  EXPECT_EQ(result0, 1);
  EXPECT_EQ(result1, 31);
  EXPECT_EQ(result2, 25);

  /// general function remote call（args passed by reference）
  auto r3 = ray::Task(Return1).Remote();
  auto r4 = ray::Task(Plus1).Remote(r3);
  auto r5 = ray::Task(Plus).Remote(r4, r3);
  auto r6 = ray::Task(Plus).Remote(r4, 10);

  int result5 = *(ray::Get(r5));
  int result4 = *(ray::Get(r4));
  int result6 = *(ray::Get(r6));
  int result3 = *(ray::Get(r3));
  EXPECT_EQ(result0, 1);
  EXPECT_EQ(result3, 1);
  EXPECT_EQ(result4, 2);
  EXPECT_EQ(result5, 3);
  EXPECT_EQ(result6, 12);

  /// create actor and actor function remote call with args passed by value
  auto actor4 = ray::Actor(RAY_FUNC(Counter::FactoryCreate, int)).Remote(10);
  auto r7 = actor4.Task(&Counter::Add).Remote(5);
  auto r8 = actor4.Task(&Counter::Add).Remote(1);
  auto r9 = actor4.Task(&Counter::Add).Remote(3);
  auto r10 = actor4.Task(&Counter::Add).Remote(8);

  int result7 = *(ray::Get(r7));
  int result8 = *(ray::Get(r8));
  int result9 = *(ray::Get(r9));
  int result10 = *(ray::Get(r10));
  EXPECT_EQ(result7, 15);
  EXPECT_EQ(result8, 16);
  EXPECT_EQ(result9, 19);
  EXPECT_EQ(result10, 27);

  /// create actor and task function remote call with args passed by reference
  auto actor5 = ray::Actor(RAY_FUNC(Counter::FactoryCreate, int, int)).Remote(r10, 0);

  auto r11 = actor5.Task(&Counter::Add).Remote(r0);
  auto r12 = actor5.Task(&Counter::Add).Remote(r11);
  auto r13 = actor5.Task(&Counter::Add).Remote(r10);
  auto r14 = actor5.Task(&Counter::Add).Remote(r13);
  auto r15 = ray::Task(Plus).Remote(r0, r11);
  auto r16 = ray::Task(Plus1).Remote(r15);

  int result12 = *(ray::Get(r12));
  int result14 = *(ray::Get(r14));
  int result11 = *(ray::Get(r11));
  int result13 = *(ray::Get(r13));
  int result16 = *(ray::Get(r16));
  int result15 = *(ray::Get(r15));

  EXPECT_EQ(result11, 28);
  EXPECT_EQ(result12, 56);
  EXPECT_EQ(result13, 83);
  EXPECT_EQ(result14, 166);
  EXPECT_EQ(result15, 29);
  EXPECT_EQ(result16, 30);

  uint64_t pid = *actor1.Task(&Counter::GetPid).Remote().Get();
  EXPECT_TRUE(Counter::IsProcessAlive(pid));

  auto actor_object4 = actor1.Task(&Counter::Exit).Remote();
  std::this_thread::sleep_for(std::chrono::seconds(2));
  EXPECT_THROW(actor_object4.Get(), ray::internal::RayActorException);
  EXPECT_FALSE(Counter::IsProcessAlive(pid));
}

TEST(RayClusterModeTest, MaxConcurrentTest) {
  auto actor1 =
      ray::Actor(ActorConcurrentCall::FactoryCreate).SetMaxConcurrency(3).Remote();
  auto object1 = actor1.Task(&ActorConcurrentCall::CountDown).Remote();
  auto object2 = actor1.Task(&ActorConcurrentCall::CountDown).Remote();
  auto object3 = actor1.Task(&ActorConcurrentCall::CountDown).Remote();

  EXPECT_EQ(*object1.Get(), "ok");
  EXPECT_EQ(*object2.Get(), "ok");
  EXPECT_EQ(*object3.Get(), "ok");
}

TEST(RayClusterModeTest, ResourcesManagementTest) {
  auto actor1 =
      ray::Actor(RAY_FUNC(Counter::FactoryCreate)).SetResources({{"CPU", 1.0}}).Remote();
  auto r1 = actor1.Task(&Counter::Plus1).Remote();
  EXPECT_EQ(*r1.Get(), 1);

  auto actor2 = ray::Actor(RAY_FUNC(Counter::FactoryCreate))
                    .SetResources({{"CPU", 10000.0}})
                    .Remote();
  auto r2 = actor2.Task(&Counter::Plus1).Remote();
  std::vector<ray::ObjectRef<int>> objects{r2};
  auto result = ray::Wait(objects, 1, 1000);
  EXPECT_EQ(result.ready.size(), 0);
  EXPECT_EQ(result.unready.size(), 1);

  auto r3 = ray::Task(Return1).SetResource("CPU", 1.0).Remote();
  EXPECT_EQ(*r3.Get(), 1);

  auto r4 = ray::Task(Return1).SetResource("CPU", 100.0).Remote();
  std::vector<ray::ObjectRef<int>> objects1{r4};
  auto result2 = ray::Wait(objects1, 1, 1000);
  EXPECT_EQ(result2.ready.size(), 0);
  EXPECT_EQ(result2.unready.size(), 1);
}

TEST(RayClusterModeTest, ExceptionTest) {
  EXPECT_THROW(ray::Task(ThrowTask).Remote().Get(), ray::internal::RayTaskException);

  auto actor1 = ray::Actor(RAY_FUNC(Counter::FactoryCreate, int)).Remote(1);
  auto object1 = actor1.Task(&Counter::ExceptionFunc).Remote();
  EXPECT_THROW(object1.Get(), ray::internal::RayTaskException);
}

TEST(RayClusterModeTest, GetAllNodeInfoTest) {
  const auto &gcs_client =
      ray::internal::AbstractRayRuntime::GetInstance()->GetGlobalStateAccessor();
  auto all_node_info = gcs_client->GetAllNodeInfo();
  EXPECT_EQ(all_node_info.size(), 1);

  ray::rpc::GcsNodeInfo node_info;
  node_info.ParseFromString(all_node_info[0]);
  EXPECT_EQ(node_info.state(),
            ray::rpc::GcsNodeInfo_GcsNodeState::GcsNodeInfo_GcsNodeState_ALIVE);
}

TEST(RayClusterModeTest, GetActorTest) {
  ray::ActorHandle<Counter> actor = ray::Actor(RAY_FUNC(Counter::FactoryCreate))
                                        .SetMaxRestarts(1)
                                        .SetName("named_actor")
                                        .Remote();
  auto named_actor_obj = actor.Task(&Counter::Plus1).Remote();
  EXPECT_EQ(1, *named_actor_obj.Get());

  auto named_actor_handle_optional = ray::GetActor<Counter>("named_actor");
  EXPECT_TRUE(named_actor_handle_optional);
  auto &named_actor_handle = *named_actor_handle_optional;
  auto named_actor_obj1 = named_actor_handle.Task(&Counter::Plus1).Remote();
  EXPECT_EQ(2, *named_actor_obj1.Get());
  EXPECT_FALSE(ray::GetActor<Counter>("not_exist_actor"));
}

ray::PlacementGroup CreateSimplePlacementGroup(const std::string &name) {
  std::vector<std::unordered_map<std::string, double>> bundles{{{"CPU", 1}}};

  ray::internal::PlacementGroupCreationOptions options{
      false, name, bundles, ray::internal::PlacementStrategy::PACK};
  return ray::CreatePlacementGroup(options);
}

TEST(RayClusterModeTest, CreateAndRemovePlacementGroup) {
  auto first_placement_group = CreateSimplePlacementGroup("first_placement_group");
<<<<<<< HEAD
  EXPECT_TRUE(ray::WaitPlacementGroupReady(first_placement_group.GetID(), 10));
=======
  EXPECT_TRUE(first_placement_group.Wait(10));
>>>>>>> ef60b220
  EXPECT_THROW(CreateSimplePlacementGroup("first_placement_group"),
               ray::internal::RayException);
  ray::RemovePlacementGroup(first_placement_group.GetID());
}

TEST(RayClusterModeTest, CreatePlacementGroupExceedsClusterResource) {
  std::vector<std::unordered_map<std::string, double>> bundles{{{"CPU", 10000}}};

  ray::internal::PlacementGroupCreationOptions options{
      false, "first_placement_group", bundles, ray::internal::PlacementStrategy::PACK};
  auto first_placement_group = ray::CreatePlacementGroup(options);
<<<<<<< HEAD
  EXPECT_FALSE(ray::WaitPlacementGroupReady(first_placement_group.GetID(), 3));
=======
  EXPECT_FALSE(first_placement_group.Wait(3));
>>>>>>> ef60b220
  ray::RemovePlacementGroup(first_placement_group.GetID());
}

TEST(RayClusterModeTest, CreateActorWithPlacementGroup) {
  auto placement_group = CreateSimplePlacementGroup("first_placement_group");
<<<<<<< HEAD
  EXPECT_TRUE(ray::WaitPlacementGroupReady(placement_group.GetID(), 10));
=======
  EXPECT_TRUE(placement_group.Wait(10));
>>>>>>> ef60b220

  auto actor1 = ray::Actor(RAY_FUNC(Counter::FactoryCreate))
                    .SetResources({{"CPU", 1.0}})
                    .SetPlacementGroup(placement_group, 0)
                    .Remote();
  auto r1 = actor1.Task(&Counter::Plus1).Remote();
  std::vector<ray::ObjectRef<int>> objects{r1};
  auto result = ray::Wait(objects, 1, 1000);
  EXPECT_EQ(result.ready.size(), 1);
  EXPECT_EQ(result.unready.size(), 0);
  auto result_vector = ray::Get(objects);
  EXPECT_EQ(*(result_vector[0]), 1);

  // Exceeds the resources of PlacementGroup.
  auto actor2 = ray::Actor(RAY_FUNC(Counter::FactoryCreate))
                    .SetResources({{"CPU", 2.0}})
                    .SetPlacementGroup(placement_group, 0)
                    .Remote();
  auto r2 = actor2.Task(&Counter::Plus1).Remote();
  std::vector<ray::ObjectRef<int>> objects2{r2};
  auto result2 = ray::Wait(objects2, 1, 1000);
  EXPECT_EQ(result2.ready.size(), 0);
  EXPECT_EQ(result2.unready.size(), 1);
  ray::RemovePlacementGroup(placement_group.GetID());
}

TEST(RayClusterModeTest, TaskWithPlacementGroup) {
  auto placement_group = CreateSimplePlacementGroup("first_placement_group");
<<<<<<< HEAD
  EXPECT_TRUE(ray::WaitPlacementGroupReady(placement_group.GetID(), 10));
=======
  EXPECT_TRUE(placement_group.Wait(10));
>>>>>>> ef60b220

  auto r = ray::Task(Return1)
               .SetResources({{"CPU", 1.0}})
               .SetPlacementGroup(placement_group, 0)
               .Remote();
  EXPECT_EQ(*r.Get(), 1);
  ray::RemovePlacementGroup(placement_group.GetID());
}

int main(int argc, char **argv) {
  absl::ParseCommandLine(argc, argv);
  cmd_argc = argc;
  cmd_argv = argv;
  ::testing::InitGoogleTest(&argc, argv);
  int ret = RUN_ALL_TESTS();

  ray::Shutdown();

  if (absl::GetFlag<bool>(FLAGS_external_cluster)) {
    ray::internal::ProcessHelper::GetInstance().StopRayNode();
  }

  return ret;
}<|MERGE_RESOLUTION|>--- conflicted
+++ resolved
@@ -286,11 +286,7 @@
 
 TEST(RayClusterModeTest, CreateAndRemovePlacementGroup) {
   auto first_placement_group = CreateSimplePlacementGroup("first_placement_group");
-<<<<<<< HEAD
-  EXPECT_TRUE(ray::WaitPlacementGroupReady(first_placement_group.GetID(), 10));
-=======
   EXPECT_TRUE(first_placement_group.Wait(10));
->>>>>>> ef60b220
   EXPECT_THROW(CreateSimplePlacementGroup("first_placement_group"),
                ray::internal::RayException);
   ray::RemovePlacementGroup(first_placement_group.GetID());
@@ -302,21 +298,13 @@
   ray::internal::PlacementGroupCreationOptions options{
       false, "first_placement_group", bundles, ray::internal::PlacementStrategy::PACK};
   auto first_placement_group = ray::CreatePlacementGroup(options);
-<<<<<<< HEAD
-  EXPECT_FALSE(ray::WaitPlacementGroupReady(first_placement_group.GetID(), 3));
-=======
   EXPECT_FALSE(first_placement_group.Wait(3));
->>>>>>> ef60b220
   ray::RemovePlacementGroup(first_placement_group.GetID());
 }
 
 TEST(RayClusterModeTest, CreateActorWithPlacementGroup) {
   auto placement_group = CreateSimplePlacementGroup("first_placement_group");
-<<<<<<< HEAD
-  EXPECT_TRUE(ray::WaitPlacementGroupReady(placement_group.GetID(), 10));
-=======
   EXPECT_TRUE(placement_group.Wait(10));
->>>>>>> ef60b220
 
   auto actor1 = ray::Actor(RAY_FUNC(Counter::FactoryCreate))
                     .SetResources({{"CPU", 1.0}})
@@ -345,11 +333,7 @@
 
 TEST(RayClusterModeTest, TaskWithPlacementGroup) {
   auto placement_group = CreateSimplePlacementGroup("first_placement_group");
-<<<<<<< HEAD
-  EXPECT_TRUE(ray::WaitPlacementGroupReady(placement_group.GetID(), 10));
-=======
   EXPECT_TRUE(placement_group.Wait(10));
->>>>>>> ef60b220
 
   auto r = ray::Task(Return1)
                .SetResources({{"CPU", 1.0}})
