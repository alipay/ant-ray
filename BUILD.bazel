# Bazel build
# C/C++ documentation: https://docs.bazel.build/versions/master/be/c-cpp.html

load("@com_github_grpc_grpc//bazel:cc_grpc_library.bzl", "cc_grpc_library")
load("@build_stack_rules_proto//python:python_proto_compile.bzl", "python_proto_compile")
load("@com_github_google_flatbuffers//:build_defs.bzl", "flatbuffer_cc_library")
load("@//bazel:ray.bzl", "flatbuffer_py_library")
load("@//bazel:cython_library.bzl", "pyx_library")

COPTS = ["-DRAY_USE_GLOG"]

# === Begin of protobuf definitions ===

proto_library(
    name = "gcs_proto",
    srcs = ["src/ray/protobuf/gcs.proto"],
    visibility = ["//java:__subpackages__"],
)

cc_proto_library(
    name = "gcs_cc_proto",
    deps = [":gcs_proto"],
)

python_proto_compile(
    name = "gcs_py_proto",
    deps = [":gcs_proto"],
)

proto_library(
    name = "node_manager_proto",
    srcs = ["src/ray/protobuf/node_manager.proto"],
)

cc_proto_library(
    name = "node_manager_cc_proto",
    deps = ["node_manager_proto"],
)

proto_library(
<<<<<<< HEAD
    name = "worker_proto",
    srcs = ["src/ray/protobuf/worker.proto"],
)

cc_proto_library(
    name = "worker_cc_proto",
    deps = ["worker_proto"],
=======
    name = "object_manager_proto",
    srcs = ["src/ray/protobuf/object_manager.proto"],
)

cc_proto_library(
    name = "object_manager_cc_proto",
    deps = ["object_manager_proto"],
>>>>>>> a39982e6
)

# === End of protobuf definitions ===

<<<<<<< HEAD
# common gRPC lib
cc_library(
    name = "common_grpc",
    srcs = glob([
        "src/ray/rpc/grpc_server.cc",
    ]),
    hdrs = glob([
        "src/ray/rpc/client_call.h",
        "src/ray/rpc/server_call.h",
        "src/ray/rpc/grpc_server.h",
        "src/ray/rpc/util.h",
=======
# === Begin of rpc definitions ===

# grpc common lib
cc_library(
    name = "grpc_common_lib",
    srcs = glob([
        "src/ray/rpc/*.cc",
    ]),
    hdrs = glob([
        "src/ray/rpc/*.h",
>>>>>>> a39982e6
    ]),
    copts = COPTS,
    deps = [
        ":ray_common",
        "@boost//:asio",
        "@com_github_grpc_grpc//:grpc++",
<<<<<<< HEAD
        "@com_google_protobuf//:protoc_lib",
=======
        "@com_google_protobuf//:protobuf",
>>>>>>> a39982e6
    ],
)

# Node manager gRPC lib.
cc_grpc_library(
    name = "node_manager_cc_grpc",
    srcs = [":node_manager_proto"],
    grpc_only = True,
    deps = [":node_manager_cc_proto"],
)

# Node manager server and client.
cc_library(
    name = "node_manager_rpc",
    hdrs = glob([
<<<<<<< HEAD
        "src/ray/rpc/node_manager_client.h",
        "src/ray/rpc/node_manager_server.h",
    ]),
    copts = COPTS,
    deps = [
        ":common_grpc",
=======
        "src/ray/rpc/node_manager/*.h",
    ]),
    copts = COPTS,
    deps = [
        ":grpc_common_lib",
>>>>>>> a39982e6
        ":node_manager_cc_grpc",
        ":ray_common",
        "@boost//:asio",
        "@com_github_grpc_grpc//:grpc++",
    ],
)

<<<<<<< HEAD
# worker gRPC lib.
cc_grpc_library(
    name = "worker_cc_grpc",
    srcs = [":worker_proto"],
    grpc_only = True,
    deps = [":worker_cc_proto"],
)

# worker server and client.
cc_library(
    name = "worker_rpc",
    hdrs = glob([
        "src/ray/rpc/worker_client.h",
        "src/ray/rpc/worker_server.h",
    ]),
    copts = COPTS,
    deps = [
        ":common_grpc",
        ":worker_cc_grpc",
=======
# Object manager gRPC lib.
cc_grpc_library(
    name = "object_manager_cc_grpc",
    srcs = [":object_manager_proto"],
    grpc_only = True,
    deps = [":object_manager_cc_proto"],
)

# Object manager server and client.
cc_library(
    name = "object_manager_rpc",
    hdrs = glob([
        "src/ray/rpc/object_manager/*.h",
    ]),
    copts = COPTS,
    deps = [
        ":grpc_common_lib",
        ":object_manager_cc_grpc",
>>>>>>> a39982e6
        ":ray_common",
        "@boost//:asio",
        "@com_github_grpc_grpc//:grpc++",
    ],
)

<<<<<<< HEAD
=======
# === End of rpc definitions ===

>>>>>>> a39982e6
cc_binary(
    name = "raylet",
    srcs = ["src/ray/raylet/main.cc"],
    copts = COPTS,
    visibility = ["//java:__subpackages__"],
    deps = [
        ":ray_util",
        ":raylet_lib",
        "@com_github_gflags_gflags//:gflags",
    ],
)

cc_binary(
    name = "raylet_monitor",
    srcs = [
        "src/ray/raylet/monitor.cc",
        "src/ray/raylet/monitor.h",
        "src/ray/raylet/monitor_main.cc",
    ],
    copts = COPTS,
    deps = [
        ":gcs",
        ":ray_util",
    ],
)

cc_library(
    name = "stats_lib",
    srcs = glob(
        [
            "src/ray/stats/*.cc",
        ],
        exclude = [
            "src/ray/stats/*_test.cc",
        ],
    ),
    hdrs = glob(
        [
            "src/ray/stats/*.h",
        ],
    ),
    copts = COPTS,
    includes = [
        "src",
    ],
    linkopts = ["-pthread"],
    deps = [
        ":ray_util",
        "@com_github_jupp0r_prometheus_cpp//pull",
        "@com_google_absl//absl/base:core_headers",
        "@com_google_absl//absl/memory",
        "@com_google_absl//absl/strings",
        "@com_google_googletest//:gtest",
        "@io_opencensus_cpp//opencensus/exporters/stats/prometheus:prometheus_exporter",
        "@io_opencensus_cpp//opencensus/exporters/stats/stdout:stdout_exporter",
        "@io_opencensus_cpp//opencensus/stats",
        "@io_opencensus_cpp//opencensus/tags",
    ],
)

cc_library(
    name = "raylet_lib",
    srcs = glob(
        [
            "src/ray/raylet/*.cc",
        ],
        exclude = [
            "src/ray/raylet/mock_gcs_client.cc",
            "src/ray/raylet/monitor_main.cc",
            "src/ray/raylet/*_test.cc",
            "src/ray/raylet/main.cc",
        ],
    ),
    hdrs = glob([
        "src/ray/raylet/*.h",
    ]),
    copts = COPTS,
    linkopts = ["-pthread"],
    deps = [
        ":gcs",
        ":gcs_fbs",
        ":node_manager_fbs",
        ":node_manager_rpc",
        ":worker_rpc",
        ":object_manager",
        ":ray_common",
        ":ray_util",
        ":stats_lib",
        "@boost//:asio",
        "@com_github_jupp0r_prometheus_cpp//pull",
        "@com_google_absl//absl/base:core_headers",
        "@com_google_absl//absl/memory",
        "@com_google_absl//absl/strings",
        "@com_google_googletest//:gtest",
        "@io_opencensus_cpp//opencensus/exporters/stats/prometheus:prometheus_exporter",
        "@io_opencensus_cpp//opencensus/stats",
        "@io_opencensus_cpp//opencensus/tags",
        "@plasma//:plasma_client",
    ],
)

cc_library(
    name = "core_worker_lib",
    srcs = glob(
        [
            "src/ray/core_worker/*.cc",
            "src/ray/core_worker/store_provider/*.cc",
            "src/ray/core_worker/transport/*.cc",
        ],
        exclude = [
            "src/ray/core_worker/*_test.cc",
            "src/ray/core_worker/mock_worker.cc",
        ],
    ),
    hdrs = glob([
        "src/ray/core_worker/*.h",
        "src/ray/core_worker/store_provider/*.h",
        "src/ray/core_worker/transport/*.h",
    ]),
    copts = COPTS,
    deps = [
        ":ray_common",
        ":ray_util",
        ":raylet_lib",
        ":worker_rpc",
    ],
)

cc_binary(
    name = "mock_worker",
    srcs = ["src/ray/core_worker/mock_worker.cc"],
    copts = COPTS,
    deps = [
        ":core_worker_lib",
    ],
)

cc_binary(
    name = "core_worker_test",
    srcs = ["src/ray/core_worker/core_worker_test.cc"],
    copts = COPTS,
    deps = [
        ":core_worker_lib",
        ":gcs",
        "@com_google_googletest//:gtest_main",
    ],
)

cc_test(
    name = "lineage_cache_test",
    srcs = ["src/ray/raylet/lineage_cache_test.cc"],
    copts = COPTS,
    deps = [
        ":node_manager_fbs",
        ":raylet_lib",
        "@com_google_googletest//:gtest_main",
    ],
)

cc_test(
    name = "reconstruction_policy_test",
    srcs = ["src/ray/raylet/reconstruction_policy_test.cc"],
    copts = COPTS,
    deps = [
        ":node_manager_fbs",
        ":object_manager",
        ":raylet_lib",
        "@com_google_googletest//:gtest_main",
    ],
)

cc_test(
    name = "worker_pool_test",
    srcs = ["src/ray/raylet/worker_pool_test.cc"],
    copts = COPTS,
    deps = [
        ":raylet_lib",
        "@com_google_googletest//:gtest_main",
    ],
)

cc_test(
    name = "logging_test",
    srcs = ["src/ray/util/logging_test.cc"],
    args = ["--gtest_filter=PrintLogTest*"],
    copts = COPTS,
    deps = [
        ":ray_util",
        "@boost//:asio",
        "@com_google_googletest//:gtest_main",
    ],
)

cc_test(
    name = "task_dependency_manager_test",
    srcs = ["src/ray/raylet/task_dependency_manager_test.cc"],
    copts = COPTS,
    deps = [
        ":raylet_lib",
        "@com_google_googletest//:gtest_main",
    ],
)

cc_test(
    name = "task_test",
    srcs = ["src/ray/raylet/task_test.cc"],
    copts = COPTS,
    deps = [
        ":raylet_lib",
        "@com_google_googletest//:gtest_main",
    ],
)

cc_test(
    name = "client_connection_test",
    srcs = ["src/ray/raylet/client_connection_test.cc"],
    copts = COPTS,
    deps = [
        ":raylet_lib",
        "@com_google_googletest//:gtest_main",
    ],
)

cc_test(
    name = "signal_test",
    srcs = ["src/ray/util/signal_test.cc"],
    copts = COPTS,
    deps = [
        ":raylet_lib",
        "@com_google_googletest//:gtest_main",
    ],
)

cc_test(
    name = "stats_test",
    srcs = ["src/ray/stats/stats_test.cc"],
    deps = [
        ":stats_lib",
        "@com_google_googletest//:gtest_main",
    ],
)

cc_library(
    name = "object_manager",
    srcs = glob([
        "src/ray/object_manager/*.cc",
    ]),
    hdrs = glob([
        "src/ray/object_manager/*.h",
    ]),
    copts = COPTS,
    includes = [
        "src",
    ],
    deps = [
        ":gcs",
        ":object_manager_fbs",
        ":object_manager_rpc",
        ":ray_common",
        ":ray_util",
        "@boost//:asio",
        "@plasma//:plasma_client",
    ],
)

cc_binary(
    name = "object_manager_test",
    testonly = 1,
    srcs = ["src/ray/object_manager/test/object_manager_test.cc"],
    copts = COPTS,
    deps = [
        ":object_manager",
        "@com_google_googletest//:gtest_main",
    ],
)

cc_binary(
    name = "object_manager_stress_test",
    testonly = 1,
    srcs = ["src/ray/object_manager/test/object_manager_stress_test.cc"],
    copts = COPTS,
    deps = [
        ":object_manager",
        "@com_google_googletest//:gtest_main",
    ],
)

cc_library(
    name = "ray_util",
    srcs = glob(
        [
            "src/ray/util/*.cc",
        ],
        exclude = [
            "src/ray/util/*_test.cc",
        ],
    ),
    hdrs = glob([
        "src/ray/util/*.h",
    ]),
    copts = COPTS,
    includes = [
        "src",
    ],
    deps = [
        ":sha256",
        "@com_github_google_glog//:glog",
        "@plasma//:plasma_client",
    ],
)

cc_library(
    name = "ray_common",
    srcs = glob(
        [
            "src/ray/common/*.cc",
        ],
        exclude = [
            "src/ray/common/*_test.cc",
        ],
    ),
    hdrs = glob(
        [
            "src/ray/common/*.h",
        ],
    ),
    copts = COPTS,
    includes = [
        "src/ray/gcs/format",
    ],
    deps = [
        ":gcs_fbs",
        ":ray_util",
        "@boost//:asio",
        "@plasma//:plasma_client",
    ],
)

cc_library(
    name = "sha256",
    srcs = [
        "src/ray/thirdparty/sha256.c",
    ],
    hdrs = [
        "src/ray/thirdparty/sha256.h",
    ],
    includes = ["src/ray/thirdparty"],
)

cc_library(
    name = "hiredis",
    srcs = glob(
        [
            "src/ray/thirdparty/ae/ae.c",
            "src/ray/thirdparty/hiredis/*.c",
        ],
        exclude = [
            "src/ray/thirdparty/hiredis/test.c",
        ],
    ),
    hdrs = glob([
        "src/ray/thirdparty/ae/*.h",
        "src/ray/thirdparty/hiredis/*.h",
        "src/ray/thirdparty/hiredis/adapters/*.h",
        "src/ray/thirdparty/hiredis/dict.c",
        "src/ray/thirdparty/ae/ae_kqueue.c",
        "src/ray/thirdparty/ae/ae_epoll.c",
    ]),
    includes = [
        "src/ray/thirdparty/ae",
        "src/ray/thirdparty/hiredis",
    ],
)

cc_library(
    name = "gcs",
    srcs = glob(
        [
            "src/ray/gcs/*.cc",
        ],
        exclude = [
            "src/ray/gcs/*_test.cc",
        ],
    ),
    hdrs = glob([
        "src/ray/gcs/*.h",
        "src/ray/gcs/format/*.h",
    ]),
    copts = COPTS,
    includes = [
        "src/ray/gcs/format",
    ],
    deps = [
        ":gcs_cc_proto",
        ":gcs_fbs",
        ":hiredis",
        ":node_manager_fbs",
        ":node_manager_rpc",
        ":ray_common",
        ":ray_util",
        ":stats_lib",
        "@boost//:asio",
    ],
)

cc_binary(
    name = "gcs_client_test",
    testonly = 1,
    srcs = ["src/ray/gcs/client_test.cc"],
    copts = COPTS,
    deps = [
        ":gcs",
        "@com_google_googletest//:gtest_main",
    ],
)

cc_binary(
    name = "asio_test",
    testonly = 1,
    srcs = ["src/ray/gcs/asio_test.cc"],
    copts = COPTS,
    deps = [
        ":gcs",
        ":ray_util",
        "@com_google_googletest//:gtest_main",
    ],
)

FLATC_ARGS = [
    "--gen-object-api",
    "--gen-mutable",
    "--scoped-enums",
]

flatbuffer_cc_library(
    name = "gcs_fbs",
    srcs = ["src/ray/gcs/format/gcs.fbs"],
    flatc_args = FLATC_ARGS,
    out_prefix = "src/ray/gcs/format/",
)

flatbuffer_cc_library(
    name = "common_fbs",
    srcs = ["@plasma//:cpp/src/plasma/format/common.fbs"],
    flatc_args = FLATC_ARGS,
    out_prefix = "src/ray/common/",
)

flatbuffer_cc_library(
    name = "node_manager_fbs",
    srcs = ["src/ray/raylet/format/node_manager.fbs"],
    flatc_args = FLATC_ARGS,
    include_paths = ["src/ray/gcs/format"],
    includes = [":gcs_fbs_includes"],
    out_prefix = "src/ray/raylet/format/",
)

flatbuffer_cc_library(
    name = "object_manager_fbs",
    srcs = ["src/ray/object_manager/format/object_manager.fbs"],
    flatc_args = FLATC_ARGS,
    out_prefix = "src/ray/object_manager/format/",
)

pyx_library(
    name = "_raylet",
    srcs = glob([
        "python/ray/__init__.py",
        "python/ray/_raylet.pyx",
        "python/ray/includes/*.pxd",
        "python/ray/includes/*.pxi",
    ]),
    deps = ["//:raylet_lib"],
)

cc_binary(
    name = "libraylet_library_java.so",
    srcs = [
        "src/ray/raylet/lib/java/org_ray_runtime_raylet_RayletClientImpl.h",
        "src/ray/raylet/lib/java/org_ray_runtime_raylet_RayletClientImpl.cc",
        "src/ray/common/id.h",
        "src/ray/raylet/raylet_client.h",
        "src/ray/util/logging.h",
        "@bazel_tools//tools/jdk:jni_header",
    ] + select({
        "@bazel_tools//src/conditions:windows": ["@bazel_tools//tools/jdk:jni_md_header-windows"],
        "@bazel_tools//src/conditions:darwin": ["@bazel_tools//tools/jdk:jni_md_header-darwin"],
        "//conditions:default": ["@bazel_tools//tools/jdk:jni_md_header-linux"],
    }),
    includes = [
        "src",
        "external/bazel_tools/tools/jdk/include",
    ] + select({
        "@bazel_tools//src/conditions:windows": ["external/bazel_tools/tools/jdk/include/windows"],
        "@bazel_tools//src/conditions:darwin": ["external/bazel_tools/tools/jdk/include/darwin"],
        "//conditions:default": ["external/bazel_tools/tools/jdk/include/linux"],
    }),
    linkshared = 1,
    linkstatic = 1,
    deps = [
        "//:raylet_lib",
        "@plasma//:plasma_client",
    ],
)

genrule(
    name = "raylet-jni-darwin-compat",
    srcs = [":libraylet_library_java.so"],
    outs = ["libraylet_library_java.dylib"],
    cmd = "cp $< $@",
    output_to_bindir = 1,
)

filegroup(
    name = "raylet_library_java",
    srcs = select({
        "@bazel_tools//src/conditions:darwin": [":libraylet_library_java.dylib"],
        "//conditions:default": [":libraylet_library_java.so"],
    }),
    visibility = ["//java:__subpackages__"],
)

filegroup(
    name = "gcs_fbs_file",
    srcs = ["src/ray/gcs/format/gcs.fbs"],
    visibility = ["//java:__subpackages__"],
)

flatbuffer_py_library(
    name = "python_node_manager_fbs",
    srcs = [
        "src/ray/raylet/format/node_manager.fbs",
    ],
    outs = [
        "ray/protocol/DisconnectClient.py",
        "ray/protocol/FetchOrReconstruct.py",
        "ray/protocol/ForwardTaskRequest.py",
        "ray/protocol/FreeObjectsRequest.py",
        "ray/protocol/GetTaskReply.py",
        "ray/protocol/MessageType.py",
        "ray/protocol/NotifyUnblocked.py",
        "ray/protocol/PushErrorRequest.py",
        "ray/protocol/RegisterClientReply.py",
        "ray/protocol/RegisterClientRequest.py",
        "ray/protocol/RegisterNodeManagerRequest.py",
        "ray/protocol/ResourceIdSetInfo.py",
        "ray/protocol/SubmitTaskRequest.py",
        "ray/protocol/Task.py",
        "ray/protocol/TaskExecutionSpecification.py",
        "ray/protocol/WaitReply.py",
        "ray/protocol/WaitRequest.py",
    ],
    include_paths = [
        "src/ray/gcs/format/",
    ],
    includes = ["src/ray/gcs/format/gcs.fbs"],
    out_prefix = "python/ray/core/generated/",
)

filegroup(
    name = "python_sources",
    srcs = glob([
        "python/ray/*.py",
        "python/ray/autoscaler/*.py",
        "python/ray/autoscaler/aws/example-full.yaml",
        "python/ray/autoscaler/gcp/example-full.yaml",
        "python/ray/autoscaler/local/example-full.yaml",
        "python/ray/cloudpickle/*.py",
        "python/ray/core/__init__.py",
        "python/ray/core/generated/__init__.py",
        "python/ray/core/generated/ray/__init__.py",
        "python/ray/core/generated/ray/protocol/__init__.py",
        "python/ray/dashboard/dashboard.py",
        "python/ray/dashboard/index.html",
        "python/ray/dashboard/res/main.css",
        "python/ray/dashboard/res/main.js",
        "python/ray/experimental/*.py",
        "python/ray/internal/*.py",
        "python/ray/workers/default_worker.py",
    ]),
)

genrule(
    name = "redis",
    outs = [
        "redis-server",
        "redis-cli",
    ],
    cmd = """
        set -x &&
        curl -sL \"https://github.com/antirez/redis/archive/5.0.3.tar.gz\" | tar xz --strip-components=1 -C . &&
        make &&
        mv ./src/redis-server $(location redis-server) &&
        chmod +x $(location redis-server) &&
        mv ./src/redis-cli $(location redis-cli) &&
        chmod +x $(location redis-cli)
    """,
    visibility = ["//java:__subpackages__"],
)

cc_binary(
    name = "libray_redis_module.so",
    srcs = [
        "src/ray/gcs/redis_module/ray_redis_module.cc",
        "src/ray/gcs/redis_module/redis_string.h",
        "src/ray/gcs/redis_module/redismodule.h",
    ],
    copts = COPTS,
    linkshared = 1,
    linkstatic = 1,
    visibility = ["//java:__subpackages__"],
    deps = [
        ":gcs_cc_proto",
        ":ray_common",
    ],
)

genrule(
    name = "ray_pkg",
    srcs = [
        "python/ray/_raylet.so",
        "//:python_sources",
        "//:gcs_py_proto",
        "//:python_node_manager_fbs",
        "//:redis-server",
        "//:redis-cli",
        "//:libray_redis_module.so",
        "//:raylet",
        "//:raylet_monitor",
        "@plasma//:plasma_store_server",
    ],
    outs = ["ray_pkg.out"],
    cmd = """
        set -x &&
        WORK_DIR=$$(pwd) &&
        cp -f $(location python/ray/_raylet.so) $$WORK_DIR/python/ray &&
        mkdir -p $$WORK_DIR/python/ray/core/src/ray/thirdparty/redis/src/ &&
        cp -f $(location //:redis-server) $$WORK_DIR/python/ray/core/src/ray/thirdparty/redis/src/ &&
        cp -f $(location //:redis-cli) $$WORK_DIR/python/ray/core/src/ray/thirdparty/redis/src/ &&
        mkdir -p $$WORK_DIR/python/ray/core/src/ray/gcs/redis_module/ &&
        cp -f $(locations //:libray_redis_module.so) $$WORK_DIR/python/ray/core/src/ray/gcs/redis_module/ &&
        cp -f $(location //:raylet_monitor) $$WORK_DIR/python/ray/core/src/ray/raylet/ &&
        cp -f $(location @plasma//:plasma_store_server) $$WORK_DIR/python/ray/core/src/plasma/ &&
        cp -f $(location //:raylet) $$WORK_DIR/python/ray/core/src/ray/raylet/ &&
        mkdir -p $$WORK_DIR/python/ray/core/generated/ray/protocol/ &&
        for f in $(locations //:python_node_manager_fbs); do
            cp -f $$f $$WORK_DIR/python/ray/core/generated/ray/protocol/;
        done &&
        for f in $(locations //:gcs_py_proto); do
            cp -f $$f $$WORK_DIR/python/ray/core/generated/;
        done &&
        echo $$WORK_DIR > $@
    """,
    local = 1,
)<|MERGE_RESOLUTION|>--- conflicted
+++ resolved
@@ -37,8 +37,17 @@
     deps = ["node_manager_proto"],
 )
 
+proto_library(    
+    name = "object_manager_proto",
+    srcs = ["src/ray/protobuf/object_manager.proto"],
+)
+
+cc_proto_library(
+    name = "object_manager_cc_proto",
+    deps = ["object_manager_proto"],
+)
+
 proto_library(
-<<<<<<< HEAD
     name = "worker_proto",
     srcs = ["src/ray/protobuf/worker.proto"],
 )
@@ -46,32 +55,10 @@
 cc_proto_library(
     name = "worker_cc_proto",
     deps = ["worker_proto"],
-=======
-    name = "object_manager_proto",
-    srcs = ["src/ray/protobuf/object_manager.proto"],
-)
-
-cc_proto_library(
-    name = "object_manager_cc_proto",
-    deps = ["object_manager_proto"],
->>>>>>> a39982e6
 )
 
 # === End of protobuf definitions ===
 
-<<<<<<< HEAD
-# common gRPC lib
-cc_library(
-    name = "common_grpc",
-    srcs = glob([
-        "src/ray/rpc/grpc_server.cc",
-    ]),
-    hdrs = glob([
-        "src/ray/rpc/client_call.h",
-        "src/ray/rpc/server_call.h",
-        "src/ray/rpc/grpc_server.h",
-        "src/ray/rpc/util.h",
-=======
 # === Begin of rpc definitions ===
 
 # grpc common lib
@@ -82,18 +69,13 @@
     ]),
     hdrs = glob([
         "src/ray/rpc/*.h",
->>>>>>> a39982e6
     ]),
     copts = COPTS,
     deps = [
         ":ray_common",
         "@boost//:asio",
         "@com_github_grpc_grpc//:grpc++",
-<<<<<<< HEAD
-        "@com_google_protobuf//:protoc_lib",
-=======
         "@com_google_protobuf//:protobuf",
->>>>>>> a39982e6
     ],
 )
 
@@ -109,20 +91,11 @@
 cc_library(
     name = "node_manager_rpc",
     hdrs = glob([
-<<<<<<< HEAD
-        "src/ray/rpc/node_manager_client.h",
-        "src/ray/rpc/node_manager_server.h",
-    ]),
-    copts = COPTS,
-    deps = [
-        ":common_grpc",
-=======
         "src/ray/rpc/node_manager/*.h",
     ]),
     copts = COPTS,
     deps = [
         ":grpc_common_lib",
->>>>>>> a39982e6
         ":node_manager_cc_grpc",
         ":ray_common",
         "@boost//:asio",
@@ -130,7 +103,30 @@
     ],
 )
 
-<<<<<<< HEAD
+# Object manager gRPC lib.
+cc_grpc_library(
+    name = "object_manager_cc_grpc",
+    srcs = [":object_manager_proto"],
+    grpc_only = True,
+    deps = [":object_manager_cc_proto"],
+)
+
+# Object manager server and client.
+cc_library(
+    name = "object_manager_rpc",
+    hdrs = glob([
+        "src/ray/rpc/object_manager/*.h",
+    ]),
+    copts = COPTS,
+    deps = [
+        ":grpc_common_lib",
+        ":object_manager_cc_grpc",
+        ":ray_common",
+        "@boost//:asio",
+        "@com_github_grpc_grpc//:grpc++",
+    ],
+)
+
 # worker gRPC lib.
 cc_grpc_library(
     name = "worker_cc_grpc",
@@ -143,44 +139,20 @@
 cc_library(
     name = "worker_rpc",
     hdrs = glob([
-        "src/ray/rpc/worker_client.h",
-        "src/ray/rpc/worker_server.h",
-    ]),
-    copts = COPTS,
-    deps = [
-        ":common_grpc",
+        "src/ray/rpc/worker/*.h",
+    ]),
+    copts = COPTS,
+    deps = [
+        ":grpc_common_lib",
         ":worker_cc_grpc",
-=======
-# Object manager gRPC lib.
-cc_grpc_library(
-    name = "object_manager_cc_grpc",
-    srcs = [":object_manager_proto"],
-    grpc_only = True,
-    deps = [":object_manager_cc_proto"],
-)
-
-# Object manager server and client.
-cc_library(
-    name = "object_manager_rpc",
-    hdrs = glob([
-        "src/ray/rpc/object_manager/*.h",
-    ]),
-    copts = COPTS,
-    deps = [
-        ":grpc_common_lib",
-        ":object_manager_cc_grpc",
->>>>>>> a39982e6
         ":ray_common",
         "@boost//:asio",
         "@com_github_grpc_grpc//:grpc++",
     ],
-)
-
-<<<<<<< HEAD
-=======
+) 
+
 # === End of rpc definitions ===
 
->>>>>>> a39982e6
 cc_binary(
     name = "raylet",
     srcs = ["src/ray/raylet/main.cc"],
