# Bazel build
# C/C++ documentation: https://docs.bazel.build/versions/master/be/c-cpp.html

load("@com_github_grpc_grpc//bazel:grpc_build_system.bzl", "grpc_proto_library")
load("@com_github_google_flatbuffers//:build_defs.bzl", "flatbuffer_cc_library")
load("@//bazel:ray.bzl", "flatbuffer_py_library")
load("@//bazel:cython_library.bzl", "pyx_library")

COPTS = ["-DRAY_USE_GLOG"]

# Node manager gRPC lib.
grpc_proto_library(
    name = "node_manager_grpc_lib",
    srcs = ["src/ray/protobuf/node_manager.proto"],
)

# Node manager server and client.
cc_library(
    name = "node_manager_rpc_lib",
    srcs = glob([
        "src/ray/rpc/*.cc",
    ]),
    hdrs = glob([
        "src/ray/rpc/*.h",
    ]),
    copts = COPTS,
    deps = [
<<<<<<< HEAD
        ":ray_common",
        ":node_manager_grpc",
        "@boost//:asio",
    ],
)

proto_library(
    name = "object_manager_proto",
    srcs = ["src/ray/protobuf/object_manager.proto"],
)

cpp_grpc_library(
    name = "object_manager_grpc",
    deps = [":object_manager_proto"],
)

cc_library(
    name = "object_manager_rpc_lib",
    srcs = glob([
        "src/ray/rpc/*.cc",
    ]),
    hdrs = glob([
        "src/ray/rpc/object_manager_server.h",
        "src/ray/rpc/object_manager_client.h",
        "src/ray/rpc/*.h",
    ]),
    copts = COPTS,
    deps = [
=======
        ":node_manager_grpc_lib",
>>>>>>> c52e8df2
        ":ray_common",
        ":object_manager_grpc",
        "@boost//:asio",
        "@com_github_grpc_grpc//:grpc++",
    ],
)

cc_binary(
    name = "raylet",
    srcs = ["src/ray/raylet/main.cc"],
    copts = COPTS,
    visibility = ["//java:__subpackages__"],
    deps = [
        ":ray_util",
        ":raylet_lib",
        "@com_github_gflags_gflags//:gflags",
    ],
)

cc_binary(
    name = "raylet_monitor",
    srcs = [
        "src/ray/raylet/monitor.cc",
        "src/ray/raylet/monitor.h",
        "src/ray/raylet/monitor_main.cc",
    ],
    copts = COPTS,
    deps = [
        ":gcs",
        ":ray_util",
    ],
)

cc_library(
    name = "stats_lib",
    srcs = glob(
        [
            "src/ray/stats/*.cc",
        ],
        exclude = [
            "src/ray/stats/*_test.cc",
        ],
    ),
    hdrs = glob(
        [
            "src/ray/stats/*.h",
        ],
    ),
    copts = COPTS,
    includes = [
        "src",
    ],
    linkopts = ["-pthread"],
    deps = [
        ":ray_util",
        "@com_github_jupp0r_prometheus_cpp//pull",
        "@com_google_absl//absl/base:core_headers",
        "@com_google_absl//absl/memory",
        "@com_google_absl//absl/strings",
        "@com_google_googletest//:gtest",
        "@io_opencensus_cpp//opencensus/exporters/stats/prometheus:prometheus_exporter",
        "@io_opencensus_cpp//opencensus/exporters/stats/stdout:stdout_exporter",
        "@io_opencensus_cpp//opencensus/stats",
        "@io_opencensus_cpp//opencensus/tags",
    ],
)

cc_library(
    name = "raylet_lib",
    srcs = glob(
        [
            "src/ray/raylet/*.cc",
        ],
        exclude = [
            "src/ray/raylet/mock_gcs_client.cc",
            "src/ray/raylet/monitor_main.cc",
            "src/ray/raylet/*_test.cc",
            "src/ray/raylet/main.cc",
        ],
    ),
    hdrs = glob([
        "src/ray/raylet/*.h",
    ]),
    copts = COPTS,
    linkopts = ["-pthread"],
    deps = [
        ":gcs",
        ":gcs_fbs",
        ":node_manager_fbs",
        ":node_manager_rpc_lib",
        ":object_manager",
        ":ray_common",
        ":ray_util",
        ":stats_lib",
        ":object_manager_rpc_lib",
        "@boost//:asio",
        "@com_github_jupp0r_prometheus_cpp//pull",
        "@com_google_absl//absl/base:core_headers",
        "@com_google_absl//absl/memory",
        "@com_google_absl//absl/strings",
        "@com_google_googletest//:gtest",
        "@io_opencensus_cpp//opencensus/exporters/stats/prometheus:prometheus_exporter",
        "@io_opencensus_cpp//opencensus/stats",
        "@io_opencensus_cpp//opencensus/tags",
        "@plasma//:plasma_client",
    ],
)

cc_library(
    name = "core_worker_lib",
    srcs = glob(
        [
            "src/ray/core_worker/*.cc",
        ],
        exclude = [
            "src/ray/core_worker/*_test.cc",
            "src/ray/core_worker/mock_worker.cc",
        ],
    ),
    hdrs = glob([
        "src/ray/core_worker/*.h",
    ]),
    copts = COPTS,
    deps = [
        ":ray_common",
        ":ray_util",
        ":raylet_lib",
    ],
)

cc_binary(
    name = "mock_worker",
    srcs = ["src/ray/core_worker/mock_worker.cc"],
    copts = COPTS,
    deps = [
        ":core_worker_lib",
    ],
)

cc_binary(
    name = "core_worker_test",
    srcs = ["src/ray/core_worker/core_worker_test.cc"],
    copts = COPTS,
    deps = [
        ":core_worker_lib",
        ":gcs",
        "@com_google_googletest//:gtest_main",
    ],
)

cc_test(
    name = "lineage_cache_test",
    srcs = ["src/ray/raylet/lineage_cache_test.cc"],
    copts = COPTS,
    deps = [
        ":node_manager_fbs",
        ":raylet_lib",
        "@com_google_googletest//:gtest_main",
    ],
)

cc_test(
    name = "reconstruction_policy_test",
    srcs = ["src/ray/raylet/reconstruction_policy_test.cc"],
    copts = COPTS,
    deps = [
        ":node_manager_fbs",
        ":object_manager",
        ":raylet_lib",
        "@com_google_googletest//:gtest_main",
    ],
)

cc_test(
    name = "worker_pool_test",
    srcs = ["src/ray/raylet/worker_pool_test.cc"],
    copts = COPTS,
    deps = [
        ":raylet_lib",
        "@com_google_googletest//:gtest_main",
    ],
)

cc_test(
    name = "logging_test",
    srcs = ["src/ray/util/logging_test.cc"],
    args = ["--gtest_filter=PrintLogTest*"],
    copts = COPTS,
    deps = [
        ":ray_util",
        "@boost//:asio",
        "@com_google_googletest//:gtest_main",
    ],
)

cc_test(
    name = "task_dependency_manager_test",
    srcs = ["src/ray/raylet/task_dependency_manager_test.cc"],
    copts = COPTS,
    deps = [
        ":raylet_lib",
        "@com_google_googletest//:gtest_main",
    ],
)

cc_test(
    name = "task_test",
    srcs = ["src/ray/raylet/task_test.cc"],
    copts = COPTS,
    deps = [
        ":raylet_lib",
        "@com_google_googletest//:gtest_main",
    ],
)

cc_test(
    name = "client_connection_test",
    srcs = ["src/ray/raylet/client_connection_test.cc"],
    copts = COPTS,
    deps = [
        ":raylet_lib",
        "@com_google_googletest//:gtest_main",
    ],
)

cc_test(
    name = "signal_test",
    srcs = ["src/ray/util/signal_test.cc"],
    copts = COPTS,
    deps = [
        ":raylet_lib",
        "@com_google_googletest//:gtest_main",
    ],
)

cc_test(
    name = "stats_test",
    srcs = ["src/ray/stats/stats_test.cc"],
    deps = [
        ":stats_lib",
        "@com_google_googletest//:gtest_main",
    ],
)

cc_library(
    name = "object_manager",
    srcs = glob([
        "src/ray/object_manager/*.cc",
    ]),
    hdrs = glob([
        "src/ray/object_manager/*.h",
    ]),
    copts = COPTS,
    includes = [
        "src",
    ],
    deps = [
        ":gcs",
        ":object_manager_fbs",
        ":object_manager_rpc_lib",
        ":ray_common",
        ":ray_util",
        "@boost//:asio",
        "@plasma//:plasma_client",
    ],
)

cc_binary(
    name = "object_manager_test",
    testonly = 1,
    srcs = ["src/ray/object_manager/test/object_manager_test.cc"],
    copts = COPTS,
    deps = [
        ":object_manager",
        "@com_google_googletest//:gtest_main",
    ],
)

cc_binary(
    name = "object_manager_stress_test",
    testonly = 1,
    srcs = ["src/ray/object_manager/test/object_manager_stress_test.cc"],
    copts = COPTS,
    deps = [
        ":object_manager",
        "@com_google_googletest//:gtest_main",
    ],
)

cc_library(
    name = "ray_util",
    srcs = glob(
        [
            "src/ray/util/*.cc",
        ],
        exclude = [
            "src/ray/util/*_test.cc",
        ],
    ),
    hdrs = glob([
        "src/ray/util/*.h",
    ]),
    copts = COPTS,
    includes = [
        "src",
    ],
    deps = [
        ":sha256",
        "@com_github_google_glog//:glog",
        "@plasma//:plasma_client",
    ],
)

cc_library(
    name = "ray_common",
    srcs = glob(
        [
            "src/ray/common/*.cc",
        ],
        exclude = [
            "src/ray/common/*_test.cc",
        ],
    ),
    hdrs = glob(
        [
            "src/ray/common/*.h",
        ],
    ),
    copts = COPTS,
    includes = [
        "src/ray/gcs/format",
    ],
    deps = [
        ":gcs_fbs",
        ":ray_util",
        "@boost//:asio",
        "@plasma//:plasma_client",
    ],
)

cc_library(
    name = "sha256",
    srcs = [
        "src/ray/thirdparty/sha256.c",
    ],
    hdrs = [
        "src/ray/thirdparty/sha256.h",
    ],
    includes = ["src/ray/thirdparty"],
)

cc_library(
    name = "hiredis",
    srcs = glob(
        [
            "src/ray/thirdparty/ae/ae.c",
            "src/ray/thirdparty/hiredis/*.c",
        ],
        exclude = [
            "src/ray/thirdparty/hiredis/test.c",
        ],
    ),
    hdrs = glob([
        "src/ray/thirdparty/ae/*.h",
        "src/ray/thirdparty/hiredis/*.h",
        "src/ray/thirdparty/hiredis/adapters/*.h",
        "src/ray/thirdparty/hiredis/dict.c",
        "src/ray/thirdparty/ae/ae_kqueue.c",
        "src/ray/thirdparty/ae/ae_epoll.c",
    ]),
    includes = [
        "src/ray/thirdparty/ae",
        "src/ray/thirdparty/hiredis",
    ],
)

cc_library(
    name = "gcs",
    srcs = glob(
        [
            "src/ray/gcs/*.cc",
        ],
        exclude = [
            "src/ray/gcs/*_test.cc",
        ],
    ),
    hdrs = glob([
        "src/ray/gcs/*.h",
        "src/ray/gcs/format/*.h",
    ]),
    copts = COPTS,
    includes = [
        "src/ray/gcs/format",
    ],
    deps = [
        ":gcs_fbs",
        ":hiredis",
        ":node_manager_fbs",
        ":ray_common",
        ":ray_util",
        ":stats_lib",
        "@boost//:asio",
    ],
)

cc_binary(
    name = "gcs_client_test",
    testonly = 1,
    srcs = ["src/ray/gcs/client_test.cc"],
    copts = COPTS,
    deps = [
        ":gcs",
        "@com_google_googletest//:gtest_main",
    ],
)

cc_binary(
    name = "asio_test",
    testonly = 1,
    srcs = ["src/ray/gcs/asio_test.cc"],
    copts = COPTS,
    deps = [
        ":gcs",
        ":ray_util",
        "@com_google_googletest//:gtest_main",
    ],
)

FLATC_ARGS = [
    "--gen-object-api",
    "--gen-mutable",
    "--scoped-enums",
]

flatbuffer_cc_library(
    name = "gcs_fbs",
    srcs = ["src/ray/gcs/format/gcs.fbs"],
    flatc_args = FLATC_ARGS,
    out_prefix = "src/ray/gcs/format/",
)

flatbuffer_cc_library(
    name = "common_fbs",
    srcs = ["@plasma//:cpp/src/plasma/format/common.fbs"],
    flatc_args = FLATC_ARGS,
    out_prefix = "src/ray/common/",
)

flatbuffer_cc_library(
    name = "node_manager_fbs",
    srcs = ["src/ray/raylet/format/node_manager.fbs"],
    flatc_args = FLATC_ARGS,
    include_paths = ["src/ray/gcs/format"],
    includes = [":gcs_fbs_includes"],
    out_prefix = "src/ray/raylet/format/",
)

flatbuffer_cc_library(
    name = "object_manager_fbs",
    srcs = ["src/ray/object_manager/format/object_manager.fbs"],
    flatc_args = FLATC_ARGS,
    out_prefix = "src/ray/object_manager/format/",
)

pyx_library(
    name = "_raylet",
    srcs = glob([
        "python/ray/__init__.py",
        "python/ray/_raylet.pyx",
        "python/ray/includes/*.pxd",
        "python/ray/includes/*.pxi",
    ]),
    deps = ["//:raylet_lib"],
)

cc_binary(
    name = "libraylet_library_java.so",
    srcs = [
        "src/ray/raylet/lib/java/org_ray_runtime_raylet_RayletClientImpl.h",
        "src/ray/raylet/lib/java/org_ray_runtime_raylet_RayletClientImpl.cc",
        "src/ray/common/id.h",
        "src/ray/raylet/raylet_client.h",
        "src/ray/util/logging.h",
        "@bazel_tools//tools/jdk:jni_header",
    ] + select({
        "@bazel_tools//src/conditions:windows": ["@bazel_tools//tools/jdk:jni_md_header-windows"],
        "@bazel_tools//src/conditions:darwin": ["@bazel_tools//tools/jdk:jni_md_header-darwin"],
        "//conditions:default": ["@bazel_tools//tools/jdk:jni_md_header-linux"],
    }),
    includes = [
        "src",
        "external/bazel_tools/tools/jdk/include",
    ] + select({
        "@bazel_tools//src/conditions:windows": ["external/bazel_tools/tools/jdk/include/windows"],
        "@bazel_tools//src/conditions:darwin": ["external/bazel_tools/tools/jdk/include/darwin"],
        "//conditions:default": ["external/bazel_tools/tools/jdk/include/linux"],
    }),
    linkshared = 1,
    linkstatic = 1,
    deps = [
        "//:raylet_lib",
        "@plasma//:plasma_client",
    ],
)

genrule(
    name = "raylet-jni-darwin-compat",
    srcs = [":libraylet_library_java.so"],
    outs = ["libraylet_library_java.dylib"],
    cmd = "cp $< $@",
    output_to_bindir = 1,
)

filegroup(
    name = "raylet_library_java",
    srcs = select({
        "@bazel_tools//src/conditions:darwin": [":libraylet_library_java.dylib"],
        "//conditions:default": [":libraylet_library_java.so"],
    }),
    visibility = ["//java:__subpackages__"],
)

filegroup(
    name = "gcs_fbs_file",
    srcs = ["src/ray/gcs/format/gcs.fbs"],
    visibility = ["//java:__subpackages__"],
)

flatbuffer_py_library(
    name = "python_gcs_fbs",
    srcs = [
        ":gcs_fbs_file",
    ],
    outs = [
        "ActorCheckpointIdData.py",
        "ActorState.py",
        "ActorTableData.py",
        "Arg.py",
        "ClassTableData.py",
        "ClientTableData.py",
        "ConfigTableData.py",
        "CustomSerializerData.py",
        "DriverTableData.py",
        "EntryType.py",
        "ErrorTableData.py",
        "ErrorType.py",
        "FunctionTableData.py",
        "GcsEntry.py",
        "HeartbeatBatchTableData.py",
        "HeartbeatTableData.py",
        "Language.py",
        "ObjectTableData.py",
        "ProfileEvent.py",
        "ProfileTableData.py",
        "RayResource.py",
        "ResourcePair.py",
        "SchedulingState.py",
        "TablePrefix.py",
        "TablePubsub.py",
        "TaskInfo.py",
        "TaskLeaseData.py",
        "TaskReconstructionData.py",
        "TaskTableData.py",
        "TaskTableTestAndUpdate.py",
    ],
    out_prefix = "python/ray/core/generated/",
)

flatbuffer_py_library(
    name = "python_node_manager_fbs",
    srcs = [
        "src/ray/raylet/format/node_manager.fbs",
    ],
    outs = [
        "ray/protocol/DisconnectClient.py",
        "ray/protocol/FetchOrReconstruct.py",
        "ray/protocol/ForwardTaskRequest.py",
        "ray/protocol/FreeObjectsRequest.py",
        "ray/protocol/GetTaskReply.py",
        "ray/protocol/MessageType.py",
        "ray/protocol/NotifyUnblocked.py",
        "ray/protocol/PushErrorRequest.py",
        "ray/protocol/RegisterClientReply.py",
        "ray/protocol/RegisterClientRequest.py",
        "ray/protocol/RegisterNodeManagerRequest.py",
        "ray/protocol/ResourceIdSetInfo.py",
        "ray/protocol/SubmitTaskRequest.py",
        "ray/protocol/Task.py",
        "ray/protocol/TaskExecutionSpecification.py",
        "ray/protocol/WaitReply.py",
        "ray/protocol/WaitRequest.py",
    ],
    include_paths = [
        "src/ray/gcs/format/",
    ],
    includes = ["src/ray/gcs/format/gcs.fbs"],
    out_prefix = "python/ray/core/generated/",
)

filegroup(
    name = "python_sources",
    srcs = glob([
        "python/ray/*.py",
        "python/ray/autoscaler/*.py",
        "python/ray/autoscaler/aws/example-full.yaml",
        "python/ray/autoscaler/gcp/example-full.yaml",
        "python/ray/autoscaler/local/example-full.yaml",
        "python/ray/cloudpickle/*.py",
        "python/ray/core/__init__.py",
        "python/ray/core/generated/__init__.py",
        "python/ray/core/generated/ray/__init__.py",
        "python/ray/core/generated/ray/protocol/__init__.py",
        "python/ray/dashboard/dashboard.py",
        "python/ray/dashboard/index.html",
        "python/ray/dashboard/res/main.css",
        "python/ray/dashboard/res/main.js",
        "python/ray/experimental/*.py",
        "python/ray/internal/*.py",
        "python/ray/workers/default_worker.py",
    ]),
)

genrule(
    name = "redis",
    outs = [
        "redis-server",
        "redis-cli",
    ],
    cmd = """
        set -x &&
        curl -sL \"https://github.com/antirez/redis/archive/5.0.3.tar.gz\" | tar xz --strip-components=1 -C . &&
        make &&
        mv ./src/redis-server $(location redis-server) &&
        chmod +x $(location redis-server) &&
        mv ./src/redis-cli $(location redis-cli) &&
        chmod +x $(location redis-cli)
    """,
    visibility = ["//java:__subpackages__"],
)

cc_binary(
    name = "libray_redis_module.so",
    srcs = [
        "src/ray/gcs/redis_module/ray_redis_module.cc",
        "src/ray/gcs/redis_module/redis_string.h",
        "src/ray/gcs/redis_module/redismodule.h",
    ],
    copts = COPTS,
    linkshared = 1,
    linkstatic = 1,
    visibility = ["//java:__subpackages__"],
    deps = [
        ":ray_common",
    ],
)

genrule(
    name = "ray_pkg",
    srcs = [
        "python/ray/_raylet.so",
        "//:python_sources",
        "//:python_gcs_fbs",
        "//:python_node_manager_fbs",
        "//:redis-server",
        "//:redis-cli",
        "//:libray_redis_module.so",
        "//:raylet",
        "//:raylet_monitor",
        "@plasma//:plasma_store_server",
    ],
    outs = ["ray_pkg.out"],
    cmd = """
        set -x &&
        WORK_DIR=$$(pwd) &&
        cp -f $(location python/ray/_raylet.so) $$WORK_DIR/python/ray &&
        mkdir -p $$WORK_DIR/python/ray/core/src/ray/thirdparty/redis/src/ &&
        cp -f $(location //:redis-server) $$WORK_DIR/python/ray/core/src/ray/thirdparty/redis/src/ &&
        cp -f $(location //:redis-cli) $$WORK_DIR/python/ray/core/src/ray/thirdparty/redis/src/ &&
        mkdir -p $$WORK_DIR/python/ray/core/src/ray/gcs/redis_module/ &&
        cp -f $(locations //:libray_redis_module.so) $$WORK_DIR/python/ray/core/src/ray/gcs/redis_module/ &&
        cp -f $(location //:raylet_monitor) $$WORK_DIR/python/ray/core/src/ray/raylet/ &&
        cp -f $(location @plasma//:plasma_store_server) $$WORK_DIR/python/ray/core/src/plasma/ &&
        cp -f $(location //:raylet) $$WORK_DIR/python/ray/core/src/ray/raylet/ &&
        for f in $(locations //:python_gcs_fbs); do cp -f $$f $$WORK_DIR/python/ray/core/generated/; done &&
        mkdir -p $$WORK_DIR/python/ray/core/generated/ray/protocol/ &&
        for f in $(locations //:python_node_manager_fbs); do
            cp -f $$f $$WORK_DIR/python/ray/core/generated/ray/protocol/;
        done &&
        echo $$WORK_DIR > $@
    """,
    local = 1,
)<|MERGE_RESOLUTION|>--- conflicted
+++ resolved
@@ -25,21 +25,15 @@
     ]),
     copts = COPTS,
     deps = [
-<<<<<<< HEAD
         ":ray_common",
-        ":node_manager_grpc",
+        ":node_manager_grpc_lib",
         "@boost//:asio",
     ],
 )
 
-proto_library(
-    name = "object_manager_proto",
+grpc_proto_library(
+    name = "object_manager_grpc_lib",
     srcs = ["src/ray/protobuf/object_manager.proto"],
-)
-
-cpp_grpc_library(
-    name = "object_manager_grpc",
-    deps = [":object_manager_proto"],
 )
 
 cc_library(
@@ -48,17 +42,12 @@
         "src/ray/rpc/*.cc",
     ]),
     hdrs = glob([
-        "src/ray/rpc/object_manager_server.h",
-        "src/ray/rpc/object_manager_client.h",
         "src/ray/rpc/*.h",
     ]),
     copts = COPTS,
     deps = [
-=======
-        ":node_manager_grpc_lib",
->>>>>>> c52e8df2
         ":ray_common",
-        ":object_manager_grpc",
+        ":object_manager_grpc_lib",
         "@boost//:asio",
         "@com_github_grpc_grpc//:grpc++",
     ],
