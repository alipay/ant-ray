# Bazel build
# C/C++ documentation: https://docs.bazel.build/versions/master/be/c-cpp.html

load("@build_stack_rules_proto//cpp:cpp_grpc_library.bzl", "cpp_grpc_library")
load("@com_github_google_flatbuffers//:build_defs.bzl", "flatbuffer_cc_library")
load("@//bazel:ray.bzl", "flatbuffer_py_library")
load("@//bazel:cython_library.bzl", "pyx_library")

COPTS = ["-DRAY_USE_GLOG"]

# gRPC libraries.

# node_manager.proto definition.
proto_library(
    name = "node_manager_proto",
    srcs = ["src/ray/protobuf/node_manager.proto"],
)

# Node manager gRPC-genrated files.
cpp_grpc_library(
    name = "node_manager_grpc",
    deps = [":node_manager_proto"],
)

# Node manager server and client.
cc_library(
    name = "node_manager_rpc_lib",
    srcs = glob([
        "src/ray/rpc/*.cc",
    ]),
    hdrs = glob([
        "src/ray/rpc/*.h",
    ]),
    copts = COPTS,
    deps = [
<<<<<<< HEAD
        ":ray_common",
        ":node_manager_grpc",
        "@boost//:asio",
    ],
)

proto_library(
    name = "object_manager_proto",
    srcs = ["src/ray/protobuf/object_manager.proto"],
)

cpp_grpc_library(
    name = "object_manager_grpc",
    deps = [":object_manager_proto"],
)

cc_library(
    name = "object_manager_rpc_lib",
    srcs = [
        "src/ray/object_manager/object_manager_server.cc",
        #"src/ray/object_manager/object_manager_client.cc",
    ],
    hdrs = glob([
        "src/ray/object_manager/object_manager_server.h",
        "src/ray/object_manager/object_manager_client.h",
        "src/ray/rpc/*.h",
    ]),
    copts = COPTS,
    deps = [
        ":ray_common",
        ":object_manager_grpc",
=======
        ":node_manager_grpc",
        ":ray_common",
>>>>>>> 1c0c2bcd
        "@boost//:asio",
    ],
)

cc_binary(
    name = "raylet",
    srcs = ["src/ray/raylet/main.cc"],
    copts = COPTS,
    visibility = ["//java:__subpackages__"],
    deps = [
        ":ray_util",
        ":raylet_lib",
        "@com_github_gflags_gflags//:gflags",
    ],
)

cc_binary(
    name = "raylet_monitor",
    srcs = [
        "src/ray/raylet/monitor.cc",
        "src/ray/raylet/monitor.h",
        "src/ray/raylet/monitor_main.cc",
    ],
    copts = COPTS,
    deps = [
        ":gcs",
        ":ray_util",
    ],
)

cc_library(
    name = "stats_lib",
    srcs = glob(
        [
            "src/ray/stats/*.cc",
        ],
        exclude = [
            "src/ray/stats/*_test.cc",
        ],
    ),
    hdrs = glob(
        [
            "src/ray/stats/*.h",
        ],
    ),
    copts = COPTS,
    includes = [
        "src",
    ],
    linkopts = ["-pthread"],
    deps = [
        ":ray_util",
        "@com_github_jupp0r_prometheus_cpp//pull",
        "@com_google_absl//absl/base:core_headers",
        "@com_google_absl//absl/memory",
        "@com_google_absl//absl/strings",
        "@com_google_googletest//:gtest",
        "@io_opencensus_cpp//opencensus/exporters/stats/prometheus:prometheus_exporter",
        "@io_opencensus_cpp//opencensus/exporters/stats/stdout:stdout_exporter",
        "@io_opencensus_cpp//opencensus/stats",
        "@io_opencensus_cpp//opencensus/tags",
    ],
)

cc_library(
    name = "raylet_lib",
    srcs = glob(
        [
            "src/ray/raylet/*.cc",
        ],
        exclude = [
            "src/ray/raylet/mock_gcs_client.cc",
            "src/ray/raylet/monitor_main.cc",
            "src/ray/raylet/*_test.cc",
            "src/ray/raylet/main.cc",
        ],
    ),
    hdrs = glob([
        "src/ray/raylet/*.h",
    ]),
    copts = COPTS,
    linkopts = ["-pthread"],
    deps = [
        ":gcs",
        ":gcs_fbs",
        ":node_manager_fbs",
        ":node_manager_rpc_lib",
        ":object_manager",
        ":ray_common",
        ":ray_util",
        ":stats_lib",
        ":node_manager_rpc_lib",
        ":object_manager_rpc_lib",
        "@boost//:asio",
        "@com_github_jupp0r_prometheus_cpp//pull",
        "@com_google_absl//absl/base:core_headers",
        "@com_google_absl//absl/memory",
        "@com_google_absl//absl/strings",
        "@com_google_googletest//:gtest",
        "@io_opencensus_cpp//opencensus/exporters/stats/prometheus:prometheus_exporter",
        "@io_opencensus_cpp//opencensus/stats",
        "@io_opencensus_cpp//opencensus/tags",
        "@plasma//:plasma_client",
    ],
)

cc_library(
    name = "core_worker_lib",
    srcs = glob(
        [
            "src/ray/core_worker/*.cc",
        ],
        exclude = [
            "src/ray/core_worker/*_test.cc",
            "src/ray/core_worker/mock_worker.cc",
        ],
    ),
    hdrs = glob([
        "src/ray/core_worker/*.h",
    ]),
    copts = COPTS,
    deps = [
        ":ray_common",
        ":ray_util",
        ":raylet_lib",
    ],
)

cc_binary(
    name = "mock_worker",
    srcs = ["src/ray/core_worker/mock_worker.cc"],
    copts = COPTS,
    deps = [
        ":core_worker_lib",
    ],
)

cc_binary(
    name = "core_worker_test",
    srcs = ["src/ray/core_worker/core_worker_test.cc"],
    copts = COPTS,
    deps = [
        ":core_worker_lib",
        ":gcs",
        "@com_google_googletest//:gtest_main",
    ],
)

cc_test(
    name = "lineage_cache_test",
    srcs = ["src/ray/raylet/lineage_cache_test.cc"],
    copts = COPTS,
    deps = [
        ":node_manager_fbs",
        ":raylet_lib",
        "@com_google_googletest//:gtest_main",
    ],
)

cc_test(
    name = "reconstruction_policy_test",
    srcs = ["src/ray/raylet/reconstruction_policy_test.cc"],
    copts = COPTS,
    deps = [
        ":node_manager_fbs",
        ":object_manager",
        ":raylet_lib",
        "@com_google_googletest//:gtest_main",
    ],
)

cc_test(
    name = "worker_pool_test",
    srcs = ["src/ray/raylet/worker_pool_test.cc"],
    copts = COPTS,
    deps = [
        ":raylet_lib",
        "@com_google_googletest//:gtest_main",
    ],
)

cc_test(
    name = "logging_test",
    srcs = ["src/ray/util/logging_test.cc"],
    args = ["--gtest_filter=PrintLogTest*"],
    copts = COPTS,
    deps = [
        ":ray_util",
        "@boost//:asio",
        "@com_google_googletest//:gtest_main",
    ],
)

cc_test(
    name = "task_dependency_manager_test",
    srcs = ["src/ray/raylet/task_dependency_manager_test.cc"],
    copts = COPTS,
    deps = [
        ":raylet_lib",
        "@com_google_googletest//:gtest_main",
    ],
)

cc_test(
    name = "task_test",
    srcs = ["src/ray/raylet/task_test.cc"],
    copts = COPTS,
    deps = [
        ":raylet_lib",
        "@com_google_googletest//:gtest_main",
    ],
)

cc_test(
    name = "client_connection_test",
    srcs = ["src/ray/raylet/client_connection_test.cc"],
    copts = COPTS,
    deps = [
        ":raylet_lib",
        "@com_google_googletest//:gtest_main",
    ],
)

cc_test(
    name = "signal_test",
    srcs = ["src/ray/util/signal_test.cc"],
    copts = COPTS,
    deps = [
        ":raylet_lib",
        "@com_google_googletest//:gtest_main",
    ],
)

cc_test(
    name = "stats_test",
    srcs = ["src/ray/stats/stats_test.cc"],
    deps = [
        ":stats_lib",
        "@com_google_googletest//:gtest_main",
    ],
)

cc_library(
    name = "object_manager",
    srcs = glob([
        "src/ray/object_manager/*.cc",
    ]),
    hdrs = glob([
        "src/ray/object_manager/*.h",
    ]),
    copts = COPTS,
    includes = [
        "src",
    ],
    deps = [
        ":gcs",
        ":object_manager_fbs",
        ":object_manager_rpc_lib",
        ":ray_common",
        ":ray_util",
        "@boost//:asio",
        "@plasma//:plasma_client",
    ],
)

cc_binary(
    name = "object_manager_test",
    testonly = 1,
    srcs = ["src/ray/object_manager/test/object_manager_test.cc"],
    copts = COPTS,
    deps = [
        ":object_manager",
        "@com_google_googletest//:gtest_main",
    ],
)

cc_binary(
    name = "object_manager_stress_test",
    testonly = 1,
    srcs = ["src/ray/object_manager/test/object_manager_stress_test.cc"],
    copts = COPTS,
    deps = [
        ":object_manager",
        "@com_google_googletest//:gtest_main",
    ],
)

cc_library(
    name = "ray_util",
    srcs = glob(
        [
            "src/ray/util/*.cc",
        ],
        exclude = [
            "src/ray/util/*_test.cc",
        ],
    ),
    hdrs = glob([
        "src/ray/util/*.h",
    ]),
    copts = COPTS,
    includes = [
        "src",
    ],
    deps = [
        ":sha256",
        "@com_github_google_glog//:glog",
        "@plasma//:plasma_client",
    ],
)

cc_library(
    name = "ray_common",
    srcs = glob(
        [
            "src/ray/common/*.cc",
        ],
        exclude = [
            "src/ray/common/*_test.cc",
        ],
    ),
    hdrs = glob(
        [
            "src/ray/common/*.h",
        ],
    ),
    copts = COPTS,
    includes = [
        "src/ray/gcs/format",
    ],
    deps = [
        ":gcs_fbs",
        ":ray_util",
        "@boost//:asio",
        "@plasma//:plasma_client",
    ],
)

cc_library(
    name = "sha256",
    srcs = [
        "src/ray/thirdparty/sha256.c",
    ],
    hdrs = [
        "src/ray/thirdparty/sha256.h",
    ],
    includes = ["src/ray/thirdparty"],
)

cc_library(
    name = "hiredis",
    srcs = glob(
        [
            "src/ray/thirdparty/ae/ae.c",
            "src/ray/thirdparty/hiredis/*.c",
        ],
        exclude = [
            "src/ray/thirdparty/hiredis/test.c",
        ],
    ),
    hdrs = glob([
        "src/ray/thirdparty/ae/*.h",
        "src/ray/thirdparty/hiredis/*.h",
        "src/ray/thirdparty/hiredis/adapters/*.h",
        "src/ray/thirdparty/hiredis/dict.c",
        "src/ray/thirdparty/ae/ae_kqueue.c",
        "src/ray/thirdparty/ae/ae_epoll.c",
    ]),
    includes = [
        "src/ray/thirdparty/ae",
        "src/ray/thirdparty/hiredis",
    ],
)

cc_library(
    name = "gcs",
    srcs = glob(
        [
            "src/ray/gcs/*.cc",
        ],
        exclude = [
            "src/ray/gcs/*_test.cc",
        ],
    ),
    hdrs = glob([
        "src/ray/gcs/*.h",
        "src/ray/gcs/format/*.h",
    ]),
    copts = COPTS,
    includes = [
        "src/ray/gcs/format",
    ],
    deps = [
        ":gcs_fbs",
        ":hiredis",
        ":node_manager_fbs",
        ":ray_common",
        ":ray_util",
        ":stats_lib",
        "@boost//:asio",
    ],
)

cc_binary(
    name = "gcs_client_test",
    testonly = 1,
    srcs = ["src/ray/gcs/client_test.cc"],
    copts = COPTS,
    deps = [
        ":gcs",
        "@com_google_googletest//:gtest_main",
    ],
)

cc_binary(
    name = "asio_test",
    testonly = 1,
    srcs = ["src/ray/gcs/asio_test.cc"],
    copts = COPTS,
    deps = [
        ":gcs",
        ":ray_util",
        "@com_google_googletest//:gtest_main",
    ],
)

FLATC_ARGS = [
    "--gen-object-api",
    "--gen-mutable",
    "--scoped-enums",
]

flatbuffer_cc_library(
    name = "gcs_fbs",
    srcs = ["src/ray/gcs/format/gcs.fbs"],
    flatc_args = FLATC_ARGS,
    out_prefix = "src/ray/gcs/format/",
)

flatbuffer_cc_library(
    name = "common_fbs",
    srcs = ["@plasma//:cpp/src/plasma/format/common.fbs"],
    flatc_args = FLATC_ARGS,
    out_prefix = "src/ray/common/",
)

flatbuffer_cc_library(
    name = "node_manager_fbs",
    srcs = ["src/ray/raylet/format/node_manager.fbs"],
    flatc_args = FLATC_ARGS,
    include_paths = ["src/ray/gcs/format"],
    includes = [":gcs_fbs_includes"],
    out_prefix = "src/ray/raylet/format/",
)

flatbuffer_cc_library(
    name = "object_manager_fbs",
    srcs = ["src/ray/object_manager/format/object_manager.fbs"],
    flatc_args = FLATC_ARGS,
    out_prefix = "src/ray/object_manager/format/",
)

pyx_library(
    name = "_raylet",
    srcs = glob([
        "python/ray/__init__.py",
        "python/ray/_raylet.pyx",
        "python/ray/includes/*.pxd",
        "python/ray/includes/*.pxi",
    ]),
    deps = ["//:raylet_lib"],
)

cc_binary(
    name = "libraylet_library_java.so",
    srcs = [
        "src/ray/raylet/lib/java/org_ray_runtime_raylet_RayletClientImpl.h",
        "src/ray/raylet/lib/java/org_ray_runtime_raylet_RayletClientImpl.cc",
        "src/ray/common/id.h",
        "src/ray/raylet/raylet_client.h",
        "src/ray/util/logging.h",
        "@bazel_tools//tools/jdk:jni_header",
    ] + select({
        "@bazel_tools//src/conditions:windows": ["@bazel_tools//tools/jdk:jni_md_header-windows"],
        "@bazel_tools//src/conditions:darwin": ["@bazel_tools//tools/jdk:jni_md_header-darwin"],
        "//conditions:default": ["@bazel_tools//tools/jdk:jni_md_header-linux"],
    }),
    includes = [
        "src",
        "external/bazel_tools/tools/jdk/include",
    ] + select({
        "@bazel_tools//src/conditions:windows": ["external/bazel_tools/tools/jdk/include/windows"],
        "@bazel_tools//src/conditions:darwin": ["external/bazel_tools/tools/jdk/include/darwin"],
        "//conditions:default": ["external/bazel_tools/tools/jdk/include/linux"],
    }),
    linkshared = 1,
    linkstatic = 1,
    deps = [
        "//:raylet_lib",
        "@plasma//:plasma_client",
    ],
)

genrule(
    name = "raylet-jni-darwin-compat",
    srcs = [":libraylet_library_java.so"],
    outs = ["libraylet_library_java.dylib"],
    cmd = "cp $< $@",
    output_to_bindir = 1,
)

filegroup(
    name = "raylet_library_java",
    srcs = select({
        "@bazel_tools//src/conditions:darwin": [":libraylet_library_java.dylib"],
        "//conditions:default": [":libraylet_library_java.so"],
    }),
    visibility = ["//java:__subpackages__"],
)

filegroup(
    name = "gcs_fbs_file",
    srcs = ["src/ray/gcs/format/gcs.fbs"],
    visibility = ["//java:__subpackages__"],
)

flatbuffer_py_library(
    name = "python_gcs_fbs",
    srcs = [
        ":gcs_fbs_file",
    ],
    outs = [
        "ActorCheckpointIdData.py",
        "ActorState.py",
        "ActorTableData.py",
        "Arg.py",
        "ClassTableData.py",
        "ClientTableData.py",
        "ConfigTableData.py",
        "CustomSerializerData.py",
        "DriverTableData.py",
        "EntryType.py",
        "ErrorTableData.py",
        "ErrorType.py",
        "FunctionTableData.py",
        "GcsEntry.py",
        "HeartbeatBatchTableData.py",
        "HeartbeatTableData.py",
        "Language.py",
        "ObjectTableData.py",
        "ProfileEvent.py",
        "ProfileTableData.py",
        "RayResource.py",
        "ResourcePair.py",
        "SchedulingState.py",
        "TablePrefix.py",
        "TablePubsub.py",
        "TaskInfo.py",
        "TaskLeaseData.py",
        "TaskReconstructionData.py",
        "TaskTableData.py",
        "TaskTableTestAndUpdate.py",
    ],
    out_prefix = "python/ray/core/generated/",
)

flatbuffer_py_library(
    name = "python_node_manager_fbs",
    srcs = [
        "src/ray/raylet/format/node_manager.fbs",
    ],
    outs = [
        "ray/protocol/DisconnectClient.py",
        "ray/protocol/FetchOrReconstruct.py",
        "ray/protocol/ForwardTaskRequest.py",
        "ray/protocol/FreeObjectsRequest.py",
        "ray/protocol/GetTaskReply.py",
        "ray/protocol/MessageType.py",
        "ray/protocol/NotifyUnblocked.py",
        "ray/protocol/PushErrorRequest.py",
        "ray/protocol/RegisterClientReply.py",
        "ray/protocol/RegisterClientRequest.py",
        "ray/protocol/RegisterNodeManagerRequest.py",
        "ray/protocol/ResourceIdSetInfo.py",
        "ray/protocol/SubmitTaskRequest.py",
        "ray/protocol/Task.py",
        "ray/protocol/TaskExecutionSpecification.py",
        "ray/protocol/WaitReply.py",
        "ray/protocol/WaitRequest.py",
    ],
    include_paths = [
        "src/ray/gcs/format/",
    ],
    includes = ["src/ray/gcs/format/gcs.fbs"],
    out_prefix = "python/ray/core/generated/",
)

filegroup(
    name = "python_sources",
    srcs = glob([
        "python/ray/*.py",
        "python/ray/autoscaler/*.py",
        "python/ray/autoscaler/aws/example-full.yaml",
        "python/ray/autoscaler/gcp/example-full.yaml",
        "python/ray/autoscaler/local/example-full.yaml",
        "python/ray/cloudpickle/*.py",
        "python/ray/core/__init__.py",
        "python/ray/core/generated/__init__.py",
        "python/ray/core/generated/ray/__init__.py",
        "python/ray/core/generated/ray/protocol/__init__.py",
        "python/ray/dashboard/dashboard.py",
        "python/ray/dashboard/index.html",
        "python/ray/dashboard/res/main.css",
        "python/ray/dashboard/res/main.js",
        "python/ray/experimental/*.py",
        "python/ray/internal/*.py",
        "python/ray/workers/default_worker.py",
    ]),
)

genrule(
    name = "redis",
    outs = [
        "redis-server",
        "redis-cli",
    ],
    cmd = """
        set -x &&
        curl -sL \"https://github.com/antirez/redis/archive/5.0.3.tar.gz\" | tar xz --strip-components=1 -C . &&
        make &&
        mv ./src/redis-server $(location redis-server) &&
        chmod +x $(location redis-server) &&
        mv ./src/redis-cli $(location redis-cli) &&
        chmod +x $(location redis-cli)
    """,
    visibility = ["//java:__subpackages__"],
)

cc_binary(
    name = "libray_redis_module.so",
    srcs = [
        "src/ray/gcs/redis_module/ray_redis_module.cc",
        "src/ray/gcs/redis_module/redis_string.h",
        "src/ray/gcs/redis_module/redismodule.h",
    ],
    copts = COPTS,
    linkshared = 1,
    linkstatic = 1,
    visibility = ["//java:__subpackages__"],
    deps = [
        ":ray_common",
    ],
)

genrule(
    name = "ray_pkg",
    srcs = [
        "python/ray/_raylet.so",
        "//:python_sources",
        "//:python_gcs_fbs",
        "//:python_node_manager_fbs",
        "//:redis-server",
        "//:redis-cli",
        "//:libray_redis_module.so",
        "//:raylet",
        "//:raylet_monitor",
        "@plasma//:plasma_store_server",
    ],
    outs = ["ray_pkg.out"],
    cmd = """
        set -x &&
        WORK_DIR=$$(pwd) &&
        cp -f $(location python/ray/_raylet.so) $$WORK_DIR/python/ray &&
        mkdir -p $$WORK_DIR/python/ray/core/src/ray/thirdparty/redis/src/ &&
        cp -f $(location //:redis-server) $$WORK_DIR/python/ray/core/src/ray/thirdparty/redis/src/ &&
        cp -f $(location //:redis-cli) $$WORK_DIR/python/ray/core/src/ray/thirdparty/redis/src/ &&
        mkdir -p $$WORK_DIR/python/ray/core/src/ray/gcs/redis_module/ &&
        cp -f $(locations //:libray_redis_module.so) $$WORK_DIR/python/ray/core/src/ray/gcs/redis_module/ &&
        cp -f $(location //:raylet_monitor) $$WORK_DIR/python/ray/core/src/ray/raylet/ &&
        cp -f $(location @plasma//:plasma_store_server) $$WORK_DIR/python/ray/core/src/plasma/ &&
        cp -f $(location //:raylet) $$WORK_DIR/python/ray/core/src/ray/raylet/ &&
        for f in $(locations //:python_gcs_fbs); do cp -f $$f $$WORK_DIR/python/ray/core/generated/; done &&
        mkdir -p $$WORK_DIR/python/ray/core/generated/ray/protocol/ &&
        for f in $(locations //:python_node_manager_fbs); do
            cp -f $$f $$WORK_DIR/python/ray/core/generated/ray/protocol/;
        done &&
        echo $$WORK_DIR > $@
    """,
    local = 1,
)<|MERGE_RESOLUTION|>--- conflicted
+++ resolved
@@ -33,7 +33,6 @@
     ]),
     copts = COPTS,
     deps = [
-<<<<<<< HEAD
         ":ray_common",
         ":node_manager_grpc",
         "@boost//:asio",
@@ -53,22 +52,18 @@
 cc_library(
     name = "object_manager_rpc_lib",
     srcs = [
-        "src/ray/object_manager/object_manager_server.cc",
-        #"src/ray/object_manager/object_manager_client.cc",
+        "src/ray/rpc/object_manager_server.cc",
+        #"src/ray/rpc/object_manager_client.cc",
     ],
     hdrs = glob([
-        "src/ray/object_manager/object_manager_server.h",
-        "src/ray/object_manager/object_manager_client.h",
+        "src/ray/rpc/object_manager_server.h",
+        "src/ray/rpc/object_manager_client.h",
         "src/ray/rpc/*.h",
     ]),
     copts = COPTS,
     deps = [
         ":ray_common",
         ":object_manager_grpc",
-=======
-        ":node_manager_grpc",
-        ":ray_common",
->>>>>>> 1c0c2bcd
         "@boost//:asio",
     ],
 )
