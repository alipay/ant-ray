--- conflicted
+++ resolved
@@ -68,10 +68,7 @@
 proto_library(
     name = "worker_proto",
     srcs = ["src/ray/protobuf/worker.proto"],
-<<<<<<< HEAD
-=======
     deps = [":common_proto"],
->>>>>>> 32b3d3ec
 )
 
 cc_proto_library(
@@ -80,24 +77,25 @@
 )
 
 proto_library(
-<<<<<<< HEAD
+    name = "core_worker_proto",
+    srcs = ["src/ray/protobuf/core_worker.proto"],
+    deps = [":common_proto"],
+)
+
+cc_proto_library(
+    name = "core_worker_cc_proto",
+    deps = ["core_worker_proto"],
+)
+
+proto_library(
     name = "direct_actor_proto",
     srcs = ["src/ray/protobuf/direct_actor.proto"],
+    deps = [":common_proto"],    
 )
 
 cc_proto_library(
     name = "direct_actor_cc_proto",
     deps = ["direct_actor_proto"],
-=======
-    name = "core_worker_proto",
-    srcs = ["src/ray/protobuf/core_worker.proto"],
-    deps = [":common_proto"],
-)
-
-cc_proto_library(
-    name = "core_worker_cc_proto",
-    deps = ["core_worker_proto"],
->>>>>>> 32b3d3ec
 )
 
 # === End of protobuf definitions ===
@@ -178,7 +176,6 @@
     deps = [":worker_cc_proto"],
 )
 
-<<<<<<< HEAD
 # direct actor gRPC lib.
 cc_grpc_library(
     name = "direct_actor_cc_grpc",
@@ -187,10 +184,7 @@
     deps = [":direct_actor_cc_proto"],
 )
 
-# worker server and client (which includes direct actor call).
-=======
 # worker server and client.
->>>>>>> 32b3d3ec
 cc_library(
     name = "worker_rpc",
     hdrs = glob([
@@ -199,22 +193,13 @@
     copts = COPTS,
     deps = [
         ":grpc_common_lib",
-<<<<<<< HEAD
+        ":ray_common",
         ":worker_cc_grpc",
-        ":direct_actor_cc_grpc",
-        ":ray_common",
+        "direct_actor_cc_grpc",
         "@boost//:asio",
         "@com_github_grpc_grpc//:grpc++",
     ],
-) 
-=======
-        ":ray_common",
-        ":worker_cc_grpc",
-        "@boost//:asio",
-        "@com_github_grpc_grpc//:grpc++",
-    ],
-)
->>>>>>> 32b3d3ec
+)
 
 # === End of rpc definitions ===
 
@@ -301,7 +286,6 @@
         ":gcs",
         ":node_manager_fbs",
         ":node_manager_rpc",
-        ":worker_rpc",
         ":object_manager",
         ":ray_common",
         ":ray_util",
@@ -331,6 +315,7 @@
         exclude = [
             "src/ray/core_worker/*_test.cc",
             "src/ray/core_worker/mock_worker.cc",
+            "src/ray/core_worker/store_provider/memory_store_provider.cc",
         ],
     ),
     hdrs = glob([
@@ -345,10 +330,7 @@
         ":ray_util",
         ":raylet_lib",
         ":worker_rpc",
-<<<<<<< HEAD
         ":gcs",
-=======
->>>>>>> 32b3d3ec
     ],
 )
 
