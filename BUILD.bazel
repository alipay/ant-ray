--- conflicted
+++ resolved
@@ -38,8 +38,6 @@
 )
 
 proto_library(
-<<<<<<< HEAD
-=======
     name = "object_manager_proto",
     srcs = ["src/ray/protobuf/object_manager.proto"],
 )
@@ -50,7 +48,6 @@
 )
 
 proto_library(
->>>>>>> 7e020e71
     name = "worker_proto",
     srcs = ["src/ray/protobuf/worker.proto"],
 )
@@ -60,21 +57,6 @@
     deps = ["worker_proto"],
 )
 
-<<<<<<< HEAD
-# === End of protobuf definitions ===
-
-# common gRPC lib
-cc_library(
-    name = "common_grpc",
-    srcs = glob([
-        "src/ray/rpc/grpc_server.cc",
-    ]),
-    hdrs = glob([
-        "src/ray/rpc/client_call.h",
-        "src/ray/rpc/server_call.h",
-        "src/ray/rpc/grpc_server.h",
-        "src/ray/rpc/util.h",
-=======
 proto_library(
     name = "core_worker_proto",
     srcs = ["src/ray/protobuf/core_worker.proto"],
@@ -97,18 +79,13 @@
     ]),
     hdrs = glob([
         "src/ray/rpc/*.h",
->>>>>>> 7e020e71
     ]),
     copts = COPTS,
     deps = [
         ":ray_common",
         "@boost//:asio",
         "@com_github_grpc_grpc//:grpc++",
-<<<<<<< HEAD
-        "@com_google_protobuf//:protoc_lib",
-=======
         "@com_google_protobuf//:protobuf",
->>>>>>> 7e020e71
     ],
 )
 
@@ -124,20 +101,11 @@
 cc_library(
     name = "node_manager_rpc",
     hdrs = glob([
-<<<<<<< HEAD
-        "src/ray/rpc/node_manager_client.h",
-        "src/ray/rpc/node_manager_server.h",
-    ]),
-    copts = COPTS,
-    deps = [
-        ":common_grpc",
-=======
         "src/ray/rpc/node_manager/*.h",
     ]),
     copts = COPTS,
     deps = [
         ":grpc_common_lib",
->>>>>>> 7e020e71
         ":node_manager_cc_grpc",
         ":ray_common",
         "@boost//:asio",
@@ -145,8 +113,6 @@
     ],
 )
 
-<<<<<<< HEAD
-=======
 # Object manager gRPC lib.
 cc_grpc_library(
     name = "object_manager_cc_grpc",
@@ -171,7 +137,6 @@
     ],
 )
 
->>>>>>> 7e020e71
 # worker gRPC lib.
 cc_grpc_library(
     name = "worker_cc_grpc",
@@ -184,16 +149,6 @@
 cc_library(
     name = "worker_rpc",
     hdrs = glob([
-<<<<<<< HEAD
-        "src/ray/rpc/worker_client.h",
-        "src/ray/rpc/worker_server.h",
-    ]),
-    copts = COPTS,
-    deps = [
-        ":common_grpc",
-        ":worker_cc_grpc",
-        ":ray_common",
-=======
         "src/ray/rpc/worker/*.h",
     ]),
     copts = COPTS,
@@ -201,17 +156,13 @@
         ":grpc_common_lib",
         ":ray_common",
         ":worker_cc_grpc",
->>>>>>> 7e020e71
         "@boost//:asio",
         "@com_github_grpc_grpc//:grpc++",
     ],
 )
 
-<<<<<<< HEAD
-=======
 # === End of rpc definitions ===
 
->>>>>>> 7e020e71
 cc_binary(
     name = "raylet",
     srcs = ["src/ray/raylet/main.cc"],
@@ -295,7 +246,6 @@
         ":gcs_fbs",
         ":node_manager_fbs",
         ":node_manager_rpc",
-        ":worker_rpc",
         ":object_manager",
         ":ray_common",
         ":ray_util",
