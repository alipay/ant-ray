# Global release test configuration file.
# All your release test configuration should go here. Adding release tests here
# will automatically enable them in the Buildkite release testing schedules
# (except they have frequency: disabled).
# Here is an example configuration for reference:
#- name: example_test
#  # Tests with the same group will be grouped in the Buildkite UI
#  group: Example group
#  # Provide the working directory which will be uploaded to the cluster
#  working_dir: example_dir
#
#  # How often to run the tests.
#  # One of [disabled, any, multi, nightly, weekly].
#  frequency: weekly
#  # Owning team. This field will be persisted to the database
#  team: ml
#
#  # Python version. This optional field determines which Python version to run tests
#  # on. This must be a string!
#  python: "3.7"
#
#  # Optional location of a bash setup script to run on the driver
#  # when setting up the local environment. Relative to working_dir
#  driver_setup: setup_driver.sh
#
#  # Cluster information
#  cluster:
#    # Location of cluster env, relative to working_dir
#    cluster_env: cluster_env.yaml
#    # Location of cluster compute, relative to working_dir
#    cluster_compute: cluster_compute.yaml
#    # Autosuspend parameter passed to the cluster.
#    # The cluster will automatically terminate if inactive for this
#    # many minutes. Defaults to 10 if not set.
#    autosuspend_mins: 10
#    # Optional cloud_id to use instead of the default cloud
#    cloud_id: cld_12345678
#    # Alternatively, you can specify a cloud name
#    cloud_name: anyscale_default_cloud
#
#  # Run configuration for the test
#  run:
#    # Type of test. Can be [anyscale_job, sdk_command, client, job].
#    # Uses either Ray jobs, anyscale jobs, anyscale SDK commands
#    # or the Ray client to run the actual release test.
#    type: anyscale_job
#
#    # File manager to use to transfer files to and from the cluster.
#    # Can be any of [sdk, client, job].
#    file_manager: job
#
#    # If you want to wait for nodes to be ready, you can specify this here:
#    wait_for_nodes:
#      # Number of nodes
#      num_nodes: 16
#      # Timeout for waiting for nodes. If nodes are not up by then, the
#      # test will fail.
#      timeout: 600
#
#    # Optional prepare script to be run on the cluster before the test script
#    prepare: python prepare.py
#    # The prepare command can have a separate timeout
#    prepare_timeout: 300
#
#    # Main script to run as the test script
#    script: python workloads/train_small.py
#    # Timeout in seconds. After this time the test is considered as failed.
#    timeout: 600
#
#  # You can specify smoke test definitions here. If a smoke test is triggered,
#  # it will deep update the main test configuration with the values provided
#  # here. Smoke tests will automatically run with IS_SMOKE_TEST=1 as en
#  # environment variable and receive the --smoke-test flag as a parameter in the
#  # run script.
#  smoke_test:
#    # Smoke tests can have different frequencies. A smoke test is only triggered
#    # when the regular test is not matched.
#    frequency: nightly
#    # Here we adjust the run timeout down and run on less nodes. The test script
#    # remains the same.
#    run:
#      timeout: 300
#      wait_for_nodes:
#        num_nodes: 4
#        timeout: 600
#
#  # After the test finished, this handler (in alerts/) will process the results.
#  # It can then let the test fail, e.g. if a metric regression is observed.
#  alert: default

#######################
# Cluster scaling tests
#######################
- name: cluster_tune_scale_up_down
  group: Cluster tests
  working_dir: cluster_tests

  frequency: nightly
  team: ml

  cluster:
    cluster_env: app_config.yaml
    cluster_compute: cpt_autoscaling_1-3.yaml

  run:
    timeout: 3600
    script: python workloads/tune_scale_up_down.py
    wait_for_nodes:
      num_nodes: 0

  alert: default


#########################
# AIR release tests
#########################
- name: long_running_horovod_tune_test
  group: AIR tests
  working_dir: air_tests

  frequency: weekly
  team: ml

  cluster:
    cluster_env: horovod/app_config_master.yaml
    cluster_compute: horovod/compute_tpl.yaml

  run:
    timeout: 36000
    script: python horovod/workloads/horovod_tune_test.py
    long_running: true
    wait_for_nodes:
      num_nodes: 2


  smoke_test:
    frequency: disabled

    run:
      timeout: 3600

  alert: default


- name: air_benchmark_data_bulk_ingest
  group: AIR tests
  working_dir: air_tests/air_benchmarks

  frequency: nightly
  team: ml

  cluster:
    cluster_env: app_config.yaml
    cluster_compute: data_20_nodes.yaml

  run:
    timeout: 3600
    script: python workloads/data_benchmark.py --dataset-size-gb=200 --num-workers=20

    wait_for_nodes:
      num_nodes: 20


  alert: default

# AIR benchmarks for XGBoost CUJ
- name: air_benchmark_xgboost_cpu_10
  group: AIR tests
  working_dir: air_tests/air_benchmarks

  frequency: nightly
  team: ml

  cluster:
    cluster_env: xgboost_app_config.yaml
    cluster_compute: xgboost_compute_tpl.yaml

  run:
    timeout: 36000
    script: python workloads/xgboost_benchmark.py

    wait_for_nodes:
      num_nodes: 11


  smoke_test:
    frequency: disabled

    run:
      timeout: 1800

  alert: default

# Ray AIR distributed Torch benchmarks
- name: air_benchmark_torch_mnist_cpu_4x1
  group: AIR tests
  working_dir: air_tests/air_benchmarks

  frequency: nightly
  team: ml

  cluster:
    cluster_env: app_config.yaml
    cluster_compute: compute_cpu_4.yaml

  run:
    timeout: 3600
    script: python workloads/torch_benchmark.py run --num-runs 3 --num-epochs 20 --num-workers 4 --cpus-per-worker 8

    wait_for_nodes:
      num_nodes: 4


  alert: default

- name: air_benchmark_torch_mnist_gpu_4x4
  group: AIR tests
  working_dir: air_tests/air_benchmarks

  frequency: weekly
  team: ml

  cluster:
    cluster_env: app_config.yaml
    cluster_compute: compute_gpu_4x4.yaml

  run:
    timeout: 4800
    script: python workloads/torch_benchmark.py run --num-runs 3 --num-epochs 120 --num-workers 16 --cpus-per-worker 4 --batch-size 1024 --use-gpu

    wait_for_nodes:
      num_nodes: 4

  smoke_test:
    frequency: nightly

    cluster:
      cluster_compute: compute_gpu_2x2.yaml

    run:
      timeout: 3600
      script: python workloads/torch_benchmark.py run --num-runs 3 --num-epochs 60 --num-workers 4 --cpus-per-worker 4 --batch-size 512 --use-gpu

      wait_for_nodes:
        num_nodes: 2

  alert: default


- name: air_benchmark_torch_mnist_cpu_1x4
  group: AIR tests
  working_dir: air_tests/air_benchmarks

  frequency: nightly
  team: ml

  cluster:
    cluster_env: app_config.yaml
    cluster_compute: compute_cpu_1.yaml

  run:
    timeout: 3600
    script: python workloads/torch_benchmark.py run --num-runs 3 --num-epochs 20 --num-workers 4 --cpus-per-worker 2


  alert: default


- name: air_benchmark_torch_batch_prediction_gpu_1x1_20gb
  group: AIR tests
  working_dir: air_tests/air_benchmarks

  frequency: nightly
  team: ml

  cluster:
    cluster_env: app_config.yaml
    cluster_compute: compute_gpu_1_g4_8xl.yaml

  run:
    timeout: 3600
    script: python workloads/gpu_batch_prediction.py --data-size-gb 20


  alert: default


- name: air_benchmark_torch_batch_prediction_gpu_4x4_100gb
  group: AIR tests
  working_dir: air_tests/air_benchmarks

  frequency: nightly
  team: ml

  stable: false

  cluster:
    cluster_env: app_config.yaml
    cluster_compute: compute_gpu_4_g4_12xl.yaml

  run:
    timeout: 10800
    script: python workloads/gpu_batch_prediction.py --data-size-gb 100

    wait_for_nodes:
        num_nodes: 4

  alert: default


- name: air_benchmark_torch_mnist_cpu_4x4
  group: AIR tests
  working_dir: air_tests/air_benchmarks

  frequency: nightly
  team: ml

  cluster:
    cluster_env: app_config.yaml
    cluster_compute: compute_cpu_4.yaml

  run:
    timeout: 5400
    script: python workloads/torch_benchmark.py run --num-runs 3 --num-epochs 20 --num-workers 16 --cpus-per-worker 2

    wait_for_nodes:
      num_nodes: 4


  alert: default


- name: air_benchmark_tune_torch_mnist
  group: AIR tests
  working_dir: air_tests/air_benchmarks

  frequency: nightly
  team: ml

  cluster:
    cluster_env: app_config.yaml
    cluster_compute: compute_cpu_8.yaml

  run:
    timeout: 3600
    script: python workloads/tune_torch_benchmark.py --num-runs 3 --num-trials 8 --num-workers 4

    wait_for_nodes:
      num_nodes: 8


  alert: default

- name: air_benchmark_tune_torch_mnist_gpu
  group: AIR tests
  working_dir: air_tests/air_benchmarks

  frequency: nightly
  team: ml

  cluster:
    cluster_env: app_config.yaml
    cluster_compute: compute_gpu_4_g4_12xl.yaml

  run:
    timeout: 3600
    script: python workloads/tune_torch_benchmark.py --num-runs 2 --num-trials 4 --num-workers 4 --use-gpu

    wait_for_nodes:
      num_nodes: 4


  alert: default

# Ray AIR distributed Tensorflow benchmarks
- name: air_benchmark_tensorflow_mnist_cpu_4x1
  group: AIR tests
  working_dir: air_tests/air_benchmarks

  frequency: nightly
  team: ml

  cluster:
    cluster_env: app_config.yaml
    cluster_compute: compute_cpu_4.yaml

  run:
    timeout: 5400
    script: python workloads/tensorflow_benchmark.py run --num-runs 3 --num-epochs 20 --num-workers 4 --cpus-per-worker 8

    wait_for_nodes:
      num_nodes: 4


  alert: default


- name: air_benchmark_tensorflow_mnist_cpu_1x4
  group: AIR tests
  working_dir: air_tests/air_benchmarks

  frequency: nightly
  team: ml

  cluster:
    cluster_env: app_config.yaml
    cluster_compute: compute_cpu_1.yaml

  run:
    timeout: 5400
    script: python workloads/tensorflow_benchmark.py run --num-runs 3 --num-epochs 20 --num-workers 4 --cpus-per-worker 2


  alert: default


- name: air_benchmark_tensorflow_mnist_cpu_4x4
  group: AIR tests
  working_dir: air_tests/air_benchmarks

  frequency: nightly
  team: ml

  stable: false

  cluster:
    cluster_env: app_config.yaml
    cluster_compute: compute_cpu_4.yaml

  run:
    timeout: 5400
    script: python workloads/tensorflow_benchmark.py run --num-runs 3 --num-epochs 20 --num-workers 16 --cpus-per-worker 2

    wait_for_nodes:
      num_nodes: 4


  alert: default


- name: air_benchmark_tensorflow_mnist_gpu_4x4
  group: AIR tests
  working_dir: air_tests/air_benchmarks

  frequency: weekly
  team: ml

  stable: false

  cluster:
    cluster_env: app_config.yaml
    cluster_compute: compute_gpu_4x4.yaml

  run:
    timeout: 5400
    script: python workloads/tensorflow_benchmark.py run --num-runs 3 --num-epochs 200 --num-workers 16 --cpus-per-worker 4 --batch-size 1024 --use-gpu

    wait_for_nodes:
      num_nodes: 4


  smoke_test:
    frequency: nightly

    cluster:
      cluster_compute: compute_gpu_2x2.yaml

    run:
      script: python workloads/tensorflow_benchmark.py run --num-runs 3 --num-epochs 60 --num-workers 4 --cpus-per-worker 4 --batch-size 512 --use-gpu

      wait_for_nodes:
        num_nodes: 2

  alert: default


- name: air_benchmark_pytorch_training_e2e_gpu_1x1_20gb
  group: AIR tests
  working_dir: air_tests/air_benchmarks

  frequency: nightly
  team: ml

  cluster:
    cluster_env: app_config.yaml
    cluster_compute: compute_gpu_1.yaml

  run:
    timeout: 3600
    script: python workloads/pytorch_training_e2e.py --data-size-gb 20


  alert: default


- name: air_benchmark_pytorch_training_e2e_gpu_4x4_100gb
  group: AIR tests
  working_dir: air_tests/air_benchmarks

  frequency: nightly
  team: ml

  stable: false

  cluster:
    cluster_env: app_config.yaml
    cluster_compute: compute_gpu_16.yaml

  run:
    timeout: 10800
    script: python workloads/pytorch_training_e2e.py --data-size-gb=100 --num-workers=16

    wait_for_nodes:
      num_nodes: 4


  alert: default

# Test tiny, medium, and huge input files.
- name: ray-data-bulk-ingest-file-size-benchmark
  group: AIR tests
  working_dir: air_tests/air_benchmarks/mlperf-train

  stable: false

  frequency: nightly
  team: core
  cluster:
    cluster_env: app_config_oom.yaml
    cluster_compute: compute_cpu_16.yaml

  run:
    timeout: 3600
    script: bash file_size_benchmark.sh

# Test dataset larger than object store memory.
- name: ray-data-bulk-ingest-out-of-core-benchmark
  group: AIR tests
  working_dir: air_tests/air_benchmarks/mlperf-train

  stable: false

  frequency: nightly
  team: core
  cluster:
    cluster_env: app_config_oom.yaml
    cluster_compute: compute_cpu_16.yaml

  run:
    timeout: 3600
    script: bash out_of_core_benchmark.sh

# Test additional CPU nodes for preprocessing.
- name: ray-data-bulk-ingest-heterogeneity-benchmark
  group: AIR tests
  working_dir: air_tests/air_benchmarks/mlperf-train

  stable: false

  frequency: nightly
  team: core
  cluster:
    cluster_env: app_config_oom.yaml
    cluster_compute: compute_cpu_16_worker_nodes_2.yaml

  run:
    wait_for_nodes:
      num_nodes: 3

    timeout: 1800
    script: bash heterogeneity_benchmark.sh 2


#######################
# AIR examples
#######################


# Test additional CPU nodes for preprocessing.
- name: air_example_dreambooth_finetuning
  group: AIR examples
  working_dir: air_examples/dreambooth

  stable: false

  frequency: weekly
  team: ml
  cluster:
    cluster_env: dreambooth_env.yaml
    cluster_compute: dreambooth_compute.yaml

  run:
    timeout: 1800
    script: bash dreambooth_run.sh


- name: air_example_gptj_deepspeed_fine_tuning
  group: AIR examples
  working_dir: air_examples/gptj_deepspeed_finetuning

  python: "3.9"

  frequency: weekly
  team: ml
  cluster:
    cluster_env: gptj_deepspeed_env.yaml
    cluster_compute: gptj_deepspeed_compute.yaml

  run:
    timeout: 3600
    script: python test_myst_doc.py --path gptj_deepspeed_fine_tuning.ipynb

#######################
# XGBoost release tests
#######################

# It seems like the consensus is that we can deprecate this test.

# - name: xgboost_train_small
#   group: XGBoost
#   working_dir: xgboost_tests

#   frequency: nightly
#   team: ml
#   env: staging_v2

#   cluster:
#     cluster_env: app_config.yaml
#     cluster_compute: tpl_cpu_small.yaml

#   run:
#     timeout: 600
#     script: python workloads/train_small.py

#     wait_for_nodes:
#       num_nodes: 4

#     type: anyscale_job

#   alert: xgboost_tests

- name: xgboost_train_moderate
  group: XGBoost
  working_dir: xgboost_tests

  frequency: nightly
  team: ml

  cluster:
    cluster_env: app_config.yaml
    cluster_compute: tpl_cpu_moderate.yaml

  run:
    timeout: 600
    script: python workloads/train_moderate.py

    wait_for_nodes:
      num_nodes: 32


  alert: xgboost_tests

- name: xgboost_train_gpu
  group: XGBoost
  working_dir: xgboost_tests

  frequency: nightly
  team: ml

  cluster:
    cluster_env: app_config_gpu.yaml
    cluster_compute: tpl_gpu_small.yaml

  run:
    timeout: 600
    script: python workloads/train_gpu.py

    wait_for_nodes:
      num_nodes: 5


  alert: xgboost_tests

- name: xgboost_distributed_api_test
  group: XGBoost
  working_dir: xgboost_tests

  frequency: nightly
  team: ml

  cluster:
    cluster_env: app_config.yaml
    cluster_compute: tpl_cpu_small.yaml

  run:
    timeout: 600
    script: python workloads/distributed_api_test.py
    wait_for_nodes:
      num_nodes: 4


  alert: default

- name: xgboost_ft_small_elastic
  group: XGBoost
  working_dir: xgboost_tests

  frequency: nightly
  team: ml

  cluster:
    cluster_env: app_config.yaml
    cluster_compute: tpl_cpu_small.yaml

  run:
    timeout: 900
    script: python workloads/ft_small_elastic.py

    wait_for_nodes:
      num_nodes: 4


  alert: default

- name: xgboost_ft_small_non_elastic
  group: XGBoost
  working_dir: xgboost_tests

  frequency: nightly
  team: ml

  cluster:
    cluster_env: app_config.yaml
    cluster_compute: tpl_cpu_small.yaml

  run:
    timeout: 900
    script: python workloads/ft_small_non_elastic.py

    wait_for_nodes:
      num_nodes: 4


  alert: default

- name: xgboost_tune_small
  group: XGBoost
  working_dir: xgboost_tests

  frequency: nightly
  team: ml

  cluster:
    cluster_env: app_config.yaml
    cluster_compute: tpl_cpu_small.yaml

  run:
    timeout: 600
    script: python workloads/tune_small.py

    wait_for_nodes:
      num_nodes: 4


  alert: xgboost_tests

- name: xgboost_tune_32x4
  group: XGBoost
  working_dir: xgboost_tests

  frequency: nightly
  team: ml

  cluster:
    cluster_env: app_config.yaml
    cluster_compute: tpl_cpu_moderate.yaml

  run:
    timeout: 900
    script: python workloads/tune_32x4.py

    wait_for_nodes:
      num_nodes: 32


  alert: xgboost_tests

- name: xgboost_tune_4x32
  group: XGBoost
  working_dir: xgboost_tests

  frequency: nightly
  team: ml

  cluster:
    cluster_env: app_config.yaml
    cluster_compute: tpl_cpu_moderate.yaml

  run:
    timeout: 900
    script: python workloads/tune_4x32.py

    wait_for_nodes:
      num_nodes: 32


  alert: xgboost_tests

#######################
# LightGBM tests
#######################

# It seems like the consensus is that we can deprecate this test.

# - name: lightgbm_train_small
#   group: LightGBM tests
#   working_dir: lightgbm_tests

#   frequency: nightly
#   team: ml
#   env: staging_v2

#   cluster:
#     cluster_env: app_config.yaml
#     cluster_compute: tpl_cpu_small.yaml

#   run:
#     timeout: 600
#     script: python workloads/train_small.py
#     wait_for_nodes:
#       num_nodes: 4

#     type: anyscale_job

#   alert: default

- name: lightgbm_train_moderate
  group: LightGBM tests
  working_dir: lightgbm_tests

  frequency: nightly
  team: ml

  cluster:
    cluster_env: app_config.yaml
    cluster_compute: tpl_cpu_moderate.yaml

  run:
    timeout: 600
    script: python workloads/train_moderate.py
    wait_for_nodes:
      num_nodes: 32


  alert: default

- name: lightgbm_distributed_api_test
  group: LightGBM tests
  working_dir: lightgbm_tests

  frequency: nightly
  team: ml

  cluster:
    cluster_env: app_config.yaml
    cluster_compute: tpl_cpu_small.yaml

  run:
    timeout: 600
    script: python workloads/distributed_api_test.py

    wait_for_nodes:
      num_nodes: 4


  alert: default

- name: lightgbm_ft_small_non_elastic
  group: LightGBM tests
  working_dir: lightgbm_tests

  frequency: nightly
  team: ml

  cluster:
    cluster_env: app_config.yaml
    cluster_compute: tpl_cpu_small.yaml

  run:
    timeout: 900
    script: python workloads/ft_small_non_elastic.py

    wait_for_nodes:
      num_nodes: 4


  alert: default

- name: lightgbm_tune_small
  group: LightGBM tests
  working_dir: lightgbm_tests

  frequency: nightly
  team: ml

  cluster:
    cluster_env: app_config.yaml
    cluster_compute: tpl_cpu_small.yaml

  run:
    timeout: 600
    script: python workloads/tune_small.py
    wait_for_nodes:
      num_nodes: 4

  alert: default

- name: lightgbm_tune_16x4
  group: LightGBM tests
  working_dir: lightgbm_tests

  frequency: nightly
  team: ml

  cluster:
    cluster_env: app_config.yaml
    cluster_compute: tpl_cpu_moderate.yaml

  run:
    timeout: 900
    script: python workloads/tune_16x4.py
    wait_for_nodes:
      num_nodes: 32


  alert: default

- name: lightgbm_tune_4x16
  group: LightGBM tests
  working_dir: lightgbm_tests

  frequency: nightly
  team: ml

  cluster:
    cluster_env: app_config.yaml
    cluster_compute: tpl_cpu_moderate.yaml

  run:
    timeout: 900
    script: python workloads/tune_4x16.py
    wait_for_nodes:
      num_nodes: 32


  alert: default


#######################
# ML user tests
#######################
- name: ml_user_horovod_user_test_latest
  group: ML user tests
  working_dir: ml_user_tests

  frequency: nightly-3x
  team: ml

  cluster:
    cluster_env: horovod/app_config.yaml
    cluster_compute: horovod/compute_tpl.yaml

  driver_setup: horovod/driver_setup_latest.sh
  run:
    timeout: 1200
    script: python horovod/horovod_user_test.py
    wait_for_nodes:
      num_nodes: 4

  alert: default

- name: ml_user_horovod_user_test_master
  group: ML user tests
  working_dir: ml_user_tests

  frequency: nightly-3x
  team: ml

  cluster:
    cluster_env: horovod/app_config_master.yaml
    cluster_compute: horovod/compute_tpl.yaml

  driver_setup: horovod/driver_setup_master.sh
  run:
    timeout: 1200
    script: python horovod/horovod_user_test.py
    wait_for_nodes:
      num_nodes: 4

  alert: default

- name: ml_user_train_tensorflow_mnist_test
  group: ML user tests
  working_dir: ml_user_tests

  frequency: nightly-3x
  team: ml

  cluster:
    cluster_env: train/app_config.yaml
    cluster_compute: train/compute_tpl.yaml

  driver_setup: train/driver_setup.sh
  run:
    timeout: 36000
    script: python train/train_tensorflow_mnist_test.py
    wait_for_nodes:
      num_nodes: 3

  alert: default

- name: ml_user_train_torch_linear_test
  group: ML user tests
  working_dir: ml_user_tests

  frequency: nightly-3x
  team: ml

  cluster:
    cluster_env: train/app_config.yaml
    cluster_compute: train/compute_tpl.yaml

  driver_setup: train/driver_setup.sh
  run:
    timeout: 36000
    script: python train/train_torch_linear_test.py
    wait_for_nodes:
      num_nodes: 3

  alert: default

- name: ml_user_xgboost_gpu_connect_latest
  group: ML user tests
  working_dir: ml_user_tests

  frequency: nightly-3x
  team: ml

  cluster:
    cluster_env: xgboost/app_config_gpu.yaml
    cluster_compute: xgboost/tpl_gpu_small_scaling.yaml

  run:
    timeout: 1200
    script: python xgboost/train_gpu_connect.py
    wait_for_nodes:
      num_nodes: 5

  alert: default

- name: ml_user_xgboost_gpu_connect_master
  group: ML user tests
  working_dir: ml_user_tests

  frequency: nightly-3x
  team: ml

  cluster:
    cluster_env: xgboost/app_config_gpu_master.yaml
    cluster_compute: xgboost/tpl_gpu_small_scaling.yaml

  run:
    timeout: 1200
    script: python xgboost/train_gpu_connect.py
    wait_for_nodes:
      num_nodes: 5

  alert: default

- name: ml_user_ray_lightning_user_test_latest
  group: ML user tests
  working_dir: ml_user_tests

  frequency: nightly-3x
  team: ml

  cluster:
    cluster_env: ray-lightning/app_config.yaml
    cluster_compute: ray-lightning/compute_tpl.yaml

  driver_setup: ray-lightning/driver_setup.sh
  run:
    timeout: 1200
    script: python ray-lightning/ray_lightning_user_test.py
    wait_for_nodes:
      num_nodes: 3

  alert: default

- name: ml_user_ray_lightning_user_test_master
  group: ML user tests
  working_dir: ml_user_tests

  frequency: nightly-3x
  team: ml

  cluster:
    cluster_env: ray-lightning/app_config_master.yaml
    cluster_compute: ray-lightning/compute_tpl.yaml

  driver_setup: ray-lightning/driver_setup.sh
  run:
    timeout: 1200
    script: python ray-lightning/ray_lightning_user_test.py
    wait_for_nodes:
      num_nodes: 3

  alert: default

- name: ml_user_tune_rllib_connect_test
  group: ML user tests
  working_dir: ml_user_tests

  frequency: nightly-3x
  team: ml

  cluster:
    cluster_env: ../rllib_tests/app_config.yaml
    cluster_compute: tune_rllib/compute_tpl.yaml

  driver_setup: tune_rllib/driver_setup.sh
  run:
    timeout: 2000
    script: python tune_rllib/run_connect_tests.py
    wait_for_nodes:
      num_nodes: 9

  alert: default

#######################
# Tune cloud  tests
#######################
- name: tune_cloud_aws_no_sync_down
  group: Tune cloud tests
  working_dir: tune_tests/cloud_tests

  stable: true

  frequency: nightly
  team: ml

  cluster:
    cluster_env: app_config.yaml
    cluster_compute: tpl_aws_4x2.yaml

  run:
    timeout: 600
    script: python workloads/run_cloud_test.py no_sync_down

    wait_for_nodes:
      num_nodes: 4


  alert: tune_tests

- name: tune_cloud_aws_ssh_sync
  group: Tune cloud tests
  working_dir: tune_tests/cloud_tests

  stable: true

  frequency: nightly
  team: ml

  cluster:
    cluster_env: app_config.yaml
    cluster_compute: tpl_aws_4x2.yaml

  run:
    timeout: 600
    script: python workloads/run_cloud_test.py ssh_sync

    wait_for_nodes:
      num_nodes: 4


  alert: tune_tests

- name: tune_cloud_aws_durable_upload
  group: Tune cloud tests
  working_dir: tune_tests/cloud_tests

  stable: true

  frequency: nightly
  team: ml

  cluster:
    cluster_env: app_config.yaml
    cluster_compute: tpl_aws_4x2.yaml

  run:
    timeout: 600
    script: python workloads/run_cloud_test.py durable_upload --bucket s3://tune-cloud-tests/durable_upload

    wait_for_nodes:
      num_nodes: 4


  alert: tune_tests

- name: tune_cloud_aws_durable_upload_rllib_str
  group: Tune cloud tests
  working_dir: tune_tests/cloud_tests

  stable: false

  frequency: nightly
  team: ml

  cluster:
    cluster_env: app_config_ml.yaml
    cluster_compute: tpl_aws_4x2.yaml

  run:
    timeout: 600

    script: python workloads/run_cloud_test.py durable_upload --trainable rllib_str
      --bucket s3://tune-cloud-tests/durable_upload_rllib_str

    wait_for_nodes:
      num_nodes: 4


  alert: tune_tests

- name: tune_cloud_aws_durable_upload_rllib_trainer
  group: Tune cloud tests
  working_dir: tune_tests/cloud_tests

  stable: false

  frequency: nightly
  team: ml

  cluster:
    cluster_env: app_config_ml.yaml
    cluster_compute: tpl_aws_4x2.yaml

  run:
    timeout: 600
    script: python workloads/run_cloud_test.py durable_upload --trainable rllib_trainer
      --bucket s3://tune-cloud-tests/durable_upload_rllib_trainer

    wait_for_nodes:
      num_nodes: 4


  alert: tune_tests

- name: tune_cloud_gcp_k8s_no_sync_down
  group: Tune cloud tests
  working_dir: tune_tests/cloud_tests

  stable: true

  frequency: nightly
  team: ml
  # TODO: Migrate this test to Anyscale Jobs / staging_v2
  env: prod_v1

  cluster:
    cluster_env: app_config.yaml
    cluster_compute: tpl_gcp_k8s_4x8.yaml
    cloud_id: cld_k8WcxPgjUtSE8RVmfZpTLuKM  # anyscale_k8s_gcp_cloud
    autosuspend_mins: 60

  run:
    timeout: 600
    script: python workloads/run_cloud_test.py no_sync_down --cpus-per-trial 8
    type: client

    wait_for_nodes:
      num_nodes: 4

  alert: tune_tests

- name: tune_cloud_gcp_k8s_ssh_sync
  group: Tune cloud tests
  working_dir: tune_tests/cloud_tests

  stable: true

  frequency: nightly
  team: ml
  # TODO: Migrate this test to Anyscale Jobs / staging_v2
  env: staging_v1

  cluster:
    cluster_env: app_config.yaml
    cluster_compute: tpl_gcp_k8s_4x8.yaml
    cloud_id: cld_k8WcxPgjUtSE8RVmfZpTLuKM  # anyscale_k8s_gcp_cloud
    autosuspend_mins: 60

  run:
    timeout: 600
    script: python workloads/run_cloud_test.py ssh_sync --cpus-per-trial 8
    type: client

    wait_for_nodes:
      num_nodes: 4

  alert: tune_tests

- name: tune_cloud_gcp_k8s_durable_upload
  group: Tune cloud tests
  working_dir: tune_tests/cloud_tests

  stable: true

  frequency: nightly
  team: ml
  # TODO: Migrate this test to Anyscale Jobs / staging_v2
  env: staging_v1

  cluster:
    cluster_env: app_config.yaml
    cluster_compute: tpl_gcp_k8s_4x8.yaml
    autosuspend_mins: 60

  run:
    timeout: 600
    script: python workloads/run_cloud_test.py durable_upload --cpus-per-trial 8 --bucket gs://tune-cloud-tests/durable_upload
    type: client

    wait_for_nodes:
      num_nodes: 4

  alert: tune_tests


########################
# Tune scalability tests
########################

- name: tune_scalability_bookkeeping_overhead
  group: Tune scalability tests
  working_dir: tune_tests/scalability_tests

  frequency: nightly
  team: ml

  cluster:
    cluster_env: app_config.yaml
    cluster_compute: tpl_1x16.yaml

  run:
    timeout: 1200
    script: python workloads/test_bookkeeping_overhead.py

  alert: tune_tests

- name: tune_scalability_durable_trainable
  group: Tune scalability tests
  working_dir: tune_tests/scalability_tests

  frequency: nightly
  team: ml

  cluster:
    cluster_env: app_config.yaml
    cluster_compute: tpl_16x2.yaml

  run:
    timeout: 900
    script: python workloads/test_durable_trainable.py --bucket tune-cloud-tests
    wait_for_nodes:
      num_nodes: 16


  alert: tune_tests

- name: tune_scalability_long_running_large_checkpoints
  group: Tune scalability tests
  working_dir: tune_tests/scalability_tests

  frequency: weekly
  team: ml

  cluster:
    cluster_env: app_config.yaml
    cluster_compute: tpl_1x32_hd.yaml

  run:
    timeout: 86400
    script: python workloads/test_long_running_large_checkpoints.py
    long_running: true

  smoke_test:
    frequency: nightly

    run:
      timeout: 3600

  alert: tune_tests

- name: tune_scalability_network_overhead
  group: Tune scalability tests
  working_dir: tune_tests/scalability_tests

  frequency: weekly
  team: ml

  cluster:
    cluster_env: app_config.yaml
    cluster_compute: tpl_100x2.yaml

  run:
    timeout: 900
    prepare_timeout: 1200
    script: python workloads/test_network_overhead.py
    wait_for_nodes:
      num_nodes: 100

  smoke_test:
    frequency: nightly

    cluster:
      cluster_compute: tpl_20x2.yaml

    run:
      timeout: 500
      prepare_timeout: 600
      wait_for_nodes:
        num_nodes: 20

  alert: tune_tests

- name: tune_scalability_result_throughput_cluster
  group: Tune scalability tests
  working_dir: tune_tests/scalability_tests

  frequency: nightly-3x
  team: ml

  cluster:
    cluster_env: app_config.yaml
    cluster_compute: tpl_16x64.yaml

  run:
    timeout: 600
    script: python workloads/test_result_throughput_cluster.py

    wait_for_nodes:
      num_nodes: 16

  alert: tune_tests

- name: tune_scalability_result_throughput_single_node
  group: Tune scalability tests
  working_dir: tune_tests/scalability_tests

  frequency: nightly
  team: ml
  # TODO: Migrate this test to Anyscale Jobs / staging_v2
  env: staging_v1

  cluster:
    cluster_env: app_config.yaml
    cluster_compute: tpl_1x96.yaml

  run:
    timeout: 600
    script: python workloads/test_result_throughput_single_node.py
    # Not an anyscale_job as it fails due to extra overhead
    type: job

  alert: tune_tests

- name: tune_scalability_xgboost_sweep
  group: Tune scalability tests
  working_dir: tune_tests/scalability_tests

  frequency: weekly
  team: ml

  cluster:
    cluster_env: app_config_data.yaml
    cluster_compute: tpl_16x64.yaml

  run:
    timeout: 3600
    script: python workloads/test_xgboost_sweep.py

    wait_for_nodes:
      num_nodes: 16


  alert: tune_tests


########################
# Golden Notebook tests
########################
- name: golden_notebook_torch_tune_serve_test
  group: Golden Notebook tests
  working_dir: golden_notebook_tests

  frequency: nightly-3x
  team: ml

  cluster:
    cluster_env: torch_tune_serve_app_config.yaml
    cluster_compute: gpu_tpl.yaml

  run:
    timeout: 600
    script: python workloads/torch_tune_serve_test.py
    wait_for_nodes:
      num_nodes: 2

  alert: default


#######################
# Long running tests
#######################

- name: long_running_actor_deaths
  group: Long running tests
  working_dir: long_running_tests

  frequency: weekly
  team: core
  cluster:
    cluster_env: app_config.yaml
    cluster_compute: tpl_cpu_1.yaml

  run:
    timeout: 86400
    script: python workloads/actor_deaths.py
    long_running: true

  smoke_test:
    frequency: nightly

    run:
      timeout: 3600

  alert: long_running_tests

- name: long_running_apex
  group: Long running tests
  working_dir: long_running_tests

  frequency: weekly
  team: rllib
  cluster:
    cluster_env: ../rllib_tests/app_config.yaml
    cluster_compute: tpl_cpu_3.yaml

  run:
    timeout: 86400
    script: python workloads/apex.py
    long_running: true
    wait_for_nodes:
      num_nodes: 3


  smoke_test:
    frequency: nightly

    run:
      timeout: 3600

  alert: long_running_tests

- name: long_running_impala
  group: Long running tests
  working_dir: long_running_tests

  frequency: weekly
  team: rllib
  cluster:
    cluster_env: ../rllib_tests/app_config.yaml
    cluster_compute: tpl_cpu_1_large.yaml

  run:
    timeout: 86400
    script: python workloads/impala.py
    long_running: true

  smoke_test:
    frequency: nightly

    run:
      timeout: 3600

  alert: long_running_tests

- name: long_running_many_actor_tasks
  group: Long running tests
  working_dir: long_running_tests

  frequency: weekly
  team: core
  cluster:
    cluster_env: app_config.yaml
    cluster_compute: tpl_cpu_1.yaml

  run:
    timeout: 86400
    script: python workloads/many_actor_tasks.py
    long_running: true

  smoke_test:
    frequency: nightly

    run:
      timeout: 3600

  alert: long_running_tests

- name: long_running_many_drivers
  group: Long running tests
  working_dir: long_running_tests

  frequency: weekly
  team: core
  cluster:
    cluster_env: app_config.yaml
    cluster_compute: tpl_cpu_1.yaml

  run:
    timeout: 86400
    script: python workloads/many_drivers.py --iteration-num=4000
    long_running: true

  smoke_test:
    frequency: nightly

    run:
      timeout: 3600

  alert: long_running_tests

- name: long_running_many_ppo
  group: Long running tests
  working_dir: long_running_tests

  stable: false

  frequency: weekly
  team: ml
  cluster:
    cluster_env: ../rllib_tests/app_config.yaml
    cluster_compute: many_ppo.yaml

  run:
    timeout: 86400
    script: python workloads/many_ppo.py
    long_running: true
    wait_for_nodes:
      num_nodes: 1


  smoke_test:
    frequency: nightly

    run:
      timeout: 3600

  alert: long_running_tests

- name: long_running_many_tasks
  group: Long running tests
  working_dir: long_running_tests

  frequency: weekly
  team: core
  cluster:
    cluster_env: app_config.yaml
    cluster_compute: tpl_cpu_1.yaml

  run:
    timeout: 86400
    script: python workloads/many_tasks.py
    long_running: true

  smoke_test:
    frequency: nightly

    run:
      timeout: 3600

  alert: long_running_tests

- name: long_running_many_tasks_serialized_ids
  group: Long running tests
  working_dir: long_running_tests

  frequency: weekly
  team: core
  cluster:
    cluster_env: app_config.yaml
    cluster_compute: tpl_cpu_1.yaml

  run:
    timeout: 86400
    script: python workloads/many_tasks_serialized_ids.py
    long_running: true

  smoke_test:
    frequency: nightly

    run:
      timeout: 3600

  alert: long_running_tests

- name: long_running_node_failures
  group: Long running tests
  working_dir: long_running_tests

  frequency: weekly
  team: core
  cluster:
    cluster_env: app_config.yaml
    cluster_compute: tpl_cpu_1.yaml

  run:
    timeout: 86400
    script: python workloads/node_failures.py
    long_running: true

  smoke_test:
    frequency: nightly

    run:
      timeout: 3600

  alert: long_running_tests

- name: long_running_pbt
  group: Long running tests
  working_dir: long_running_tests

  frequency: weekly
  team: ml
  cluster:
    cluster_env: ../rllib_tests/app_config.yaml
    cluster_compute: tpl_cpu_1.yaml

  run:
    timeout: 86400
    script: python workloads/pbt.py
    long_running: true

  smoke_test:
    frequency: nightly

    run:
      timeout: 3600

  alert: long_running_tests

- name: long_running_serve
  group: Long running tests
  working_dir: long_running_tests

  frequency: weekly
  team: serve
  cluster:
    cluster_env: app_config.yaml
    cluster_compute: tpl_cpu_1.yaml

  run:
    timeout: 86400
    script: python workloads/serve.py
    long_running: true

  smoke_test:
    frequency: nightly

    run:
      timeout: 3600

  alert: long_running_tests

- name: long_running_serve_failure
  group: Long running tests
  working_dir: long_running_tests

  stable: true
  # TODO: Migrate this test to Anyscale Jobs / staging_v2
  env: staging_v1

  frequency: weekly
  team: serve
  cluster:
    cluster_env: app_config.yaml
    cluster_compute: tpl_cpu_1_c5.yaml

  run:
    timeout: 86400
    script: python workloads/serve_failure.py
    long_running: true
    type: sdk_command

  smoke_test:
    frequency: nightly

    run:
      timeout: 600

  alert: long_running_tests

- name: long_running_many_jobs
  group: Long running tests
  working_dir: long_running_tests

  stable: true

  frequency: weekly
  team: serve
  cluster:
    cluster_env: app_config.yaml
    cluster_compute: tpl_cpu_1.yaml

  run:
    timeout: 86400
    script: python workloads/long_running_many_jobs.py --num-clients=1
    long_running: true

  smoke_test:
    frequency: nightly

    run:
      timeout: 1800

  alert: long_running_tests

- name: long_running_distributed_pytorch_pbt_failure
  group: Long running tests
  working_dir: long_running_distributed_tests

  frequency: weekly
  team: ml
  cluster:
    cluster_env: app_config.yaml
    cluster_compute: compute_tpl.yaml

  run:
    timeout: 86400
    script: python workloads/pytorch_pbt_failure.py
    long_running: true

  smoke_test:
    frequency: disabled
    run:
      timeout: 3600

  alert: long_running_tests

########################
# Jobs tests
########################

- name: jobs_basic_local_working_dir
  group: Jobs tests
  working_dir: jobs_tests

  frequency: nightly
  team: serve

  cluster:
    cluster_env: app_config.yaml
    cluster_compute: compute_tpl_4_xlarge.yaml

  run:
    timeout: 600
    script: python workloads/jobs_basic.py --working-dir "workloads"
    wait_for_nodes:
      num_nodes: 4


  alert: default

- name: jobs_basic_remote_working_dir
  group: Jobs tests
  working_dir: jobs_tests

  frequency: nightly
  team: serve

  cluster:
    cluster_env: app_config.yaml
    cluster_compute: compute_tpl_4_xlarge.yaml

  run:
    timeout: 600
    script: python workloads/jobs_basic.py --working-dir "https://github.com/anyscale/job-services-cuj-examples/archive/refs/heads/main.zip"
    wait_for_nodes:
      num_nodes: 4


  alert: default

- name: jobs_remote_multi_node
  group: Jobs tests
  team: serve
  frequency: nightly
  working_dir: jobs_tests
  cluster:
    cluster_env: app_config.yaml
    cluster_compute: compute_tpl_4_xlarge.yaml
  run:
    timeout: 600
    script: python workloads/jobs_remote_multi_node.py
    wait_for_nodes:
      num_nodes: 4

- name: jobs_check_cuda_available
  group: Jobs tests
  team: serve
  frequency: nightly
  working_dir: jobs_tests
  cluster:
    cluster_env: app_config.yaml
    cluster_compute: compute_tpl_gpu_node.yaml
  run:
    timeout: 600
    script: python workloads/jobs_check_cuda_available.py
    wait_for_nodes:
      num_nodes: 2

- name: jobs_specify_num_gpus
  group: Jobs tests
  team: serve
  frequency: nightly
  working_dir: jobs_tests
  cluster:
    cluster_env: app_config.yaml
    cluster_compute: compute_tpl_gpu_worker.yaml
  run:
    timeout: 600
    script: python workloads/jobs_specify_num_gpus.py --working-dir "workloads"
    wait_for_nodes:
      num_nodes: 2


########################
# Runtime env tests
########################
- name: runtime_env_rte_many_tasks_actors
  group: Runtime env tests
  working_dir: runtime_env_tests

  frequency: nightly
  team: serve

  cluster:
    cluster_env: app_config.yaml
    cluster_compute: rte_small.yaml

  run:
    timeout: 600
    script: python workloads/rte_many_tasks_actors.py
    wait_for_nodes:
      num_nodes: 4


  alert: default

- name: runtime_env_wheel_urls
  group: Runtime env tests
  working_dir: runtime_env_tests

  frequency: nightly
  team: serve

  cluster:
    cluster_env: app_config.yaml
    cluster_compute: rte_minimal.yaml

  run:
    timeout: 9000
    script: python workloads/wheel_urls.py
    wait_for_nodes:
      num_nodes: 1


  alert: default

# It seems like the consensus is that this should be tested in CI, and not in a nightly test.

# - name: runtime_env_rte_ray_client
#   group: Runtime env tests
#   working_dir: runtime_env_tests

#   frequency: nightly
#   team: serve

#   cluster:
#     cluster_env: app_config.yaml
#     cluster_compute: rte_minimal.yaml

#   run:
#     timeout: 600
#     script: python workloads/rte_ray_client.py
#     wait_for_nodes:
#       num_nodes: 1

#     type: anyscale_job

#   alert: default


########################
# Serve tests
########################

- name: serve_single_deployment_1k_noop_replica
  group: Serve tests
  working_dir: serve_tests

  frequency: nightly
  team: serve

  cluster:
    cluster_env: app_config.yaml
    cluster_compute: compute_tpl_32_cpu.yaml

  run:
    timeout: 7200
    long_running: false
    script: python workloads/single_deployment_1k_noop_replica.py

  alert: default

- name: serve_multi_deployment_1k_noop_replica
  group: Serve tests
  working_dir: serve_tests

  frequency: nightly
  team: serve

  cluster:
    cluster_env: app_config.yaml
    cluster_compute: compute_tpl_32_cpu.yaml

  run:
    timeout: 7200
    long_running: false
    script: python workloads/multi_deployment_1k_noop_replica.py

  alert: default

- name: serve_autoscaling_single_deployment
  group: Serve tests
  working_dir: serve_tests

  frequency: nightly
  team: serve

  cluster:
    cluster_env: app_config.yaml
    cluster_compute: compute_tpl_8_cpu_autoscaling.yaml

  run:
    timeout: 7200
    long_running: false
    script: python workloads/autoscaling_single_deployment.py

  alert: default

- name: serve_autoscaling_multi_deployment
  group: Serve tests
  working_dir: serve_tests

  frequency: nightly
  team: serve

  cluster:
    cluster_env: app_config.yaml
    cluster_compute: compute_tpl_32_cpu_autoscaling.yaml

  run:
    timeout: 7200
    long_running: false
    script: python workloads/autoscaling_multi_deployment.py

  alert: default

- name: serve_serve_micro_benchmark
  group: Serve tests
  working_dir: serve_tests

  frequency: nightly
  team: serve

  cluster:
    cluster_env: app_config.yaml
    cluster_compute: compute_tpl_single_node.yaml

  run:
    timeout: 7200
    long_running: false
    script: python workloads/serve_micro_benchmark.py

  alert: default

- name: serve_serve_micro_benchmark_k8s
  group: Serve tests
  working_dir: serve_tests

  # TODO(architkulkarni) Reenable after K8s migration.  Currently failing
  frequency: disabled
  team: serve

  cluster:
    cluster_env: app_config.yaml
    cluster_compute: compute_tpl_single_node_k8s.yaml

  run:
    timeout: 7200
    long_running: false
    script: python workloads/serve_micro_benchmark.py

  alert: default


- name: deployment_graph_long_chain
  group: Serve tests
  working_dir: serve_tests

  frequency: nightly
  team: serve

  cluster:
    cluster_env: app_config.yaml
    cluster_compute: compute_tpl_single_node_32_cpu.yaml

  run:
    timeout: 3600
    long_running: false
    script: python workloads/deployment_graph_long_chain.py --chain-length=10 --num-clients=4 --local-test=False

  alert: default
  stable: False

- name: deployment_graph_wide_ensemble
  group: Serve tests
  working_dir: serve_tests

  frequency: nightly
  team: serve

  cluster:
    cluster_env: app_config.yaml
    cluster_compute: compute_tpl_single_node_32_cpu.yaml

  run:
    timeout: 3600
    long_running: false
    script: python workloads/deployment_graph_wide_ensemble.py --fanout-degree=10 --num-clients=4 --local-test=False

  alert: default
  stable: False

- name: serve_handle_long_chain
  group: Serve tests
  working_dir: serve_tests

  frequency: nightly
  team: serve

  cluster:
    cluster_env: app_config.yaml
    cluster_compute: compute_tpl_single_node_32_cpu.yaml

  run:
    timeout: 3600
    long_running: false
    script: python workloads/serve_handle_long_chain.py --chain-length=10 --num-clients=4 --local-test=False

  alert: default
  stable: False

- name: serve_handle_wide_ensemble
  group: Serve tests
  working_dir: serve_tests

  frequency: nightly
  team: serve

  cluster:
    cluster_env: app_config.yaml
    cluster_compute: compute_tpl_single_node_32_cpu.yaml

  run:
    timeout: 3600
    long_running: false
    script: python workloads/serve_handle_wide_ensemble.py --fanout-degree=10 --num-clients=4 --local-test=False

  alert: default
  stable: False


- name: serve_micro_protocol_grpc_benchmark
  group: Serve tests
  working_dir: serve_tests

  frequency: nightly
  team: serve

  cluster:
    cluster_env: app_config.yaml
    cluster_compute: compute_tpl_single_node.yaml

  run:
    timeout: 7200
    long_running: false
    script: python workloads/serve_protocol_benchmark.py --data-size=1048576

  alert: default

- name: serve_micro_protocol_http_benchmark
  group: Serve tests
  working_dir: serve_tests

  frequency: nightly
  team: serve

  cluster:
    cluster_env: app_config.yaml
    cluster_compute: compute_tpl_single_node.yaml

  run:
    timeout: 7200
    long_running: false
    script: python workloads/serve_protocol_benchmark.py --data-size=1048576 --http-test

  alert: default


- name: serve_resnet_benchmark
  group: Serve tests
  working_dir: serve_tests

  frequency: nightly
  team: serve

  cluster:
    cluster_env: gpu_app_config.yaml
    cluster_compute: compute_tpl_gpu_node.yaml

  run:
    timeout: 7200
    long_running: false
    script: python workloads/serve_resnet_benchmark.py --gpu-env

  alert: default

########################
# Train tests
########################

- name: train_horovod_multi_node_test
  group: Train tests
  working_dir: train_tests/horovod

  frequency: nightly
  team: ml

  cluster:
    cluster_env: app_config.yaml
    cluster_compute: compute_tpl.yaml

  run:
    timeout: 3000
    script: python train_horovod_multi_node_test.py

    wait_for_nodes:
      num_nodes: 2


  alert: default

########################
# RLlib tests
########################

- name: rllib_learning_tests_a2c_tf
  group: RLlib tests
  working_dir: rllib_tests

  frequency: nightly
  team: rllib

  cluster:
    cluster_env: app_config.yaml
    cluster_compute: 1gpu_16cpus.yaml

  run:
    timeout: 18000
    script: python learning_tests/run.py --yaml-sub-dir=a2c --framework=tf


  alert: default

- name: rllib_learning_tests_a2c_torch
  group: RLlib tests
  working_dir: rllib_tests

  frequency: nightly
  team: rllib

  cluster:
    cluster_env: app_config.yaml
    cluster_compute: 1gpu_16cpus.yaml

  run:
    timeout: 18000
    script: python learning_tests/run.py --yaml-sub-dir=a2c --framework=torch

  alert: default

- name: rllib_learning_tests_a3c_tf
  group: RLlib tests
  working_dir: rllib_tests

  frequency: nightly
  team: rllib

  cluster:
    cluster_env: app_config.yaml
    cluster_compute: 32cpus.yaml

  run:
    timeout: 18000
    script: python learning_tests/run.py --yaml-sub-dir=a3c --framework=tf


  alert: default

# TODO(sven, jungong, Kourosh): fix A3C on torch and tf2 and re-enable.
#- name: rllib_learning_tests_a3c_torch
#  group: RLlib tests
#  working_dir: rllib_tests

#  frequency: nightly
#  team: rllib
#  env: staging_v2

#  cluster:
#    cluster_env: app_config.yaml
#    cluster_compute: 32cpus.yaml

#  run:
#    timeout: 18000
#    script: python learning_tests/run.py --yaml-sub-dir=a3c --framework=torch
#    type: anyscale_job
#    file_manager: job

#  alert: default

- name: rllib_learning_tests_apex_tf
  group: RLlib tests
  working_dir: rllib_tests

  # Marking as unstable since it's currently expected to fail.
  stable: false

  frequency: nightly
  team: rllib

  cluster:
    cluster_env: app_config.yaml
    cluster_compute: 1gpu_24cpus.yaml

  run:
    timeout: 18000
    script: python learning_tests/run.py --yaml-sub-dir=apex --framework=tf


  alert: default

- name: rllib_learning_tests_apex_torch
  group: RLlib tests
  working_dir: rllib_tests

  frequency: nightly
  team: rllib

  cluster:
    cluster_env: app_config.yaml
    cluster_compute: 1gpu_24cpus.yaml

  run:
    timeout: 18000
    script: python learning_tests/run.py --yaml-sub-dir=apex --framework=torch

  alert: default

- name: rllib_learning_tests_appo_tf
  group: RLlib tests
  working_dir: rllib_tests

  frequency: nightly
  team: rllib

  cluster:
    cluster_env: app_config.yaml
    cluster_compute: 2gpus_32cpus.yaml

  run:
    timeout: 18000
    script: python learning_tests/run.py --yaml-sub-dir=appo --framework=tf

  alert: default

- name: rllib_learning_tests_appo_torch
  group: RLlib tests
  working_dir: rllib_tests

  # Marking as unstable since it's currently expected to fail.
  stable: false

  frequency: nightly
  team: rllib

  cluster:
    cluster_env: app_config.yaml
    cluster_compute: 2gpus_32cpus.yaml

  run:
    timeout: 18000
    script: python learning_tests/run.py --yaml-sub-dir=appo --framework=torch

  alert: default

- name: rllib_learning_tests_bc_tf
  group: RLlib tests
  working_dir: rllib_tests

  frequency: nightly
  team: rllib

  cluster:
    cluster_env: app_config.yaml
    cluster_compute: 1gpu_16cpus.yaml

  run:
    timeout: 18000
    script: python learning_tests/run.py --yaml-sub-dir=bc --framework=tf

  alert: default

- name: rllib_learning_tests_bc_torch
  group: RLlib tests
  working_dir: rllib_tests

  frequency: nightly
  team: rllib

  cluster:
    cluster_env: app_config.yaml
    cluster_compute: 1gpu_16cpus.yaml

  run:
    timeout: 18000
    script: python learning_tests/run.py --yaml-sub-dir=bc --framework=torch

  alert: default

- name: rllib_learning_tests_cql_tf
  group: RLlib tests
  working_dir: rllib_tests

  frequency: nightly
  team: rllib

  # Marking as unstable since it's currently expected to fail.
  stable: false

  cluster:
    cluster_env: app_config.yaml
    cluster_compute: 1gpu_16cpus.yaml

  run:
    timeout: 18000
    script: python learning_tests/run.py --yaml-sub-dir=cql --framework=tf

  alert: default

- name: rllib_learning_tests_cql_torch
  group: RLlib tests
  working_dir: rllib_tests

  # Marking as unstable since it's currently expected to fail.
  stable: false

  frequency: nightly
  team: rllib

  cluster:
    cluster_env: app_config.yaml
    cluster_compute: 1gpu_16cpus.yaml

  run:
    timeout: 18000
    script: python learning_tests/run.py --yaml-sub-dir=cql --framework=torch

  alert: default

- name: rllib_learning_tests_ddpg_tf
  group: RLlib tests
  working_dir: rllib_tests

  frequency: nightly
  team: rllib

  cluster:
    cluster_env: app_config.yaml
    cluster_compute: 1gpu_16cpus.yaml

  run:
    timeout: 18000
    script: python learning_tests/run.py --yaml-sub-dir=ddpg --framework=tf


  alert: default

- name: rllib_learning_tests_ddpg_torch
  group: RLlib tests
  working_dir: rllib_tests

  frequency: nightly
  team: rllib

  cluster:
    cluster_env: app_config.yaml
    cluster_compute: 1gpu_16cpus.yaml

  run:
    timeout: 18000
    script: python learning_tests/run.py --yaml-sub-dir=ddpg --framework=torch


  alert: default

- name: rllib_learning_tests_dqn_tf
  group: RLlib tests
  working_dir: rllib_tests

  frequency: nightly
  team: rllib

  cluster:
    cluster_env: app_config.yaml
    cluster_compute: 1gpu_16cpus.yaml

  run:
    timeout: 18000
    script: python learning_tests/run.py --yaml-sub-dir=dqn --framework=tf


  alert: default

- name: rllib_learning_tests_dqn_torch
  group: RLlib tests
  working_dir: rllib_tests

  # Marking as unstable since it's currently expected to fail.
  stable: false

  frequency: nightly
  team: rllib

  cluster:
    cluster_env: app_config.yaml
    cluster_compute: 1gpu_16cpus.yaml

  run:
    timeout: 18000
    script: python learning_tests/run.py --yaml-sub-dir=dqn --framework=torch


  alert: default

- name: rllib_learning_tests_es_tf
  group: RLlib tests
  working_dir: rllib_tests

  frequency: nightly
  team: rllib

  cluster:
    cluster_env: app_config.yaml
    cluster_compute: 2gpus_64cpus.yaml

  run:
    timeout: 18000
    script: python learning_tests/run.py --yaml-sub-dir=es --framework=tf


  alert: default

- name: rllib_learning_tests_es_torch
  group: RLlib tests
  working_dir: rllib_tests

  frequency: nightly
  team: rllib

  cluster:
    cluster_env: app_config.yaml
    cluster_compute: 2gpus_64cpus.yaml

  run:
    timeout: 18000
    script: python learning_tests/run.py --yaml-sub-dir=es --framework=torch


  alert: default

- name: rllib_learning_tests_impala_tf
  group: RLlib tests
  working_dir: rllib_tests

  frequency: nightly
  team: rllib

  cluster:
    cluster_env: app_config.yaml
    cluster_compute: 1gpu_16cpus.yaml

  run:
    timeout: 18000
    script: python learning_tests/run.py --yaml-sub-dir=impala --framework=tf


  alert: default

- name: rllib_learning_tests_impala_torch
  group: RLlib tests
  working_dir: rllib_tests

  frequency: nightly
  team: rllib

  cluster:
    cluster_env: app_config.yaml
    cluster_compute: 1gpu_16cpus.yaml

  run:
    timeout: 18000
    script: python learning_tests/run.py --yaml-sub-dir=impala --framework=torch


  alert: default

- name: rllib_learning_tests_marwil_tf
  group: RLlib tests
  working_dir: rllib_tests

  # Marking as unstable since it's currently expected to fail.
  stable: false

  frequency: nightly
  team: rllib

  cluster:
    cluster_env: app_config.yaml
    cluster_compute: 1gpu_16cpus.yaml

  run:
    timeout: 18000
    script: python learning_tests/run.py --yaml-sub-dir=marwil --framework=tf


  alert: default

- name: rllib_learning_tests_marwil_torch
  group: RLlib tests
  working_dir: rllib_tests

  # Marking as unstable since it's currently expected to fail.
  stable: false

  frequency: nightly
  team: rllib

  cluster:
    cluster_env: app_config.yaml
    cluster_compute: 1gpu_16cpus.yaml

  run:
    timeout: 18000
    script: python learning_tests/run.py --yaml-sub-dir=marwil --framework=torch


  alert: default

- name: rllib_learning_tests_ppo_tf
  group: RLlib tests
  working_dir: rllib_tests

  frequency: nightly
  team: rllib

  cluster:
    cluster_env: app_config.yaml
    cluster_compute: 2gpus_32cpus.yaml

  run:
    timeout: 18000
    script: python learning_tests/run.py --yaml-sub-dir=ppo/tf --framework=tf


  alert: default

- name: rllib_learning_tests_ppo_torch
  group: RLlib tests
  working_dir: rllib_tests

  # Marking as unstable since it's currently expected to fail.
  stable: false

  frequency: nightly
  team: rllib

  cluster:
    cluster_env: app_config.yaml
    cluster_compute: 2gpus_32cpus.yaml

  run:
    timeout: 18000
    script: python learning_tests/run.py --yaml-sub-dir=ppo/torch --framework=torch


  alert: default

- name: rllib_learning_tests_sac_tf
  group: RLlib tests
  working_dir: rllib_tests

  frequency: nightly
  team: rllib

  cluster:
    cluster_env: app_config.yaml
    cluster_compute: 1gpu_16cpus.yaml

  run:
    timeout: 18000
    script: python learning_tests/run.py --yaml-sub-dir=sac --framework=tf


  alert: default

- name: rllib_learning_tests_sac_torch
  group: RLlib tests
  working_dir: rllib_tests

  frequency: nightly
  team: rllib

  cluster:
    cluster_env: app_config.yaml
    cluster_compute: 1gpu_16cpus.yaml

  run:
    timeout: 18000
    script: python learning_tests/run.py --yaml-sub-dir=sac --framework=torch

  alert: default

- name: rllib_learning_tests_slateq_tf
  group: RLlib tests
  working_dir: rllib_tests

  frequency: nightly
  team: rllib

  cluster:
    cluster_env: app_config.yaml
    cluster_compute: 1gpu_16cpus.yaml

  run:
    timeout: 18000
    script: python learning_tests/run.py --yaml-sub-dir=slateq --framework=tf


  alert: default

- name: rllib_learning_tests_slateq_torch
  group: RLlib tests
  working_dir: rllib_tests

  # Marking as unstable since it's currently expected to fail.
  stable: false

  frequency: nightly
  team: rllib

  cluster:
    cluster_env: app_config.yaml
    cluster_compute: 1gpu_16cpus.yaml

  run:
    timeout: 18000
    script: python learning_tests/run.py --yaml-sub-dir=slateq --framework=torch


  alert: default

- name: rllib_learning_tests_td3_tf
  group: RLlib tests
  working_dir: rllib_tests

  frequency: nightly
  team: rllib

  cluster:
    cluster_env: app_config.yaml
    cluster_compute: 1gpu_16cpus.yaml

  run:
    timeout: 18000
    script: python learning_tests/run.py --yaml-sub-dir=td3 --framework=tf


  alert: default

- name: rllib_learning_tests_td3_torch
  group: RLlib tests
  working_dir: rllib_tests

  frequency: nightly
  team: rllib

  cluster:
    cluster_env: app_config.yaml
    cluster_compute: 1gpu_16cpus.yaml

  run:
    timeout: 18000
    script: python learning_tests/run.py --yaml-sub-dir=td3 --framework=torch


  alert: default

- name: rllib_multi_gpu_learning_tests
  group: RLlib tests
  working_dir: rllib_tests

  frequency: nightly
  team: rllib

  cluster:
    cluster_env: app_config.yaml
    cluster_compute: 8gpus_96cpus.yaml

  run:
    timeout: 7200
    script: python multi_gpu_learning_tests/run.py

  alert: default

- name: rllib_multi_gpu_with_lstm_learning_tests
  group: RLlib tests
  working_dir: rllib_tests

  frequency: nightly
  team: rllib

  cluster:
    cluster_env: app_config.yaml
    cluster_compute: 8gpus_96cpus.yaml

  run:
    timeout: 7200
    script: python multi_gpu_with_lstm_learning_tests/run.py


  alert: default

- name: rllib_multi_gpu_with_attention_learning_tests
  group: RLlib tests
  working_dir: rllib_tests

  frequency: nightly
  team: rllib

  cluster:
    cluster_env: app_config.yaml
    cluster_compute: 8gpus_96cpus.yaml

  run:
    timeout: 7200
    script: python multi_gpu_with_attention_learning_tests/run.py


  alert: default

- name: rllib_stress_tests
  group: RLlib tests
  working_dir: rllib_tests

  frequency: weekly
  team: rllib

  cluster:
    cluster_env: app_config.yaml
    cluster_compute: 4gpus_544_cpus.yaml

  run:
    timeout: 5400
    script: python stress_tests/run_stress_tests.py

    wait_for_nodes:
      num_nodes: 6



  smoke_test:
    frequency: nightly

    run:
      timeout: 2000

  alert: default

########################
# Core Nightly Tests
########################

- name: shuffle_100gb
  group: core-multi-test
  working_dir: nightly_tests

  frequency: nightly
  team: core
  cluster:
    cluster_env: shuffle/shuffle_app_config.yaml
    cluster_compute: shuffle/shuffle_compute_multi.yaml

  run:
    timeout: 3000
    script: python shuffle/shuffle_test.py --num-partitions=200 --partition-size=500e6
    wait_for_nodes:
      num_nodes: 4


- name: stress_test_placement_group
  group: core-multi-test
  working_dir: nightly_tests

  frequency: nightly
  team: core
  cluster:
    cluster_env: stress_tests/stress_tests_app_config.yaml
    cluster_compute: stress_tests/placement_group_tests_compute.yaml

  run:
    timeout: 7200
    script: python stress_tests/test_placement_group.py

- name: decision_tree_autoscaling_20_runs
  group: core-multi-test
  working_dir: nightly_tests

  frequency: nightly
  team: core
  cluster:
    cluster_env: decision_tree/decision_tree_app_config.yaml
    cluster_compute: decision_tree/autoscaling_compute.yaml

  run:
    timeout: 9600
    script: python decision_tree/cart_with_tree.py --concurrency=20

- name: autoscaling_shuffle_1tb_1000_partitions
  group: core-multi-test
  working_dir: nightly_tests

  frequency: nightly
  team: core
  cluster:
    cluster_env: shuffle/shuffle_app_config.yaml
    cluster_compute: shuffle/shuffle_compute_autoscaling.yaml

  run:
    timeout: 4000
    script: python shuffle/shuffle_test.py --num-partitions=1000 --partition-size=1e9
      --no-streaming


- name: microbenchmark
  group: core-daily-test
  team: core
  frequency: nightly
  working_dir: microbenchmark

  python: "3.7"

  cluster:
    cluster_env: app_config.yaml
    cluster_compute: tpl_64.yaml

  run:
    timeout: 1800
    script: OMP_NUM_THREADS=64 RAY_ADDRESS=local python run_microbenchmark.py


- name: microbenchmark_staging
  group: core-daily-test
  team: core
  frequency: nightly
  working_dir: microbenchmark

  python: "3.7"

  cluster:
    cluster_env: app_config.yaml
    cluster_compute: tpl_64.yaml

  run:
    timeout: 1800
    script: OMP_NUM_THREADS=64 RAY_ADDRESS=local python run_microbenchmark.py


- name: microbenchmark_38
  group: core-daily-test
  team: core
  frequency: nightly
  working_dir: microbenchmark

  python: "3.8"

  cluster:
    cluster_env: app_config.yaml
    cluster_compute: tpl_64.yaml

  run:
    timeout: 1800
    script: OMP_NUM_THREADS=64 RAY_ADDRESS=local python run_microbenchmark.py

- name: dask_on_ray_100gb_sort
  group: core-daily-test
  working_dir: nightly_tests

  frequency: nightly
  team: core
  cluster:
    cluster_env: dask_on_ray/dask_on_ray_app_config.yaml
    cluster_compute: dask_on_ray/dask_on_ray_sort_compute_template.yaml

  run:
    timeout: 7200
    script: python dask_on_ray/dask_on_ray_sort.py --nbytes 100_000_000_000 --npartitions
      200 --num-nodes 1 --ray --data-dir /tmp/ray --file-path /tmp/ray


- name: dask_on_ray_large_scale_test_spilling
  group: core-daily-test
  working_dir: nightly_tests

  frequency: nightly
  team: core
  cluster:
    cluster_env: dask_on_ray/large_scale_dask_on_ray_app_config.yaml
    cluster_compute: dask_on_ray/dask_on_ray_stress_compute.yaml

  run:
    timeout: 7200
    script: python dask_on_ray/large_scale_test.py --num_workers 150 --worker_obj_store_size_in_gb
      70 --error_rate 0  --data_save_path /tmp/ray

    wait_for_nodes:
      num_nodes: 21


  smoke_test:
    frequency: nightly
    cluster:
      app_config: dask_on_ray/large_scale_dask_on_ray_app_config.yaml
      cluster_compute: dask_on_ray/large_scale_dask_on_ray_compute_template.yaml

    run:
      timeout: 7200
      script: python dask_on_ray/large_scale_test.py --num_workers 32 --worker_obj_store_size_in_gb
        70 --error_rate 0  --data_save_path /tmp/ray

      wait_for_nodes:
        num_nodes: 5

- name: stress_test_state_api_scale
  group: core-daily-test
  working_dir: nightly_tests

  frequency: nightly
  team: core
  cluster:
    cluster_env: stress_tests/state_api_app_config.yaml
    cluster_compute: stress_tests/stress_tests_compute_large.yaml

  run:
    timeout: 3600
    script: python stress_tests/test_state_api_scale.py
    wait_for_nodes:
      num_nodes: 7

  smoke_test:
    frequency: nightly
    cluster:
      app_config: stress_tests/state_api_app_config.yaml
      cluster_compute: stress_tests/smoke_test_compute.yaml

    run:
      timeout: 3600
      wait_for_nodes:
        num_nodes: 5
      script: python stress_tests/test_state_api_scale.py --smoke-test


- name: shuffle_20gb_with_state_api
  group: core-daily-test
  working_dir: nightly_tests

  frequency: nightly
  team: core
  cluster:
    cluster_env: shuffle/shuffle_with_state_api_app_config.yaml
    cluster_compute: shuffle/shuffle_compute_single.yaml

  run:
    timeout: 1000
    script: python stress_tests/test_state_api_with_other_tests.py
      nightly_tests/shuffle/shuffle_test.py --test-args="--num-partitions=100 --partition-size=200e6"


- name: stress_test_many_tasks
  group: core-daily-test
  working_dir: nightly_tests

  frequency: nightly
  team: core
  cluster:
    cluster_env: stress_tests/stress_tests_app_config.yaml
    cluster_compute: stress_tests/stress_tests_compute.yaml

  run:
    timeout: 14400
    wait_for_nodes:
      num_nodes: 101

    script: python stress_tests/test_many_tasks.py

  smoke_test:
    frequency: nightly
    cluster:
      app_config: stress_tests/stress_tests_app_config.yaml
      cluster_compute: stress_tests/smoke_test_compute.yaml

    run:
      timeout: 3600
      wait_for_nodes:
        num_nodes: 5
      script: python stress_tests/test_many_tasks.py --num-nodes=4 --smoke-test

- name: stress_test_dead_actors
  group: core-daily-test
  working_dir: nightly_tests

  frequency: nightly
  team: core
  cluster:
    cluster_env: stress_tests/stress_tests_app_config.yaml
    cluster_compute: stress_tests/stress_tests_compute.yaml

  run:
    timeout: 7200
    wait_for_nodes:
      num_nodes: 101

    script: python stress_tests/test_dead_actors.py

  smoke_test:
    frequency: nightly
    cluster:
      app_config: stress_tests/stress_tests_app_config.yaml
      cluster_compute: stress_tests/smoke_test_compute.yaml

    run:
      timeout: 3600
      wait_for_nodes:
        num_nodes: 5
      script: python stress_tests/test_dead_actors.py --num-nodes=4 --num-parents=3
        --num-children=3

# The full test is not stable, so run the smoke test only.
# See https://github.com/ray-project/ray/issues/23244.
- name: threaded_actors_stress_test
  group: core-daily-test
  working_dir: nightly_tests

  frequency: nightly
  team: core
  cluster:
    cluster_env: stress_tests/stress_tests_app_config.yaml
    cluster_compute: stress_tests/smoke_test_compute.yaml

  run:
    timeout: 3600
    script: python stress_tests/test_threaded_actors.py --test-runtime 1800 --kill-interval_s
      30

    wait_for_nodes:
      num_nodes: 5

# - name: threaded_actors_stress_test
#   group: core-daily-test
#   working_dir: nightly_tests
#
#   frequency: nightly
#   team: core
#   cluster:
#     cluster_env: stress_tests/stress_tests_app_config.yaml
#     cluster_compute: stress_tests/stress_test_threaded_actor_compute.yaml
#
#   run:
#     timeout: 7200
#     script: python stress_tests/test_threaded_actors.py --test-runtime 3600 --kill-interval_s
#       60
#
#     wait_for_nodes:
#       num_nodes: 201
#       timeout: 600
#
#   smoke_test:
#     frequency: nightly
#     cluster:
#       app_config: stress_tests/stress_tests_app_config.yaml
#       cluster_compute: stress_tests/smoke_test_compute.yaml
#
#     run:
#       timeout: 3600
#       script: python stress_tests/test_threaded_actors.py --test-runtime 1800 --kill-interval_s
#         30
#
#       wait_for_nodes:
#         num_nodes: 5
#         timeout: 600

- name: single_node_oom
  group: core-daily-test
  working_dir: nightly_tests

  frequency: nightly
  team: core
  cluster:
    cluster_env: stress_tests/stress_tests_single_node_oom_app_config.yaml
    cluster_compute: stress_tests/stress_tests_single_node_oom_compute.yaml

  run:
    timeout: 500
    script: python stress_tests/test_parallel_tasks_memory_pressure.py --num-tasks 20


- name: tune_air_oom
  group: core-daily-test
  working_dir: air_tests
  stable: false

  frequency: nightly
  team: core
  cluster:
    cluster_env: oom/stress_tests_tune_air_oom_app_config.yaml
    cluster_compute: oom/stress_tests_tune_air_oom_compute.yaml

  run:
    timeout: 3600
    script: bash oom/tune_air_oom.sh


- name: dask_on_ray_1tb_sort
  group: core-daily-test
  working_dir: nightly_tests

  frequency: nightly-3x
  team: core
  cluster:
    cluster_env: dask_on_ray/dask_on_ray_app_config.yaml
    cluster_compute: dask_on_ray/1tb_sort_compute.yaml

  run:
    timeout: 7200
    script: python dask_on_ray/dask_on_ray_sort.py --nbytes 1_000_000_000_000 --npartitions
      1000 --num-nodes 31 --ray --data-dir /tmp/ray --s3-bucket core-nightly-test

    wait_for_nodes:
      num_nodes: 32


- name: many_nodes_actor_test_on_v2
  group: core-daily-test
  working_dir: benchmarks

  frequency: nightly-3x
  team: core
  cluster:
    cluster_env: distributed/many_nodes_tests/app_config.yaml
    cluster_compute: distributed/many_nodes_tests/compute_config.yaml

  run:
    timeout: 3600
    # 2cpus per node x 1000 nodes / 0.2 cpus per actor = 10k
    # 2cpus per node x 2000 nodes / 0.2 cpus per actor = 20k
    script: python distributed/many_nodes_tests/actor_test.py --no-wait --cpus-per-actor=0.2 --total-actors 10000 20000
    wait_for_nodes:
      num_nodes: 500

<<<<<<< HEAD
- name: many_nodes_multi_master_test
  group: core-daily-test
  working_dir: benchmarks
  legacy:
    test_name: many_nodes_multi_master_test
    test_suite: benchmarks

  frequency: nightly-3x
  team: core
  cluster:
    cluster_env: distributed/many_nodes_tests/app_config.yaml
    cluster_compute: distributed/many_nodes_tests/compute_config.yaml

  run:
    timeout: 3600
    # 2cpus per node x 1000 nodes / 0.2 cpus per actor = 10k
    # 2cpus per node x 2000 nodes / 0.2 cpus per actor = 20k
    script: python distributed/many_nodes_tests/multi_master_test.py --no-wait --cpus-per-actor=0.2 --total-actors 10000 20000
    wait_for_nodes:
      num_nodes: 500

- name: multi_master_test
  group: core-daily-test
  working_dir: benchmarks
  legacy:
    test_name: multi_master_test
    test_suite: benchmarks

  frequency: nightly-3x
  team: core
  cluster:
    cluster_env: distributed/multi_master_tests/app_config.yaml
    cluster_compute: distributed/multi_master_tests/compute_config.yaml

  run:
    timeout: 3600
    script: python distributed/multi_master_tests/multi_master_test.py --no-wait --cpus-per-actor=0.2 --total-actors 5000
    wait_for_nodes:
      num_nodes: 251
=======
#- name: many_nodes_multi_master_test
#  group: core-daily-test
#  working_dir: nightly_tests
#
#  frequency: nightly-3x
#  team: core
#  cluster:
#    cluster_env: many_nodes_tests/app_config.yaml
#    cluster_compute: many_nodes_tests/compute_config.yaml
#
#  run:
#    timeout: 7200
#    script: python many_nodes_tests/multi_master_test.py
#    wait_for_nodes:
#      num_nodes: 251
#
#    type: anyscale_job
#    file_manager: sdk
>>>>>>> e6175fba

- name: pg_autoscaling_regression_test
  group: core-daily-test
  working_dir: nightly_tests

  frequency: nightly
  team: core
  cluster:
    cluster_env: placement_group_tests/app_config.yaml
    cluster_compute: placement_group_tests/compute.yaml

  run:
    timeout: 1200
    script: python placement_group_tests/pg_run.py

- name: placement_group_performance_test
  group: core-daily-test
  working_dir: nightly_tests

  frequency: nightly
  team: core
  cluster:
    cluster_env: placement_group_tests/app_config.yaml
    cluster_compute: placement_group_tests/pg_perf_test_compute.yaml

  run:
    timeout: 1200
    script: python placement_group_tests/placement_group_performance_test.py
    wait_for_nodes:
      num_nodes: 5



#########################
# Core Scalability Tests
#########################

- name: single_node
  group: core-scalability-test
  working_dir: benchmarks

  frequency: nightly
  team: core
  cluster:
    cluster_env: app_config.yaml
    cluster_compute: single_node.yaml

  run:
    timeout: 12000
    prepare: sleep 0
    script: python single_node/test_single_node.py

- name: object_store
  group: core-scalability-test
  working_dir: benchmarks

  frequency: nightly
  team: core
  cluster:
    cluster_env: app_config.yaml
    cluster_compute: object_store.yaml

  run:
    timeout: 3600
    script: python object_store/test_object_store.py
    wait_for_nodes:
      num_nodes: 50


- name: many_actors
  group: core-scalability-test
  working_dir: benchmarks

  frequency: nightly-3x
  team: core
  cluster:
    cluster_env: app_config.yaml
    cluster_compute: distributed.yaml

  run:
    timeout: 3600
    script: python distributed/test_many_actors.py
    wait_for_nodes:
      num_nodes: 65


- name: many_actors_smoke_test
  group: core-scalability-test
  working_dir: benchmarks

  frequency: nightly
  team: core
  cluster:
    cluster_env: app_config.yaml
    cluster_compute: distributed_smoke_test.yaml

  run:
    timeout: 3600
    script: SMOKE_TEST=1 python distributed/test_many_actors.py
    wait_for_nodes:
      num_nodes: 2


- name: many_tasks
  group: core-scalability-test
  working_dir: benchmarks

  frequency: nightly
  team: core
  cluster:
    cluster_env: app_config.yaml
    cluster_compute: distributed.yaml

  run:
    timeout: 3600
    script: python distributed/test_many_tasks.py --num-tasks=10000
    wait_for_nodes:
      num_nodes: 65


- name: many_pgs
  group: core-scalability-test
  working_dir: benchmarks

  frequency: nightly-3x
  team: core
  cluster:
    cluster_env: app_config.yaml
    cluster_compute: distributed.yaml

  run:
    timeout: 3600
    script: python distributed/test_many_pgs.py
    wait_for_nodes:
      num_nodes: 65


- name: many_pgs_smoke_test
  group: core-scalability-test
  working_dir: benchmarks

  frequency: nightly
  team: core
  cluster:
    cluster_env: app_config.yaml
    cluster_compute: distributed_smoke_test.yaml

  run:
    timeout: 3600
    script: SMOKE_TEST=1 python distributed/test_many_pgs.py
    wait_for_nodes:
      num_nodes: 2


- name: many_nodes
  group: core-scalability-test
  working_dir: benchmarks

  frequency: nightly-3x
  team: core
  cluster:
    cluster_env: app_config.yaml
    cluster_compute: many_nodes.yaml

  run:
    timeout: 3600
    script: python distributed/test_many_tasks.py --num-tasks=1000
    wait_for_nodes:
      num_nodes: 250


- name: scheduling_test_many_0s_tasks_many_nodes
  group: core-scalability-test
  working_dir: benchmarks

  frequency: nightly
  team: core
  cluster:
    cluster_env: app_config.yaml
    cluster_compute: scheduling.yaml

  run:
    timeout: 3600
    script: python distributed/test_scheduling.py --total-num-task=1984000 --num-cpu-per-task=1
      --task-duration-s=0 --total-num-actors=32 --num-actors-per-nodes=1

    wait_for_nodes:
      num_nodes: 32


# - name: scheduling_test_many_5s_tasks_single_node
#   group: core-scalability-test
#   working_dir: benchmarks

#   frequency: nightly
#   team: core
#   cluster:
#     cluster_env: app_config.yaml
#     cluster_compute: scheduling.yaml

#   run:
#     timeout: 3600
#     script: python distributed/test_scheduling.py --total-num-task=1984000 --num-cpu-per-task=1
#       --task-duration-s=5 --total-num-actors=1 --num-actors-per-nodes=1

#     wait_for_nodes:
#       num_nodes: 32
#       timeout: 600

#   stable: false

# - name: scheduling_test_many_5s_tasks_many_nodes
#   group: core-scalability-test
#   working_dir: benchmarks

#   frequency: nightly
#   team: core
#   cluster:
#     cluster_env: app_config.yaml
#     cluster_compute: scheduling.yaml

#   run:
#     timeout: 3600
#     script: python distributed/test_scheduling.py --total-num-task=1984000 --num-cpu-per-task=1
#       --task-duration-s=5 --total-num-actors=32 --num-actors-per-nodes=1

#     wait_for_nodes:
#       num_nodes: 32
#       timeout: 600

#   stable: false

###############
# Dataset tests
###############

- name: inference
  group: data-tests
  working_dir: nightly_tests/dataset

  frequency: nightly
  team: data
  cluster:
    cluster_env: app_config.yaml
    cluster_compute: inference.yaml

  run:
    timeout: 600
    script: python inference.py
    wait_for_nodes:
      num_nodes: 2


- name: shuffle_data_loader
  group: data-tests
  working_dir: nightly_tests/dataset

  frequency: nightly
  team: data
  cluster:
    cluster_env: shuffle_app_config.yaml
    cluster_compute: shuffle_compute.yaml

  run:
    timeout: 1800
    script: python dataset_shuffle_data_loader.py


- name: parquet_metadata_resolution
  group: data-tests
  working_dir: nightly_tests/dataset

  frequency: nightly
  team: data
  cluster:
    cluster_env: app_config.yaml
    cluster_compute: single_node_benchmark_compute.yaml

  run:
    # Expect the test to finish around 40 seconds.
    timeout: 100
    script: python parquet_metadata_resolution.py --num-files 915


- name: dataset_random_access
  group: data-tests
  working_dir: nightly_tests/dataset
  stable: false

  frequency: nightly
  team: data
  cluster:
    cluster_env: pipelined_training_app.yaml
    cluster_compute: pipelined_training_compute.yaml

  run:
    timeout: 1200
    script: python dataset_random_access.py
    wait_for_nodes:
      num_nodes: 15


- name: pipelined_data_ingest_benchmark
  group: data-tests
  working_dir: nightly_tests/dataset

  frequency: nightly
  team: data
  cluster:
    cluster_env: app_config.yaml
    cluster_compute: data_ingest_benchmark_compute.yaml

  run:
    timeout: 300
    script: python data_ingest_benchmark.py --dataset-size-gb=200 --num-workers=20 --streaming
    wait_for_nodes:
      num_nodes: 20


- name: aggregate_benchmark
  group: data-tests
  working_dir: nightly_tests/dataset

  frequency: nightly
  team: data
  cluster:
    cluster_env: app_config.yaml
    cluster_compute: single_node_benchmark_compute.yaml

  run:
    timeout: 1800
    script: python aggregate_benchmark.py


- name: read_parquet_benchmark_single_node
  group: data-tests
  working_dir: nightly_tests/dataset

  frequency: nightly
  team: data
  cluster:
    cluster_env: app_config.yaml
    cluster_compute: single_node_benchmark_compute.yaml

  run:
    # Expect the benchmark to finish less than 4 mins.
    timeout: 300
    script: python read_parquet_benchmark.py


- name: read_images_benchmark_single_node
  group: data-tests
  working_dir: nightly_tests/dataset

  frequency: nightly
  team: data
  cluster:
    cluster_env: app_config.yaml
    cluster_compute: single_node_benchmark_compute.yaml

  run:
    timeout: 1800
    script: python read_images_benchmark.py


- name: read_tfrecords_benchmark_single_node
  group: data-tests
  working_dir: nightly_tests/dataset

  frequency: nightly
  team: data
  cluster:
    cluster_env: read_tfrecords_benchmark_app.yaml
    cluster_compute: single_node_benchmark_compute.yaml

  run:
    # Expect the benchmark to finish around 22 minutes.
    timeout: 1800
    script: python read_tfrecords_benchmark.py


- name: map_batches_benchmark_single_node
  group: data-tests
  working_dir: nightly_tests/dataset

  frequency: nightly
  team: data
  cluster:
    cluster_env: app_config.yaml
    cluster_compute: single_node_benchmark_compute.yaml

  run:
    # Expect the benchmark to finish around 30 minutes.
    timeout: 2400
    script: python map_batches_benchmark.py


- name: iter_tensor_batches_benchmark_single_node
  group: data-tests
  working_dir: nightly_tests/dataset

  frequency: nightly
  team: data
  cluster:
    cluster_env: app_config.yaml
    cluster_compute: single_node_benchmark_compute.yaml

  run:
    # Expect the benchmark to finish around 30 minutes.
    timeout: 2400
    script: python iter_tensor_batches_benchmark.py


- name: iter_batches_benchmark_single_node
  group: data-tests
  working_dir: nightly_tests/dataset

  frequency: nightly
  team: data
  cluster:
    cluster_env: app_config.yaml
    cluster_compute: single_node_benchmark_compute.yaml

  run:
    # Expect the benchmark to finish around 12 minutes.
    timeout: 1080
    script: python iter_batches_benchmark.py


- name: pipelined_training_50_gb
  group: data-tests
  working_dir: nightly_tests/dataset

  frequency: nightly
  team: data
  cluster:
    cluster_env: pipelined_training_app.yaml
    cluster_compute: pipelined_training_compute.yaml

  run:
    timeout: 4800
    script: python pipelined_training.py --epochs 1
    wait_for_nodes:
      num_nodes: 15


- name: pipelined_ingestion_1500_gb
  group: data-tests
  working_dir: nightly_tests/dataset

  frequency: nightly
  team: data
  cluster:
    cluster_env: pipelined_ingestion_app.yaml
    cluster_compute: pipelined_ingestion_compute.yaml

  run:
    timeout: 9600
    script: python pipelined_training.py --epochs 2 --num-windows 5 --num-files 915
      --debug

    wait_for_nodes:
      num_nodes: 21


- name: dataset_shuffle_random_shuffle_1tb
  group: data-tests
  working_dir: nightly_tests

  frequency: nightly
  team: data
  cluster:
    cluster_env: shuffle/shuffle_app_config.yaml
    cluster_compute: shuffle/datasets_large_scale_compute_small_instances.yaml

  # TODO: Migrate this test to Anyscale Jobs / staging_v2 once the test has been confirmed
  # to be stable.
  env: staging_v1

  run:
    timeout: 7200
    script: python dataset/sort.py --num-partitions=1000 --partition-size=1e9 --shuffle
    wait_for_nodes:
      num_nodes: 20
    type: sdk_command

- name: dataset_shuffle_sort_1tb
  group: data-tests
  working_dir: nightly_tests

  frequency: nightly
  team: data
  cluster:
    cluster_env: shuffle/shuffle_app_config.yaml
    cluster_compute: shuffle/datasets_large_scale_compute_small_instances.yaml

  run:
    timeout: 7200
    script: python dataset/sort.py --num-partitions=1000 --partition-size=1e9
    wait_for_nodes:
      num_nodes: 20

- name: dataset_shuffle_push_based_random_shuffle_1tb
  group: data-tests
  working_dir: nightly_tests

  frequency: nightly
  team: data
  cluster:
    cluster_env: shuffle/shuffle_app_config.yaml
    cluster_compute: shuffle/datasets_large_scale_compute_small_instances.yaml

  run:
    timeout: 7200
    script: RAY_DATASET_PUSH_BASED_SHUFFLE=1 python dataset/sort.py --num-partitions=1000 --partition-size=1e9 --shuffle
    wait_for_nodes:
      num_nodes: 20

- name: dataset_shuffle_push_based_sort_1tb
  group: data-tests
  working_dir: nightly_tests

  frequency: nightly
  team: data
  cluster:
    cluster_env: shuffle/shuffle_app_config.yaml
    cluster_compute: shuffle/datasets_large_scale_compute_small_instances.yaml

  run:
    timeout: 7200
    script: RAY_DATASET_PUSH_BASED_SHUFFLE=1 python dataset/sort.py --num-partitions=1000 --partition-size=1e9
    wait_for_nodes:
      num_nodes: 20

- name: dataset_shuffle_push_based_random_shuffle_100tb
  group: data-tests
  working_dir: nightly_tests

  frequency: weekly
  team: data
  cluster:
    cluster_env: shuffle/100tb_shuffle_app_config.yaml
    cluster_compute: shuffle/100tb_shuffle_compute.yaml

  run:
    timeout: 28800
    script: RAY_DATASET_PUSH_BASED_SHUFFLE=1 python dataset/sort.py --num-partitions=100000 --partition-size=1e9 --shuffle
    wait_for_nodes:
      num_nodes: 100

##################
# Core Chaos tests
##################

- name: chaos_many_tasks_no_object_store
  group: core-nightly-test
  working_dir: nightly_tests

  frequency: nightly
  team: core
  cluster:
    cluster_env: chaos_test/app_config.yaml
    cluster_compute: chaos_test/compute_template.yaml

  run:
    timeout: 3600
    wait_for_nodes:
      num_nodes: 10
    prepare: python setup_chaos.py --no-start
    script: python chaos_test/test_chaos_basic.py --workload=tasks


- name: chaos_many_actors
  group: core-nightly-test
  working_dir: nightly_tests

  frequency: nightly
  team: core
  cluster:
    cluster_env: chaos_test/app_config.yaml
    cluster_compute: chaos_test/compute_template.yaml

  run:
    timeout: 3600
    wait_for_nodes:
      num_nodes: 10
    prepare: python setup_chaos.py --no-start
    script: python chaos_test/test_chaos_basic.py --workload=actors


- name: chaos_dask_on_ray_large_scale_test_no_spilling
  group: data-tests
  working_dir: nightly_tests

  frequency: nightly
  team: data
  cluster:
    cluster_env: chaos_test/dask_on_ray_app_config_reconstruction.yaml
    cluster_compute: dask_on_ray/chaos_dask_on_ray_stress_compute.yaml

  run:
    timeout: 7200
    wait_for_nodes:
      num_nodes: 21
    prepare: python setup_chaos.py --node-kill-interval 100
    script: python dask_on_ray/large_scale_test.py --num_workers 20 --worker_obj_store_size_in_gb
      20 --error_rate 0  --data_save_path /tmp/ray


- name: chaos_dask_on_ray_large_scale_test_spilling
  group: data-tests
  working_dir: nightly_tests

  frequency: nightly
  team: data
  cluster:
    cluster_env: chaos_test/dask_on_ray_app_config_reconstruction.yaml
    cluster_compute: dask_on_ray/dask_on_ray_stress_compute.yaml

  run:
    timeout: 7200
    wait_for_nodes:
      num_nodes: 21
    prepare: python setup_chaos.py --node-kill-interval 100
    script: python dask_on_ray/large_scale_test.py --num_workers 150 --worker_obj_store_size_in_gb
      70 --error_rate 0  --data_save_path /tmp/ray


- name: chaos_pipelined_ingestion_1500_gb_15_windows
  group: data-tests
  working_dir: nightly_tests

  frequency: nightly
  team: data
  cluster:
    cluster_env: dataset/pipelined_ingestion_app.yaml
    cluster_compute: dataset/pipelined_ingestion_compute.yaml

  run:
    timeout: 7200
    wait_for_nodes:
      num_nodes: 21
    prepare: ' python setup_chaos.py --node-kill-interval 300'
    script: python dataset/pipelined_training.py --epochs 1 --num-windows 15  --num-files
      915 --debug


- name: chaos_dataset_shuffle_push_based_sort_1tb
  group: data-tests
  working_dir: nightly_tests

  stable: false

  frequency: nightly
  team: data
  cluster:
    cluster_env: shuffle/shuffle_app_config.yaml
    cluster_compute: shuffle/datasets_large_scale_compute_small_instances.yaml

  run:
    timeout: 7200
    prepare: ' python setup_chaos.py --node-kill-interval 1200 --max-nodes-to-kill 3'
    script: RAY_DATASET_PUSH_BASED_SHUFFLE=1 python dataset/sort.py --num-partitions=1000 --partition-size=1e9
    wait_for_nodes:
      num_nodes: 20

- name: chaos_dataset_shuffle_sort_1tb
  group: data-tests
  working_dir: nightly_tests

  frequency: nightly
  team: data
  cluster:
    cluster_env: shuffle/shuffle_app_config_oom_disabled.yaml
    cluster_compute: shuffle/datasets_large_scale_compute_small_instances.yaml

  run:
    timeout: 7200
    prepare: 'python setup_chaos.py --node-kill-interval 900 --max-nodes-to-kill 3'
    script: python dataset/sort.py --num-partitions=1000 --partition-size=1e9
    wait_for_nodes:
      num_nodes: 20

- name: chaos_dataset_shuffle_random_shuffle_1tb
  group: data-tests
  working_dir: nightly_tests

  stable: false

  frequency: nightly
  team: data
  cluster:
    # leave oom disabled as test is marked unstable at the moment.
    cluster_env: shuffle/shuffle_app_config_oom_disabled.yaml
    cluster_compute: shuffle/datasets_large_scale_compute_small_instances.yaml

  run:
    timeout: 7200
    prepare: ' python setup_chaos.py --node-kill-interval 600 --max-nodes-to-kill 2'
    script: python dataset/sort.py --num-partitions=1000 --partition-size=1e9 --shuffle
    wait_for_nodes:
      num_nodes: 20

- name: chaos_dataset_shuffle_push_based_random_shuffle_1tb
  group: data-tests
  working_dir: nightly_tests

  stable: false

  frequency: nightly
  team: data
  cluster:
    # leave oom disabled as test is marked unstable at the moment.
    cluster_env: shuffle/shuffle_app_config_oom_disabled.yaml
    cluster_compute: shuffle/datasets_large_scale_compute_small_instances.yaml

  run:
    timeout: 7200
    prepare: ' python setup_chaos.py --node-kill-interval 600 --max-nodes-to-kill 2'
    script: RAY_DATASET_PUSH_BASED_SHUFFLE=1 python dataset/sort.py --num-partitions=1000 --partition-size=1e9 --shuffle
    wait_for_nodes:
      num_nodes: 20

#####################
# Observability tests
#####################
- name: agent_stress_test
  group: core-observability-test
  working_dir: dashboard

  stable: true

  frequency: nightly
  team: core
  cluster:
    cluster_env: agent_stress_app_config.yaml
    cluster_compute: agent_stress_compute.yaml

  run:
    timeout: 14400
    script: python mem_check.py --working-dir .

- name: k8s_serve_ha_test
  group: k8s-test
  working_dir: k8s_tests

  stable: false
  # TODO: Migrate this test to Anyscale Jobs / staging_v2
  env: prod_v1

  frequency: nightly
  team: serve
  cluster:
    cluster_env: app_config.yaml
    cluster_compute: compute_tpl.yaml

  run:
    timeout: 28800 # 8h
    prepare: bash prepare.sh
    script: python run_gcs_ft_on_k8s.py
    type: sdk_command

- name: aws_cluster_launcher
  group: cluster-launcher-test
  working_dir: ../python/ray/autoscaler/aws/

  stable: true

  # TODO: Migrate this test to Anyscale Jobs / staging_v2
  env: prod_v1

  frequency: nightly
  team: core
  cluster:
    cluster_env: tests/aws_config.yaml
    cluster_compute: tests/aws_compute.yaml

  run:
    timeout: 1200
    script: cd tests && bash test_aws_cluster_launcher.sh aws_cluster.yaml
    type: sdk_command

- name: aws_cluster_launcher_minimal
  group: cluster-launcher-test
  working_dir: ../python/ray/autoscaler/aws/

  stable: true

  # TODO: Migrate this test to Anyscale Jobs / staging_v2
  env: prod_v1

  frequency: nightly
  team: core
  cluster:
    cluster_env: tests/aws_config.yaml
    cluster_compute: tests/aws_compute.yaml

  run:
    timeout: 1200
    script: cd tests && bash test_aws_cluster_launcher.sh ../example-minimal.yaml
    type: sdk_command<|MERGE_RESOLUTION|>--- conflicted
+++ resolved
@@ -3323,7 +3323,6 @@
     wait_for_nodes:
       num_nodes: 500
 
-<<<<<<< HEAD
 - name: many_nodes_multi_master_test
   group: core-daily-test
   working_dir: benchmarks
@@ -3363,26 +3362,6 @@
     script: python distributed/multi_master_tests/multi_master_test.py --no-wait --cpus-per-actor=0.2 --total-actors 5000
     wait_for_nodes:
       num_nodes: 251
-=======
-#- name: many_nodes_multi_master_test
-#  group: core-daily-test
-#  working_dir: nightly_tests
-#
-#  frequency: nightly-3x
-#  team: core
-#  cluster:
-#    cluster_env: many_nodes_tests/app_config.yaml
-#    cluster_compute: many_nodes_tests/compute_config.yaml
-#
-#  run:
-#    timeout: 7200
-#    script: python many_nodes_tests/multi_master_test.py
-#    wait_for_nodes:
-#      num_nodes: 251
-#
-#    type: anyscale_job
-#    file_manager: sdk
->>>>>>> e6175fba
 
 - name: pg_autoscaling_regression_test
   group: core-daily-test
