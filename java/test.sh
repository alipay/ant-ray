#!/usr/bin/env bash

# Cause the script to exit if a single command fails.
set -e
# Show explicitly which commands are currently running.
set -x

ROOT_DIR=$(cd "$(dirname "${BASH_SOURCE:-$0}")"; pwd)

# run this file before compile the targets
sh $ROOT_DIR/generate_deps.sh

echo "Compiling Java code."
pushd $ROOT_DIR/..
# compile all the targets
bazel build //java:all --verbose_failures
<<<<<<< HEAD
=======

>>>>>>> b64a0295
# bazel checkstyle for java
bazel test //java:all --test_tag_filters="checkstyle"

# The following are soft links
# TODO: remove this once cmake is removed
mkdir -p $ROOT_DIR/../build/java/
ln -sf $ROOT_DIR/../bazel-bin/java/* $ROOT_DIR/../build/java/
mkdir -p $ROOT_DIR/tutorial/target/
ln -sf $ROOT_DIR/../bazel-bin/java/org_ray_ray_tutorial_deploy.jar $ROOT_DIR/tutorial/target/ray-tutorial-0.1-SNAPSHOT.jar

echo "Running tests under cluster mode."
<<<<<<< HEAD
bazel test //java:all_tests --test_output="errors" || cluster_exit_code=$?
=======
ENABLE_MULTI_LANGUAGE_TESTS=1 bazel test //java:all_tests --jvmopt="-Dray.home=$ROOT_DIR/.." --test_output="errors" || cluster_exit_code=$?
>>>>>>> b64a0295

# exit_code == 2 means there are some tests skiped.
if [ $cluster_exit_code -eq 2 ] && [ $cluster_exit_code -eq 0 ] ; then
    exit $exit_code
fi

echo "Running tests under single-process mode."
<<<<<<< HEAD
#bazel test //java:all_tests --jvmopt="-Dray.run-mode=SINGLE_PROCESS" --test_output="errors" || single_exit_code=$?
=======
#bazel test //java:all_tests --jvmopt="-Dray.run-mode=SINGLE_PROCESS -Dray.home=$ROOT_DIR/.." --test_output="errors" || single_exit_code=$?
>>>>>>> b64a0295

# exit_code == 2 means there are some tests skiped.
if [ $single_exit_code -eq 2 ] && [ $single_exit_code -eq 0 ] ; then
    exit $exit_code
fi

popd<|MERGE_RESOLUTION|>--- conflicted
+++ resolved
@@ -14,10 +14,7 @@
 pushd $ROOT_DIR/..
 # compile all the targets
 bazel build //java:all --verbose_failures
-<<<<<<< HEAD
-=======
 
->>>>>>> b64a0295
 # bazel checkstyle for java
 bazel test //java:all --test_tag_filters="checkstyle"
 
@@ -29,11 +26,7 @@
 ln -sf $ROOT_DIR/../bazel-bin/java/org_ray_ray_tutorial_deploy.jar $ROOT_DIR/tutorial/target/ray-tutorial-0.1-SNAPSHOT.jar
 
 echo "Running tests under cluster mode."
-<<<<<<< HEAD
-bazel test //java:all_tests --test_output="errors" || cluster_exit_code=$?
-=======
-ENABLE_MULTI_LANGUAGE_TESTS=1 bazel test //java:all_tests --jvmopt="-Dray.home=$ROOT_DIR/.." --test_output="errors" || cluster_exit_code=$?
->>>>>>> b64a0295
+ENABLE_MULTI_LANGUAGE_TESTS=1 bazel test //java:all_tests --test_output="errors" || cluster_exit_code=$?
 
 # exit_code == 2 means there are some tests skiped.
 if [ $cluster_exit_code -eq 2 ] && [ $cluster_exit_code -eq 0 ] ; then
@@ -41,11 +34,7 @@
 fi
 
 echo "Running tests under single-process mode."
-<<<<<<< HEAD
-#bazel test //java:all_tests --jvmopt="-Dray.run-mode=SINGLE_PROCESS" --test_output="errors" || single_exit_code=$?
-=======
-#bazel test //java:all_tests --jvmopt="-Dray.run-mode=SINGLE_PROCESS -Dray.home=$ROOT_DIR/.." --test_output="errors" || single_exit_code=$?
->>>>>>> b64a0295
+bazel test //java:all_tests --jvmopt="-Dray.run-mode=SINGLE_PROCESS" --test_output="errors" || single_exit_code=$?
 
 # exit_code == 2 means there are some tests skiped.
 if [ $single_exit_code -eq 2 ] && [ $single_exit_code -eq 0 ] ; then
