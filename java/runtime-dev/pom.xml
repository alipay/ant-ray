<?xml version="1.0" encoding="UTF-8"?>
<project xmlns:xsi="http://www.w3.org/2001/XMLSchema-instance"
         xmlns="http://maven.apache.org/POM/4.0.0"
         xsi:schemaLocation="http://maven.apache.org/POM/4.0.0 http://maven.apache.org/maven-v4_0_0.xsd">
    <parent>
        <groupId>org.ray.parent</groupId>
        <artifactId>ray-superpom</artifactId>
        <version>1.0</version>
    </parent>
    <modelVersion>4.0.0</modelVersion>
    <groupId>org.ray</groupId>
    <artifactId>ray-runtime-dev</artifactId>

    <name>runtime-dev</name>
    <description>runtime for app development</description>
    <url></url>

    <packaging>jar</packaging>

    <dependencies>
        <dependency>
            <groupId>org.ray</groupId>
            <artifactId>ray-api</artifactId>
            <version>${project.version}</version>
        </dependency>
        <dependency>
            <groupId>org.ray</groupId>
            <artifactId>ray-runtime-common</artifactId>
            <version>${project.version}</version>
        </dependency>
        <dependency>
            <groupId>de.ruedigermoeller</groupId>
            <artifactId>fst</artifactId>
        </dependency>

        <!-- https://mvnrepository.com/artifact/com.github.davidmoten/flatbuffers-java -->
        <dependency>
            <groupId>com.github.davidmoten</groupId>
            <artifactId>flatbuffers-java</artifactId>
<<<<<<< HEAD
            <version>1.9.0.1</version>
=======
>>>>>>> 32b181eb
        </dependency>

        <!-- https://mvnrepository.com/artifact/redis.clients/jedis -->
        <dependency>
            <groupId>redis.clients</groupId>
            <artifactId>jedis</artifactId>
        </dependency>
    </dependencies>


</project><|MERGE_RESOLUTION|>--- conflicted
+++ resolved
@@ -37,10 +37,7 @@
         <dependency>
             <groupId>com.github.davidmoten</groupId>
             <artifactId>flatbuffers-java</artifactId>
-<<<<<<< HEAD
             <version>1.9.0.1</version>
-=======
->>>>>>> 32b181eb
         </dependency>
 
         <!-- https://mvnrepository.com/artifact/redis.clients/jedis -->
