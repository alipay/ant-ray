<?xml version="1.0" encoding="UTF-8"?>

<<<<<<< HEAD
<project xmlns="http://maven.apache.org/POM/4.0.0"
  xmlns:xsi="http://www.w3.org/2001/XMLSchema-instance"
  xsi:schemaLocation="http://maven.apache.org/POM/4.0.0 http://maven.apache.org/maven-v4_0_0.xsd">
  <parent>
    <groupId>org.ray.parent</groupId>
    <artifactId>ray-superpom</artifactId>
    <version>1.0</version>
  </parent>
  <modelVersion>4.0.0</modelVersion>

  <groupId>org.ray</groupId>
  <artifactId>ray-test</artifactId>

  <name>java test cases for ray</name>
  <description>java test cases for ray</description>
  <url></url>

  <packaging>jar</packaging>

  <dependencies>
    <dependency>
      <groupId>org.ray</groupId>
      <artifactId>ray-api</artifactId>
      <version>1.0</version>
    </dependency>

    <dependency>
      <groupId>org.ray</groupId>
      <artifactId>ray-runtime-common</artifactId>
      <version>1.0</version>
    </dependency>

    <dependency>
      <groupId>org.ray</groupId>
      <artifactId>ray-runtime-native</artifactId>
      <version>1.0</version>
    </dependency>

    <dependency>
      <groupId>org.ray</groupId>
      <artifactId>ray-runtime-dev</artifactId>
      <version>1.0</version>
    </dependency>

    <dependency>
      <groupId>org.ray</groupId>
      <artifactId>ray-common</artifactId>
      <version>1.0</version>
    </dependency>

    <dependency>
      <groupId>junit</groupId>
      <artifactId>junit</artifactId>
      <version>4.11</version>
      <!-- <scope>test</scope> -->
    </dependency>

    <!-- https://mvnrepository.com/artifact/commons-collections/commons-collections -->
    <dependency>
      <groupId>commons-collections</groupId>
      <artifactId>commons-collections</artifactId>
    </dependency>

    <dependency>
      <groupId>com.google.guava</groupId>
      <artifactId>guava</artifactId>
    </dependency>

    <dependency>
      <groupId>org.ini4j</groupId>
      <artifactId>ini4j</artifactId>
    </dependency>

  </dependencies>
  <build>
    <plugins>
      <plugin>
        <groupId>org.apache.maven.plugins</groupId>
        <artifactId>maven-surefire-plugin</artifactId>
        <version>2.21.0</version>
        <configuration>
          <!-- <properties>
            <property>
              <name>listener</name>
              <value>org.ray.api.test.TestListener</value>
            </property>
          </properties> -->
          <environmentVariables>
            <RAY_CONFIG>${basedir}/../ray.config.ini</RAY_CONFIG>
          </environmentVariables>
          <argLine>-ea
            -Djava.library.path=${basedir}/../../build/src/plasma:${basedir}/../../build/src/local_scheduler
            -noverify
            -DlogOutput=console
          </argLine>
          <testSourceDirectory>${basedir}/src/main/java/</testSourceDirectory>
          <testClassesDirectory>${project.build.directory}/classes/</testClassesDirectory>
        </configuration>
      </plugin>

      <plugin>
        <groupId>org.apache.maven.plugins</groupId>
        <artifactId>maven-dependency-plugin</artifactId>
        <executions>
          <execution>
            <id>copy-dependencies</id>
            <phase>package</phase>
            <goals>
              <goal>copy-dependencies</goal>
            </goals>
            <configuration>
              <outputDirectory>${basedir}/lib</outputDirectory>
              <overWriteReleases>false</overWriteReleases>
              <overWriteSnapshots>false</overWriteSnapshots>
              <overWriteIfNewer>true</overWriteIfNewer>
            </configuration>
          </execution>
        </executions>
      </plugin>

    </plugins>
  </build>
=======
<project xmlns:xsi="http://www.w3.org/2001/XMLSchema-instance"
         xmlns="http://maven.apache.org/POM/4.0.0"
         xsi:schemaLocation="http://maven.apache.org/POM/4.0.0 http://maven.apache.org/maven-v4_0_0.xsd">
    <parent>
        <groupId>org.ray.parent</groupId>
        <artifactId>ray-superpom</artifactId>
        <version>1.0</version>
    </parent>
    <modelVersion>4.0.0</modelVersion>

    <groupId>org.ray</groupId>
    <artifactId>ray-test</artifactId>

    <name>java test cases for ray</name>
    <description>java test cases for ray</description>
    <url></url>

    <packaging>jar</packaging>

    <dependencies>
        <dependency>
            <groupId>org.ray</groupId>
            <artifactId>ray-api</artifactId>
            <version>1.0</version>
        </dependency>

        <dependency>
            <groupId>org.ray</groupId>
            <artifactId>ray-runtime-common</artifactId>
            <version>1.0</version>
        </dependency>

        <dependency>
            <groupId>org.ray</groupId>
            <artifactId>ray-runtime-native</artifactId>
            <version>1.0</version>
        </dependency>

        <dependency>
            <groupId>org.ray</groupId>
            <artifactId>ray-runtime-dev</artifactId>
            <version>1.0</version>
        </dependency>

        <dependency>
            <groupId>org.ray</groupId>
            <artifactId>ray-common</artifactId>
            <version>1.0</version>
        </dependency>

        <dependency>
            <groupId>org.ray</groupId>
            <artifactId>ray-hook</artifactId>
            <version>1.0</version>
        </dependency>

        <dependency>
            <groupId>junit</groupId>
            <artifactId>junit</artifactId>
            <version>4.11</version>
            <!-- <scope>test</scope> -->
        </dependency>

        <!-- https://mvnrepository.com/artifact/commons-collections/commons-collections -->
        <dependency>
            <groupId>commons-collections</groupId>
            <artifactId>commons-collections</artifactId>
            <version>3.2.2</version>
        </dependency>

        <dependency>
            <groupId>com.google.guava</groupId>
            <artifactId>guava</artifactId>
            <version>19.0</version>
        </dependency>
    </dependencies>
    <build>
        <plugins>
            <plugin>
                <groupId>org.apache.maven.plugins</groupId>
                <artifactId>maven-surefire-plugin</artifactId>
                <version>2.21.0</version>
                <configuration>
                    <!-- <properties>
                      <property>
                        <name>listener</name>
                        <value>org.ray.api.test.TestListener</value>
                      </property>
                    </properties> -->
                    <environmentVariables>
                        <RAY_CONFIG>${basedir}/../ray.config.ini</RAY_CONFIG>
                    </environmentVariables>
                    <argLine>-ea
                        -Djava.library.path=${basedir}/../../build/src/plasma:${basedir}/../../build/src/local_scheduler
                        -noverify
                        -DlogOutput=console
                    </argLine>
                    <testSourceDirectory>${basedir}/src/main/java/</testSourceDirectory>
                    <testClassesDirectory>${project.build.directory}/classes/</testClassesDirectory>
                </configuration>
            </plugin>

            <plugin>
                <groupId>org.apache.maven.plugins</groupId>
                <artifactId>maven-dependency-plugin</artifactId>
                <executions>
                    <execution>
                        <id>copy-dependencies</id>
                        <phase>package</phase>
                        <goals>
                            <goal>copy-dependencies</goal>
                        </goals>
                        <configuration>
                            <outputDirectory>${basedir}/lib</outputDirectory>
                            <overWriteReleases>false</overWriteReleases>
                            <overWriteSnapshots>false</overWriteSnapshots>
                            <overWriteIfNewer>true</overWriteIfNewer>
                        </configuration>
                    </execution>
                </executions>
            </plugin>

        </plugins>
    </build>
>>>>>>> 1475600c

</project><|MERGE_RESOLUTION|>--- conflicted
+++ resolved
@@ -1,129 +1,5 @@
 <?xml version="1.0" encoding="UTF-8"?>
 
-<<<<<<< HEAD
-<project xmlns="http://maven.apache.org/POM/4.0.0"
-  xmlns:xsi="http://www.w3.org/2001/XMLSchema-instance"
-  xsi:schemaLocation="http://maven.apache.org/POM/4.0.0 http://maven.apache.org/maven-v4_0_0.xsd">
-  <parent>
-    <groupId>org.ray.parent</groupId>
-    <artifactId>ray-superpom</artifactId>
-    <version>1.0</version>
-  </parent>
-  <modelVersion>4.0.0</modelVersion>
-
-  <groupId>org.ray</groupId>
-  <artifactId>ray-test</artifactId>
-
-  <name>java test cases for ray</name>
-  <description>java test cases for ray</description>
-  <url></url>
-
-  <packaging>jar</packaging>
-
-  <dependencies>
-    <dependency>
-      <groupId>org.ray</groupId>
-      <artifactId>ray-api</artifactId>
-      <version>1.0</version>
-    </dependency>
-
-    <dependency>
-      <groupId>org.ray</groupId>
-      <artifactId>ray-runtime-common</artifactId>
-      <version>1.0</version>
-    </dependency>
-
-    <dependency>
-      <groupId>org.ray</groupId>
-      <artifactId>ray-runtime-native</artifactId>
-      <version>1.0</version>
-    </dependency>
-
-    <dependency>
-      <groupId>org.ray</groupId>
-      <artifactId>ray-runtime-dev</artifactId>
-      <version>1.0</version>
-    </dependency>
-
-    <dependency>
-      <groupId>org.ray</groupId>
-      <artifactId>ray-common</artifactId>
-      <version>1.0</version>
-    </dependency>
-
-    <dependency>
-      <groupId>junit</groupId>
-      <artifactId>junit</artifactId>
-      <version>4.11</version>
-      <!-- <scope>test</scope> -->
-    </dependency>
-
-    <!-- https://mvnrepository.com/artifact/commons-collections/commons-collections -->
-    <dependency>
-      <groupId>commons-collections</groupId>
-      <artifactId>commons-collections</artifactId>
-    </dependency>
-
-    <dependency>
-      <groupId>com.google.guava</groupId>
-      <artifactId>guava</artifactId>
-    </dependency>
-
-    <dependency>
-      <groupId>org.ini4j</groupId>
-      <artifactId>ini4j</artifactId>
-    </dependency>
-
-  </dependencies>
-  <build>
-    <plugins>
-      <plugin>
-        <groupId>org.apache.maven.plugins</groupId>
-        <artifactId>maven-surefire-plugin</artifactId>
-        <version>2.21.0</version>
-        <configuration>
-          <!-- <properties>
-            <property>
-              <name>listener</name>
-              <value>org.ray.api.test.TestListener</value>
-            </property>
-          </properties> -->
-          <environmentVariables>
-            <RAY_CONFIG>${basedir}/../ray.config.ini</RAY_CONFIG>
-          </environmentVariables>
-          <argLine>-ea
-            -Djava.library.path=${basedir}/../../build/src/plasma:${basedir}/../../build/src/local_scheduler
-            -noverify
-            -DlogOutput=console
-          </argLine>
-          <testSourceDirectory>${basedir}/src/main/java/</testSourceDirectory>
-          <testClassesDirectory>${project.build.directory}/classes/</testClassesDirectory>
-        </configuration>
-      </plugin>
-
-      <plugin>
-        <groupId>org.apache.maven.plugins</groupId>
-        <artifactId>maven-dependency-plugin</artifactId>
-        <executions>
-          <execution>
-            <id>copy-dependencies</id>
-            <phase>package</phase>
-            <goals>
-              <goal>copy-dependencies</goal>
-            </goals>
-            <configuration>
-              <outputDirectory>${basedir}/lib</outputDirectory>
-              <overWriteReleases>false</overWriteReleases>
-              <overWriteSnapshots>false</overWriteSnapshots>
-              <overWriteIfNewer>true</overWriteIfNewer>
-            </configuration>
-          </execution>
-        </executions>
-      </plugin>
-
-    </plugins>
-  </build>
-=======
 <project xmlns:xsi="http://www.w3.org/2001/XMLSchema-instance"
          xmlns="http://maven.apache.org/POM/4.0.0"
          xsi:schemaLocation="http://maven.apache.org/POM/4.0.0 http://maven.apache.org/maven-v4_0_0.xsd">
@@ -175,12 +51,6 @@
         </dependency>
 
         <dependency>
-            <groupId>org.ray</groupId>
-            <artifactId>ray-hook</artifactId>
-            <version>1.0</version>
-        </dependency>
-
-        <dependency>
             <groupId>junit</groupId>
             <artifactId>junit</artifactId>
             <version>4.11</version>
@@ -191,13 +61,11 @@
         <dependency>
             <groupId>commons-collections</groupId>
             <artifactId>commons-collections</artifactId>
-            <version>3.2.2</version>
         </dependency>
 
         <dependency>
             <groupId>com.google.guava</groupId>
             <artifactId>guava</artifactId>
-            <version>19.0</version>
         </dependency>
     </dependencies>
     <build>
@@ -248,6 +116,6 @@
 
         </plugins>
     </build>
->>>>>>> 1475600c
+
 
 </project>