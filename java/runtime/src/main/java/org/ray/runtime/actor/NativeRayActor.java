--- conflicted
+++ resolved
@@ -9,17 +9,9 @@
 import org.ray.api.Ray;
 import org.ray.api.RayActor;
 import org.ray.api.id.ActorId;
-<<<<<<< HEAD
-import org.ray.api.id.UniqueId;
-import org.ray.api.runtime.RayRuntime;
-import org.ray.runtime.AbstractRayRuntime;
-import org.ray.runtime.RayNativeRuntime;
-import org.ray.runtime.RayMultiWorkerNativeRuntime;
-=======
 import org.ray.api.runtime.RayRuntime;
 import org.ray.runtime.RayMultiWorkerNativeRuntime;
 import org.ray.runtime.RayNativeRuntime;
->>>>>>> 044527ad
 import org.ray.runtime.generated.Common.Language;
 
 /**
@@ -31,15 +23,6 @@
   /**
    * Address of core worker.
    */
-<<<<<<< HEAD
-  private long nativeCoreWorkerPointer;  
-  /**
-   * ID of the actor.
-   */
-  private byte[] actorId;
-
-  public NativeRayActor(long nativeCoreWorkerPointer, byte[] actorId) {
-=======
   long nativeCoreWorkerPointer;
   /**
    * ID of the actor.
@@ -49,15 +32,11 @@
   private Language language;
 
   NativeRayActor(long nativeCoreWorkerPointer, byte[] actorId, Language language) {
->>>>>>> 044527ad
     Preconditions.checkState(nativeCoreWorkerPointer != 0);
     Preconditions.checkState(!ActorId.fromBytes(actorId).isNil());
     this.nativeCoreWorkerPointer = nativeCoreWorkerPointer;
     this.actorId = actorId;
-<<<<<<< HEAD
-=======
     this.language = language;
->>>>>>> 044527ad
   }
 
   /**
@@ -66,8 +45,6 @@
   NativeRayActor() {
   }
 
-<<<<<<< HEAD
-=======
   public static NativeRayActor create(long nativeCoreWorkerPointer, byte[] actorId,
       Language language) {
     Preconditions.checkState(nativeCoreWorkerPointer != 0);
@@ -81,48 +58,23 @@
     }
   }
 
->>>>>>> 044527ad
   @Override
   public ActorId getId() {
     return ActorId.fromBytes(actorId);
   }
 
   public Language getLanguage() {
-<<<<<<< HEAD
-    return Language.forNumber(nativeGetLanguage(nativeCoreWorkerPointer, actorId));
-=======
     return language;
->>>>>>> 044527ad
   }
 
   public boolean isDirectCallActor() {
     return nativeIsDirectCallActor(nativeCoreWorkerPointer, actorId);
-<<<<<<< HEAD
-  }
-
-  @Override
-  public String getModuleName() {
-    Preconditions.checkState(getLanguage() == Language.PYTHON);
-    return nativeGetActorCreationTaskFunctionDescriptor(
-      nativeCoreWorkerPointer, actorId).get(0);
-  }
-
-  @Override
-  public String getClassName() {
-    Preconditions.checkState(getLanguage() == Language.PYTHON);
-    return nativeGetActorCreationTaskFunctionDescriptor(
-      nativeCoreWorkerPointer, actorId).get(1);
-=======
->>>>>>> 044527ad
   }
 
   @Override
   public void writeExternal(ObjectOutput out) throws IOException {
     out.writeObject(nativeSerialize(nativeCoreWorkerPointer, actorId));
-<<<<<<< HEAD
-=======
     out.writeObject(language);
->>>>>>> 044527ad
   }
 
   @Override
@@ -131,19 +83,11 @@
     if (runtime instanceof RayMultiWorkerNativeRuntime) {
       runtime = ((RayMultiWorkerNativeRuntime) runtime).getCurrentRuntime();
     }
-<<<<<<< HEAD
-    
-    Preconditions.checkState(runtime instanceof RayNativeRuntime);
-    nativeCoreWorkerPointer = ((RayNativeRuntime)runtime).getNativeCoreWorkerPointer();
-
-    actorId = nativeDeserialize(nativeCoreWorkerPointer, (byte[]) in.readObject());
-=======
     Preconditions.checkState(runtime instanceof RayNativeRuntime);
 
     nativeCoreWorkerPointer = ((RayNativeRuntime) runtime).getNativeCoreWorkerPointer();
     actorId = nativeDeserialize(nativeCoreWorkerPointer, (byte[]) in.readObject());
     language = (Language) in.readObject();
->>>>>>> 044527ad
   }
 
   @Override
@@ -151,17 +95,9 @@
     // TODO(zhijunfu): do we need to free the ActorHandle in core worker?
   }
 
-<<<<<<< HEAD
-  private static native int nativeGetLanguage(long nativeCoreWorkerPointer, byte[] actorId);
-
-  private static native boolean nativeIsDirectCallActor(long nativeCoreWorkerPointer, byte[] actorId);
-
-  private static native List<String> nativeGetActorCreationTaskFunctionDescriptor(
-=======
   private static native boolean nativeIsDirectCallActor(long nativeCoreWorkerPointer, byte[] actorId);
 
   static native List<String> nativeGetActorCreationTaskFunctionDescriptor(
->>>>>>> 044527ad
     long nativeCoreWorkerPointer, byte[] actorId);
 
   private static native byte[] nativeSerialize(long nativeCoreWorkerPointer, byte[] actorId);
