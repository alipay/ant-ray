--- conflicted
+++ resolved
@@ -222,10 +222,6 @@
       // Set session dir for this cluster, so that the drivers which connected to this
       // cluster will fetch this session dir as its self's session dir.
       client.set("session_dir", rayConfig.getSessionDir());
-<<<<<<< HEAD
-
-=======
->>>>>>> 06ed2313
       // start redis shards
       for (int i = 0; i < rayConfig.numberRedisShards; i++) {
         String shard = startRedisInstance(rayConfig.nodeIp,
