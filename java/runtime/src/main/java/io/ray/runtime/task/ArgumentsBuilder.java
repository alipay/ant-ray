package io.ray.runtime.task;

import com.google.common.base.Preconditions;
import io.ray.api.ObjectRef;
import io.ray.api.Ray;
import io.ray.api.id.ObjectId;
import io.ray.runtime.RayRuntimeInternal;
import io.ray.runtime.generated.Common.Address;
import io.ray.runtime.generated.Common.Language;
import io.ray.runtime.object.NativeRayObject;
import io.ray.runtime.object.ObjectRefImpl;
import io.ray.runtime.object.ObjectSerializer;
import java.nio.ByteBuffer;
import java.util.ArrayList;
import java.util.Arrays;
import java.util.List;

/**
 * Helper methods to convert arguments from/to objects.
 */
public class ArgumentsBuilder {

  /**
   * If the the size of an argument's serialized data is smaller than this number, the argument will
   * be passed by value. Otherwise it'll be passed by reference.
   */
  // TODO(kfstorm): Read from internal config `max_direct_call_object_size`.
  public static final int LARGEST_SIZE_PASS_BY_VALUE = 100 * 1024;

  /**
   * This dummy type is also defined in signature.py. Please keep it synced.
   */
  private static final NativeRayObject PYTHON_DUMMY_TYPE = ObjectSerializer
      .serialize("__RAY_DUMMY__".getBytes());

  /**
   * Convert real function arguments to task spec arguments.
   */
  public static List<FunctionArg> wrap(Object[] args, Language language) {
    List<FunctionArg> ret = new ArrayList<>();
    for (Object arg : args) {
      ObjectId id = null;
      Address address = null;
      NativeRayObject value = null;
      if (arg instanceof ObjectRef) {
<<<<<<< HEAD
        id = ((ObjectRef) arg).getId();
        address = ((RayRuntimeInternal) Ray.internal()).getObjectStore().getOwnerAddress(id);
=======
        Preconditions.checkState(arg instanceof ObjectRefImpl);
        id = ((ObjectRefImpl<?>) arg).getId();
>>>>>>> d4541893
      } else {
        value = ObjectSerializer.serialize(arg);
        if (language != Language.JAVA) {
          boolean isCrossData =
              Arrays.equals(value.metadata, ObjectSerializer.OBJECT_METADATA_TYPE_CROSS_LANGUAGE) ||
                  Arrays.equals(value.metadata, ObjectSerializer.OBJECT_METADATA_TYPE_RAW);
          if (!isCrossData) {
            throw new IllegalArgumentException(String.format("Can't transfer %s data to %s",
                Arrays.toString(value.metadata), language.getValueDescriptor().getName()));
          }
        }
        if (value.data.length > LARGEST_SIZE_PASS_BY_VALUE) {
          id = ((RayRuntimeInternal) Ray.internal()).getObjectStore()
              .putRaw(value);
          address = ((RayRuntimeInternal) Ray.internal()).getWorkerContext().getRpcAddress();
          value = null;
        }
      }
      if (language == Language.PYTHON) {
        ret.add(FunctionArg.passByValue(PYTHON_DUMMY_TYPE));
      }
      if (id != null) {
        ret.add(FunctionArg.passByReference(id, address));
      } else {
        ret.add(FunctionArg.passByValue(value));
      }
    }
    return ret;
  }

  /**
   * Convert list of NativeRayObject/ByteBuffer to real function arguments.
   */
  public static Object[] unwrap(List<Object> args, Class<?>[] types) {
    Object[] realArgs = new Object[args.size()];
    for (int i = 0; i < args.size(); i++) {
      Object arg = args.get(i);
      Preconditions.checkState(arg instanceof ByteBuffer || arg instanceof NativeRayObject);
      if (arg instanceof ByteBuffer) {
        Preconditions.checkState(types[i] == ByteBuffer.class);
        realArgs[i] = arg;
      } else {
        realArgs[i] = ObjectSerializer.deserialize((NativeRayObject) arg, null, types[i]);
      }
    }
    return realArgs;
  }
}<|MERGE_RESOLUTION|>--- conflicted
+++ resolved
@@ -43,13 +43,9 @@
       Address address = null;
       NativeRayObject value = null;
       if (arg instanceof ObjectRef) {
-<<<<<<< HEAD
-        id = ((ObjectRef) arg).getId();
-        address = ((RayRuntimeInternal) Ray.internal()).getObjectStore().getOwnerAddress(id);
-=======
         Preconditions.checkState(arg instanceof ObjectRefImpl);
         id = ((ObjectRefImpl<?>) arg).getId();
->>>>>>> d4541893
+        address = ((RayRuntimeInternal) Ray.internal()).getObjectStore().getOwnerAddress(id);
       } else {
         value = ObjectSerializer.serialize(arg);
         if (language != Language.JAVA) {
