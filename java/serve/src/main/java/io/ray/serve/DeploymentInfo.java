--- conflicted
+++ resolved
@@ -11,15 +11,11 @@
 
   private String backendDef;
 
-<<<<<<< HEAD
   private Object[] initArgs;
-=======
-  private byte[] deploymentVersion;
->>>>>>> 7a2e9e00
 
   private BackendConfig backendConfig;
 
-  private BackendVersion backendVersion;
+  private DeploymentVersion deploymentVersion;
 
   private Map<String, String> config;
 
@@ -41,7 +37,6 @@
     return this;
   }
 
-<<<<<<< HEAD
   public Object[] getInitArgs() {
     return initArgs;
   }
@@ -60,12 +55,12 @@
     return this;
   }
 
-  public BackendVersion getBackendVersion() {
-    return backendVersion;
+  public DeploymentVersion getDeploymentVersion() {
+    return deploymentVersion;
   }
 
-  public DeploymentInfo setBackendVersion(BackendVersion backendVersion) {
-    this.backendVersion = backendVersion;
+  public DeploymentInfo setDeploymentVersion(DeploymentVersion deploymentVersion) {
+    this.deploymentVersion = deploymentVersion;
     return this;
   }
 
@@ -76,13 +71,5 @@
   public DeploymentInfo setConfig(Map<String, String> config) {
     this.config = config;
     return this;
-=======
-  public byte[] getDeploymentVersion() {
-    return deploymentVersion;
-  }
-
-  public void setDeploymentVersion(byte[] deploymentVersion) {
-    this.deploymentVersion = deploymentVersion;
->>>>>>> 7a2e9e00
   }
 }