--- conflicted
+++ resolved
@@ -1,11 +1,7 @@
 package io.ray.serve.poll;
 
 import com.google.protobuf.ByteString;
-<<<<<<< HEAD
-import io.ray.serve.BackendConfig;
-=======
-import io.ray.serve.generated.DeploymentConfig;
->>>>>>> da689484
+import io.ray.serve.DeploymentConfig;
 import io.ray.serve.generated.UpdatedObject;
 import java.util.HashMap;
 import java.util.Map;
@@ -29,14 +25,9 @@
     LongPollClient longPollClient = new LongPollClient(null, keyListeners);
 
     // Construct updated object.
-<<<<<<< HEAD
-    io.ray.serve.generated.BackendConfig.Builder backendConfig =
-        io.ray.serve.generated.BackendConfig.newBuilder();
-    backendConfig.setNumReplicas(20);
-=======
-    DeploymentConfig.Builder deploymentConfig = DeploymentConfig.newBuilder();
+    io.ray.serve.generated.DeploymentConfig.Builder deploymentConfig =
+        io.ray.serve.generated.DeploymentConfig.newBuilder();
     deploymentConfig.setNumReplicas(20);
->>>>>>> da689484
     int snapshotId = 10;
     UpdatedObject.Builder updatedObject = UpdatedObject.newBuilder();
     updatedObject.setSnapshotId(snapshotId);
