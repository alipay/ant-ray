package io.ray.serve;

import io.ray.api.ActorHandle;
import io.ray.api.Ray;
import io.ray.runtime.serializer.MessagePackSerializer;
import io.ray.serve.api.Serve;
import io.ray.serve.generated.ActorSet;
<<<<<<< HEAD
import io.ray.serve.generated.BackendLanguage;
=======
import io.ray.serve.generated.DeploymentConfig;
import io.ray.serve.generated.DeploymentVersion;
>>>>>>> da689484
import io.ray.serve.generated.EndpointInfo;
import io.ray.serve.util.CommonUtil;
import java.io.IOException;
import java.net.HttpURLConnection;
import java.util.HashMap;
import java.util.Map;
import org.apache.commons.lang3.RandomStringUtils;
import org.apache.hc.client5.http.classic.HttpClient;
import org.apache.hc.client5.http.classic.methods.HttpPost;
import org.apache.hc.client5.http.impl.classic.CloseableHttpResponse;
import org.apache.hc.client5.http.impl.classic.HttpClientBuilder;
import org.apache.hc.core5.http.io.entity.EntityUtils;
import org.testng.Assert;
import org.testng.annotations.Test;

public class ProxyActorTest {

  @Test
  public void test() throws IOException {
    boolean inited = Ray.isInitialized();
    Ray.init();

    try {
      String prefix = "ProxyActorTest";
      String controllerName =
          CommonUtil.formatActorName(
              Constants.SERVE_CONTROLLER_NAME, RandomStringUtils.randomAlphabetic(6));
      String deploymentName = prefix;
      String replicaTag = prefix;
      String endpointName = prefix;
      String route = "/route";
      String version = "v1";

      // Controller
      ActorHandle<DummyServeController> controller =
          Ray.actor(DummyServeController::new).setName(controllerName).remote();
      Map<String, EndpointInfo> endpointInfos = new HashMap<>();
      endpointInfos.put(
          endpointName,
          EndpointInfo.newBuilder().setEndpointName(endpointName).setRoute(route).build());
      controller.task(DummyServeController::setEndpoints, endpointInfos).remote();

      // Replica
<<<<<<< HEAD
      DeploymentInfo deploymentInfo =
          new DeploymentInfo()
              .setName(deploymentName)
              .setBackendConfig(
                  new BackendConfig().setBackendLanguage(BackendLanguage.JAVA.getNumber()))
              .setDeploymentVersion(new DeploymentVersion(version))
              .setBackendDef(DummyBackendReplica.class.getName());
=======
      DeploymentInfo deploymentInfo = new DeploymentInfo();
      deploymentInfo.setDeploymentConfig(DeploymentConfig.newBuilder().build().toByteArray());
      deploymentInfo.setDeploymentVersion(
          DeploymentVersion.newBuilder().setCodeVersion(version).build().toByteArray());
      deploymentInfo.setReplicaConfig(
          new ReplicaConfig(DummyBackendReplica.class.getName(), null, new HashMap<>()));
>>>>>>> da689484

      ActorHandle<RayServeWrappedReplica> replica =
          Ray.actor(
                  RayServeWrappedReplica::new,
                  deploymentInfo,
                  replicaTag,
                  controllerName,
                  (RayServeConfig) null)
              .setName(replicaTag)
              .remote();
      Assert.assertTrue(replica.task(RayServeWrappedReplica::checkHealth).remote().get());

      // ProxyActor
      ProxyActor proxyActor = new ProxyActor(controllerName, null);
      Assert.assertTrue(proxyActor.ready());

      proxyActor.getProxyRouter().updateRoutes(endpointInfos);
      proxyActor
          .getProxyRouter()
          .getHandles()
          .get(endpointName)
          .getRouter()
          .getReplicaSet()
          .updateWorkerReplicas(ActorSet.newBuilder().addNames(replicaTag).build());

      // Send request.
      HttpClient httpClient = HttpClientBuilder.create().build();
      HttpPost httpPost =
          new HttpPost(
              "http://localhost:"
                  + ((HttpProxy) proxyActor.getProxies().get(HttpProxy.PROXY_NAME)).getPort()
                  + route);
      try (CloseableHttpResponse httpResponse =
          (CloseableHttpResponse) httpClient.execute(httpPost)) {

        int status = httpResponse.getCode();
        Assert.assertEquals(status, HttpURLConnection.HTTP_OK);
        Object result =
            MessagePackSerializer.decode(
                EntityUtils.toByteArray(httpResponse.getEntity()), Object.class);

        Assert.assertNotNull(result);
        Assert.assertEquals("1", result.toString());
      }

    } finally {
      if (!inited) {
        Ray.shutdown();
      }
      Serve.setInternalReplicaContext(null);
      Serve.setGlobalClient(null);
    }
  }
}<|MERGE_RESOLUTION|>--- conflicted
+++ resolved
@@ -5,12 +5,7 @@
 import io.ray.runtime.serializer.MessagePackSerializer;
 import io.ray.serve.api.Serve;
 import io.ray.serve.generated.ActorSet;
-<<<<<<< HEAD
-import io.ray.serve.generated.BackendLanguage;
-=======
-import io.ray.serve.generated.DeploymentConfig;
-import io.ray.serve.generated.DeploymentVersion;
->>>>>>> da689484
+import io.ray.serve.generated.DeploymentLanguage;
 import io.ray.serve.generated.EndpointInfo;
 import io.ray.serve.util.CommonUtil;
 import java.io.IOException;
@@ -54,22 +49,13 @@
       controller.task(DummyServeController::setEndpoints, endpointInfos).remote();
 
       // Replica
-<<<<<<< HEAD
       DeploymentInfo deploymentInfo =
           new DeploymentInfo()
               .setName(deploymentName)
-              .setBackendConfig(
-                  new BackendConfig().setBackendLanguage(BackendLanguage.JAVA.getNumber()))
+              .setDeploymentConfig(
+                  new DeploymentConfig().setDeploymentLanguage(DeploymentLanguage.JAVA.getNumber()))
               .setDeploymentVersion(new DeploymentVersion(version))
               .setBackendDef(DummyBackendReplica.class.getName());
-=======
-      DeploymentInfo deploymentInfo = new DeploymentInfo();
-      deploymentInfo.setDeploymentConfig(DeploymentConfig.newBuilder().build().toByteArray());
-      deploymentInfo.setDeploymentVersion(
-          DeploymentVersion.newBuilder().setCodeVersion(version).build().toByteArray());
-      deploymentInfo.setReplicaConfig(
-          new ReplicaConfig(DummyBackendReplica.class.getName(), null, new HashMap<>()));
->>>>>>> da689484
 
       ActorHandle<RayServeWrappedReplica> replica =
           Ray.actor(
