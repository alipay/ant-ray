package io.ray.serve;

import com.google.common.collect.ImmutableMap;
import io.ray.api.ActorHandle;
import io.ray.api.ObjectRef;
import io.ray.api.Ray;
<<<<<<< HEAD
import io.ray.serve.api.Serve;
import io.ray.serve.generated.BackendLanguage;
=======
import io.ray.runtime.serializer.MessagePackSerializer;
import io.ray.serve.generated.DeploymentConfig;
import io.ray.serve.generated.DeploymentLanguage;
import io.ray.serve.generated.DeploymentVersion;
>>>>>>> da689484
import io.ray.serve.generated.RequestMetadata;
import io.ray.serve.generated.RequestWrapper;
import java.io.IOException;
import org.apache.commons.lang3.RandomStringUtils;
import org.testng.Assert;
import org.testng.annotations.Test;

public class RayServeReplicaTest {

  @SuppressWarnings("unused")
  @Test
  public void test() throws IOException {
    boolean inited = Ray.isInitialized();
    Ray.init();

    try {
      String controllerName = "RayServeReplicaTest";
      String backendTag = "b_tag";
      String replicaTag = "r_tag";
      String version = "v1";

      ActorHandle<DummyServeController> controllerHandle =
          Ray.actor(DummyServeController::new).setName(controllerName).remote();

<<<<<<< HEAD
      BackendConfig backendConfig =
          new BackendConfig().setBackendLanguage(BackendLanguage.JAVA.getNumber());
      DeploymentInfo deploymentInfo =
          new DeploymentInfo()
              .setName(backendTag)
              .setBackendConfig(backendConfig)
              .setDeploymentVersion(new DeploymentVersion(version))
              .setBackendDef(DummyBackendReplica.class.getName());
=======
      DeploymentConfig.Builder deploymentConfigBuilder = DeploymentConfig.newBuilder();
      deploymentConfigBuilder.setDeploymentLanguage(DeploymentLanguage.JAVA);
      byte[] deploymentConfigBytes = deploymentConfigBuilder.build().toByteArray();
      Object[] initArgs = new Object[] {backendTag, replicaTag, controllerName, new Object()};
      byte[] initArgsBytes = MessagePackSerializer.encode(initArgs).getLeft();

      DeploymentInfo deploymentInfo = new DeploymentInfo();
      deploymentInfo.setDeploymentConfig(deploymentConfigBytes);
      deploymentInfo.setDeploymentVersion(
          DeploymentVersion.newBuilder().setCodeVersion(version).build().toByteArray());
      deploymentInfo.setReplicaConfig(
          new ReplicaConfig("io.ray.serve.ReplicaContext", initArgsBytes, new HashMap<>()));
>>>>>>> da689484

      ActorHandle<RayServeWrappedReplica> backendHandle =
          Ray.actor(
                  RayServeWrappedReplica::new,
                  deploymentInfo,
                  replicaTag,
                  controllerName,
                  (RayServeConfig) null)
              .remote();

      // ready
      Assert.assertTrue(backendHandle.task(RayServeWrappedReplica::checkHealth).remote().get());

      // handle request
      RequestMetadata.Builder requestMetadata = RequestMetadata.newBuilder();
      requestMetadata.setRequestId(RandomStringUtils.randomAlphabetic(10));
      requestMetadata.setCallMethod(Constants.CALL_METHOD);
      RequestWrapper.Builder requestWrapper = RequestWrapper.newBuilder();

      ObjectRef<Object> resultRef =
          backendHandle
              .task(
                  RayServeWrappedReplica::handleRequest,
                  requestMetadata.build().toByteArray(),
                  requestWrapper.build().toByteArray())
              .remote();
      Assert.assertEquals((String) resultRef.get(), "1");

      // reconfigure
      ObjectRef<Object> versionRef =
          backendHandle.task(RayServeWrappedReplica::reconfigure, (Object) null).remote();
      Assert.assertEquals(((DeploymentVersion) versionRef.get()).getCodeVersion(), version);

      backendHandle.task(RayServeWrappedReplica::reconfigure, new Object()).remote().get();
      resultRef =
          backendHandle
              .task(
                  RayServeWrappedReplica::handleRequest,
                  requestMetadata.build().toByteArray(),
                  requestWrapper.build().toByteArray())
              .remote();
      Assert.assertEquals((String) resultRef.get(), "1");

      backendHandle
          .task(RayServeWrappedReplica::reconfigure, ImmutableMap.of("value", "100"))
          .remote()
          .get();
      resultRef =
          backendHandle
              .task(
                  RayServeWrappedReplica::handleRequest,
                  requestMetadata.build().toByteArray(),
                  requestWrapper.build().toByteArray())
              .remote();
      Assert.assertEquals((String) resultRef.get(), "101");

      // get version
      versionRef = backendHandle.task(RayServeWrappedReplica::getVersion).remote();
      Assert.assertEquals(((DeploymentVersion) versionRef.get()).getCodeVersion(), version);

      // prepare for shutdown
      ObjectRef<Boolean> shutdownRef =
          backendHandle.task(RayServeWrappedReplica::prepareForShutdown).remote();
      Assert.assertTrue(shutdownRef.get());

    } finally {
      if (!inited) {
        Ray.shutdown();
      }
      Serve.setInternalReplicaContext(null);
    }
  }
}<|MERGE_RESOLUTION|>--- conflicted
+++ resolved
@@ -4,15 +4,8 @@
 import io.ray.api.ActorHandle;
 import io.ray.api.ObjectRef;
 import io.ray.api.Ray;
-<<<<<<< HEAD
 import io.ray.serve.api.Serve;
-import io.ray.serve.generated.BackendLanguage;
-=======
-import io.ray.runtime.serializer.MessagePackSerializer;
-import io.ray.serve.generated.DeploymentConfig;
 import io.ray.serve.generated.DeploymentLanguage;
-import io.ray.serve.generated.DeploymentVersion;
->>>>>>> da689484
 import io.ray.serve.generated.RequestMetadata;
 import io.ray.serve.generated.RequestWrapper;
 import java.io.IOException;
@@ -37,29 +30,14 @@
       ActorHandle<DummyServeController> controllerHandle =
           Ray.actor(DummyServeController::new).setName(controllerName).remote();
 
-<<<<<<< HEAD
-      BackendConfig backendConfig =
-          new BackendConfig().setBackendLanguage(BackendLanguage.JAVA.getNumber());
+      DeploymentConfig deploymentConfig =
+          new DeploymentConfig().setDeploymentLanguage(DeploymentLanguage.JAVA.getNumber());
       DeploymentInfo deploymentInfo =
           new DeploymentInfo()
               .setName(backendTag)
-              .setBackendConfig(backendConfig)
+              .setDeploymentConfig(deploymentConfig)
               .setDeploymentVersion(new DeploymentVersion(version))
               .setBackendDef(DummyBackendReplica.class.getName());
-=======
-      DeploymentConfig.Builder deploymentConfigBuilder = DeploymentConfig.newBuilder();
-      deploymentConfigBuilder.setDeploymentLanguage(DeploymentLanguage.JAVA);
-      byte[] deploymentConfigBytes = deploymentConfigBuilder.build().toByteArray();
-      Object[] initArgs = new Object[] {backendTag, replicaTag, controllerName, new Object()};
-      byte[] initArgsBytes = MessagePackSerializer.encode(initArgs).getLeft();
-
-      DeploymentInfo deploymentInfo = new DeploymentInfo();
-      deploymentInfo.setDeploymentConfig(deploymentConfigBytes);
-      deploymentInfo.setDeploymentVersion(
-          DeploymentVersion.newBuilder().setCodeVersion(version).build().toByteArray());
-      deploymentInfo.setReplicaConfig(
-          new ReplicaConfig("io.ray.serve.ReplicaContext", initArgsBytes, new HashMap<>()));
->>>>>>> da689484
 
       ActorHandle<RayServeWrappedReplica> backendHandle =
           Ray.actor(
