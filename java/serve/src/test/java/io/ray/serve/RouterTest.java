package io.ray.serve;

import io.ray.api.ActorHandle;
import io.ray.api.ObjectRef;
import io.ray.api.Ray;
import io.ray.serve.api.Serve;
import io.ray.serve.generated.ActorSet;
import io.ray.serve.generated.DeploymentLanguage;
import io.ray.serve.generated.RequestMetadata;
import org.apache.commons.lang3.RandomStringUtils;
import org.testng.Assert;
import org.testng.annotations.Test;

public class RouterTest {

  @Test
  public void test() {
    boolean inited = Ray.isInitialized();
    Ray.init();

    try {
      String deploymentName = "RouterTest";
      String controllerName = deploymentName + "_controller";
      String replicaTag = deploymentName + "_replica";
      String actorName = replicaTag;
      String version = "v1";

      // Controller
      ActorHandle<DummyServeController> controllerHandle =
          Ray.actor(DummyServeController::new).setName(controllerName).remote();

      // Replica
      DeploymentConfig deploymentConfig =
          new DeploymentConfig().setDeploymentLanguage(DeploymentLanguage.JAVA.getNumber());

<<<<<<< HEAD
      Object[] initArgs = new Object[] {backendTag, replicaTag, controllerName, new Object()};
=======
      Object[] initArgs = new Object[] {deploymentName, replicaTag, controllerName, new Object()};
      byte[] initArgsBytes = MessagePackSerializer.encode(initArgs).getLeft();
>>>>>>> f9d94f51

      DeploymentInfo deploymentInfo =
          new DeploymentInfo()
              .setName(backendTag)
              .setDeploymentConfig(deploymentConfig)
              .setDeploymentVersion(new DeploymentVersion(version))
              .setBackendDef("io.ray.serve.ReplicaContext")
              .setInitArgs(initArgs);

      ActorHandle<RayServeWrappedReplica> replicaHandle =
          Ray.actor(
                  RayServeWrappedReplica::new,
<<<<<<< HEAD
=======
                  deploymentName,
                  replicaTag,
>>>>>>> f9d94f51
                  deploymentInfo,
                  replicaTag,
                  controllerName,
                  (RayServeConfig) null)
              .setName(actorName)
              .remote();
      Assert.assertTrue(replicaHandle.task(RayServeWrappedReplica::checkHealth).remote().get());

      // Router
      Router router = new Router(controllerHandle, deploymentName);
      ActorSet.Builder builder = ActorSet.newBuilder();
      builder.addNames(actorName);
      router.getReplicaSet().updateWorkerReplicas(builder.build());

      // assign
      RequestMetadata.Builder requestMetadata = RequestMetadata.newBuilder();
      requestMetadata.setRequestId(RandomStringUtils.randomAlphabetic(10));
      requestMetadata.setCallMethod("getDeploymentName");

      ObjectRef<Object> resultRef = router.assignRequest(requestMetadata.build(), null);
      Assert.assertEquals((String) resultRef.get(), deploymentName);
    } finally {
      if (!inited) {
        Ray.shutdown();
      }
      Serve.setInternalReplicaContext(null);
    }
  }
}<|MERGE_RESOLUTION|>--- conflicted
+++ resolved
@@ -33,16 +33,11 @@
       DeploymentConfig deploymentConfig =
           new DeploymentConfig().setDeploymentLanguage(DeploymentLanguage.JAVA.getNumber());
 
-<<<<<<< HEAD
-      Object[] initArgs = new Object[] {backendTag, replicaTag, controllerName, new Object()};
-=======
       Object[] initArgs = new Object[] {deploymentName, replicaTag, controllerName, new Object()};
-      byte[] initArgsBytes = MessagePackSerializer.encode(initArgs).getLeft();
->>>>>>> f9d94f51
 
       DeploymentInfo deploymentInfo =
           new DeploymentInfo()
-              .setName(backendTag)
+              .setName(deploymentName)
               .setDeploymentConfig(deploymentConfig)
               .setDeploymentVersion(new DeploymentVersion(version))
               .setBackendDef("io.ray.serve.ReplicaContext")
@@ -51,11 +46,6 @@
       ActorHandle<RayServeWrappedReplica> replicaHandle =
           Ray.actor(
                   RayServeWrappedReplica::new,
-<<<<<<< HEAD
-=======
-                  deploymentName,
-                  replicaTag,
->>>>>>> f9d94f51
                   deploymentInfo,
                   replicaTag,
                   controllerName,
