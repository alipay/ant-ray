--- conflicted
+++ resolved
@@ -64,11 +64,7 @@
                   deploymentInfo,
                   replicaTag,
                   controllerName,
-<<<<<<< HEAD
-                  (RayServeConfig) null)
-=======
                   new RayServeConfig().setConfig(RayServeConfig.LONG_POOL_CLIENT_ENABLED, "false"))
->>>>>>> b4b60444
               .setName(actorName)
               .remote();
       Assert.assertTrue(replicaHandle.task(RayServeWrappedReplica::checkHealth).remote().get());
