--- conflicted
+++ resolved
@@ -23,12 +23,8 @@
     <properties>
         <java.version>1.8</java.version>
         <project.build.sourceEncoding>UTF-8</project.build.sourceEncoding>
-<<<<<<< HEAD
         <projetct.version>1.0</projetct.version>
         <slf4j.version>1.7.25</slf4j.version>
-=======
-        <project.version>1.0</project.version>
->>>>>>> 55d5e288
     </properties>
 
 
