--- conflicted
+++ resolved
@@ -5,7 +5,7 @@
     <modelVersion>4.0.0</modelVersion>
     <packaging>pom</packaging>
 
-<<<<<<< HEAD
+
   <groupId>org.ray.parent</groupId>
   <artifactId>ray-superpom</artifactId>
   <version>1.0</version>
@@ -18,28 +18,13 @@
     <module>test</module>
     <module>example</module>
   </modules>
-=======
-    <groupId>org.ray.parent</groupId>
-    <artifactId>ray-superpom</artifactId>
-    <version>1.0</version>
-    <modules>
-        <module>api</module>
-        <module>common</module>
-        <module>hook</module>
-        <module>runtime-common</module>
-        <module>runtime-native</module>
-        <module>runtime-dev</module>
-        <module>test</module>
-        <module>example</module>
-    </modules>
->>>>>>> 1475600c
 
     <properties>
         <java.version>1.8</java.version>
         <project.build.sourceEncoding>UTF-8</project.build.sourceEncoding>
     </properties>
 
-<<<<<<< HEAD
+
   <dependencyManagement>
     <dependencies>
       <dependency>
@@ -134,17 +119,6 @@
 
 
   </dependencyManagement>
-=======
-    <dependencyManagement>
-        <dependencies>
-            <dependency>
-                <groupId>org.apache.arrow</groupId>
-                <artifactId>arrow-plasma</artifactId>
-                <version>0.10.0-SNAPSHOT</version>
-            </dependency>
-        </dependencies>
-    </dependencyManagement>
->>>>>>> 1475600c
 
     <build>
         <pluginManagement>
