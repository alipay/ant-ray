--- conflicted
+++ resolved
@@ -122,11 +122,8 @@
 
   Long publish(byte[] channel, byte[] message);
 
-<<<<<<< HEAD
-  Object GetImpl();
+  Object getImpl();
 
   byte[] SendCommand(String command, int commandType, byte[] objectID);
-=======
-  Object getImpl();
->>>>>>> 7fcaad26
+
 }