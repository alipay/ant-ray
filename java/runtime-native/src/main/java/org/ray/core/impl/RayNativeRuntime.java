package org.ray.core.impl;

import java.lang.reflect.Constructor;
import java.lang.reflect.InvocationTargetException;
import java.util.HashMap;
import java.util.List;
import java.util.Map;
import org.apache.arrow.plasma.ObjectStoreLink;
import org.apache.arrow.plasma.PlasmaClient;
import org.ray.api.RayActor;
import org.ray.api.RayRemote;
import org.ray.api.UniqueID;
import org.ray.api.funcs.RayFunc_2_1;
import org.ray.core.RayRuntime;
import org.ray.core.UniqueIdHelper;
import org.ray.core.WorkerContext;
import org.ray.core.model.RayParameters;
import org.ray.core.model.WorkerMode;
import org.ray.runner.RunManager;
import org.ray.spi.KeyValueStoreLink;
import org.ray.spi.LocalSchedulerLink;
import org.ray.spi.NopRemoteFunctionManager;
import org.ray.spi.PathConfig;
import org.ray.spi.RemoteFunctionManager;
import org.ray.spi.StateStoreProxy;
import org.ray.spi.impl.DefaultLocalSchedulerClient;
import org.ray.spi.impl.NativeRemoteFunctionManager;
import org.ray.spi.impl.NonRayletStateStoreProxyImpl;
import org.ray.spi.impl.RayletStateStoreProxyImpl;
import org.ray.spi.impl.RedisClient;
import org.ray.spi.model.AddressInfo;
import org.ray.util.exception.TaskExecutionException;
import org.ray.util.logger.RayLog;

/**
 * native runtime for local box and cluster run.
 */
public class RayNativeRuntime extends RayRuntime {

  static {
    System.err.println("Current working directory is " + System.getProperty("user.dir"));
    System.loadLibrary("local_scheduler_library_java");
    System.loadLibrary("plasma_java");
  }

  private StateStoreProxy stateStoreProxy;
  private KeyValueStoreLink kvStore = null;
  private RunManager manager = null;
  private Object actor = null;
  private UniqueID actorId = UniqueID.nil;

  protected RayNativeRuntime() {
  }

  @Override
  public void start(RayParameters params) throws Exception {
    boolean isWorker = (params.worker_mode == WorkerMode.WORKER);
    PathConfig pathConfig = new PathConfig(configReader);

    // initialize params
    if (params.redis_address.length() == 0) {
      if (isWorker) {
        throw new Error("Redis address must be configured under Worker mode.");
      }
      startOnebox(params, pathConfig);
      initStateStore(params.redis_address, params.use_raylet);
    } else {
      initStateStore(params.redis_address, params.use_raylet);
      if (!isWorker) {
        List<AddressInfo> nodes = stateStoreProxy.getAddressInfo(
                            params.node_ip_address, params.redis_address, 5);
        params.object_store_name = nodes.get(0).storeName;
        if (!params.use_raylet) {
          params.object_store_manager_name = nodes.get(0).managerName;
          params.local_scheduler_name = nodes.get(0).schedulerName;
        } else {
          params.raylet_socket_name = nodes.get(0).rayletSocketName;
        }
      }
    }

    // initialize remote function manager
    RemoteFunctionManager funcMgr = params.run_mode.isDevPathManager()
        ? new NopRemoteFunctionManager(params.driver_id) : new NativeRemoteFunctionManager(kvStore);

    // initialize worker context
    if (params.worker_mode == WorkerMode.DRIVER) {
      // TODO: The relationship between workerID, driver_id and dummy_task.driver_id should be
      // recheck carefully
      WorkerContext.workerID = params.driver_id;
    }
    WorkerContext.init(params);

    if (params.onebox_delay_seconds_before_run_app_logic > 0) {
      for (int i = 0; i < params.onebox_delay_seconds_before_run_app_logic; ++i) {
        System.err.println("Pause for debugger, "
            + (params.onebox_delay_seconds_before_run_app_logic - i)
            + " seconds left ...");
        Thread.sleep(1000);
      }
    }

    if (params.worker_mode != WorkerMode.NONE) {
      String overwrites = "";
      // initialize the links
      int releaseDelay = RayRuntime.configReader
          .getIntegerValue("ray", "plasma_default_release_delay", 0,
              "how many release requests should be delayed in plasma client");

      if (!params.use_raylet) {
        ObjectStoreLink plink = new PlasmaClient(params.object_store_name, 
            params.object_store_manager_name, releaseDelay);

<<<<<<< HEAD
        LocalSchedulerLink slink = new DefaultLocalSchedulerClient(
            params.local_scheduler_name,
            WorkerContext.currentWorkerId(),
            UniqueID.nil,
            isWorker,
            0,
            false
        );
=======
      LocalSchedulerLink slink = new DefaultLocalSchedulerClient(
          params.local_scheduler_name,
          WorkerContext.currentWorkerId(),
          UniqueID.nil,
          isWorker,
          WorkerContext.currentTask().taskId,
          0
      );
>>>>>>> ecc100cb

        init(slink, plink, funcMgr, pathConfig);

        // register
        registerWorker(isWorker, params.node_ip_address, params.object_store_name,
            params.object_store_manager_name, params.local_scheduler_name);
      } else {

        ObjectStoreLink plink = new PlasmaClient(params.object_store_name, "", releaseDelay);

        LocalSchedulerLink slink = new DefaultLocalSchedulerClient(
            params.raylet_socket_name,
            WorkerContext.currentWorkerId(),
            UniqueID.nil,
            isWorker,
            0,
            true
        );

        init(slink, plink, funcMgr, pathConfig);

        // register
        registerWorker(isWorker, params.node_ip_address, params.object_store_name,
            params.raylet_socket_name);
      }
    }

    RayLog.core.info("RayNativeRuntime start with "
        + "store " + params.object_store_name
        + ", manager " + params.object_store_manager_name
        + ", scheduler " + params.local_scheduler_name
    );
  }

  @Override
  public void cleanUp() {
    if (null != manager) {
      manager.cleanup(true);
    }
  }

  @Override
  public Object getLocalActor(UniqueID id) {
    if (actorId.equals(id)) {
      return actor;
    } else {
      return null;
    }
  }

  private void startOnebox(RayParameters params, PathConfig paths) throws Exception {
    params.cleanup = true;
    manager = new RunManager(params, paths, RayRuntime.configReader);
    manager.startRayHead();

    params.redis_address = manager.info().redisAddress;
    params.object_store_name = manager.info().localStores.get(0).storeName;
    params.object_store_manager_name = manager.info().localStores.get(0).managerName;
    params.local_scheduler_name = manager.info().localStores.get(0).schedulerName;
    params.raylet_socket_name = manager.info().localStores.get(0).rayletSocketName;
    //params.node_ip_address = NetworkUtil.getIpAddress();
  }

  private void initStateStore(String redisAddress, boolean useRaylet) throws Exception {
    kvStore = new RedisClient();
    kvStore.setAddr(redisAddress);
    stateStoreProxy = useRaylet
            ? new RayletStateStoreProxyImpl(kvStore)
            : new NonRayletStateStoreProxyImpl(kvStore);
    //stateStoreProxy.setStore(kvStore);
    stateStoreProxy.initializeGlobalState();
  }

  private void registerWorker(boolean isWorker, String nodeIpAddress, String storeName,
                              String rayletSocketName) {
    Map<String, String> workerInfo = new HashMap<>();
    String workerId = new String(WorkerContext.currentWorkerId().getBytes());
    if (!isWorker) {
      workerInfo.put("node_ip_address", nodeIpAddress);
      workerInfo.put("driver_id", workerId);
      workerInfo.put("start_time", String.valueOf(System.currentTimeMillis()));
      workerInfo.put("plasma_store_socket", storeName);
      workerInfo.put("raylet_socket", rayletSocketName);
      workerInfo.put("name", System.getProperty("user.dir"));
      //TODO: worker.redis_client.hmset(b"Drivers:" + worker.workerId, driver_info)
      kvStore.hmset("Drivers:" + workerId, workerInfo);
    } else {
      workerInfo.put("node_ip_address", nodeIpAddress);
      workerInfo.put("plasma_store_socket", storeName);
      workerInfo.put("raylet_socket", rayletSocketName);
      //TODO: b"Workers:" + worker.workerId,
      kvStore.hmset("Workers:" + workerId, workerInfo);
    }
  }

  private void registerWorker(boolean isWorker, String nodeIpAddress, String storeName,
                              String managerName, String schedulerName) {
    Map<String, String> workerInfo = new HashMap<>();
    String workerId = new String(WorkerContext.currentWorkerId().getBytes());
    if (!isWorker) {
      workerInfo.put("node_ip_address", nodeIpAddress);
      workerInfo.put("driver_id", workerId);
      workerInfo.put("start_time", String.valueOf(System.currentTimeMillis()));
      workerInfo.put("plasma_store_socket", storeName);
      workerInfo.put("plasma_manager_socket", managerName);
      workerInfo.put("local_scheduler_socket", schedulerName);
      workerInfo.put("name", System.getProperty("user.dir"));
      //TODO: worker.redis_client.hmset(b"Drivers:" + worker.workerId, driver_info)
      kvStore.hmset("Drivers:" + workerId, workerInfo);
    } else {
      workerInfo.put("node_ip_address", nodeIpAddress);
      workerInfo.put("plasma_store_socket", storeName);
      workerInfo.put("plasma_manager_socket", managerName);
      workerInfo.put("local_scheduler_socket", schedulerName);
      //TODO: b"Workers:" + worker.workerId,
      kvStore.hmset("Workers:" + workerId, workerInfo);
    }
  }

  @SuppressWarnings("unchecked")
  @Override
  public <T> RayActor<T> create(Class<T> cls) {
    UniqueID createTaskId = UniqueIdHelper.nextTaskId(-1);
    UniqueID actorId = UniqueIdHelper.taskComputeReturnId(createTaskId, 0, false);
    RayActor<T> actor = new RayActor<>(actorId);
    UniqueID cursorId;

    RayFunc_2_1<byte[], String, byte[]> createActorLambda = RayNativeRuntime::createActorInActor;
    cursorId = worker.rpcCreateActor(
        createTaskId,
        actorId,
        RayFunc_2_1.class,
        createActorLambda,
        1,
        new Object[]{actorId.getBytes(), cls.getName()}
    ).getObjs()[0].getId();
    actor.setTaskCursor(cursorId);
    return actor;
  }

  @RayRemote
  public static byte[] createActorInActor(byte[] actorId, String className) {
    ((RayNativeRuntime) RayRuntime.getInstance()).localCreateActorInActor(actorId, className);
    return actorId;
  }

  public Object localCreateActorInActor(byte[] actorId, String className) {
    try {
      this.actorId = new UniqueID(actorId);
      Class<?> cls = Class.forName(className, true, Thread.currentThread().getContextClassLoader());

      Constructor<?>[] cts = cls.getConstructors();
      for (Constructor<?> ct : cts) {
        System.err.println(ct.getName() + ", param count = " + ct.getParameterCount());
      }

      actor = cls.getConstructor(new Class<?>[0]).newInstance();
      RayLog.core.info("create actor " + this.actorId + " inside actor ok");
      return actor;
    } catch (ClassNotFoundException | InstantiationException | IllegalAccessException
        | IllegalArgumentException | InvocationTargetException | NoSuchMethodException
        | SecurityException e) {
      e.printStackTrace();
      String log = "create actor " + this.actorId + " for " + className + "  failed, ex = " + e
          .getMessage();
      System.err.println(log);
      RayLog.core.error(log, e);
      throw new TaskExecutionException(log, e);
    }
  }
}<|MERGE_RESOLUTION|>--- conflicted
+++ resolved
@@ -111,25 +111,15 @@
         ObjectStoreLink plink = new PlasmaClient(params.object_store_name, 
             params.object_store_manager_name, releaseDelay);
 
-<<<<<<< HEAD
-        LocalSchedulerLink slink = new DefaultLocalSchedulerClient(
-            params.local_scheduler_name,
-            WorkerContext.currentWorkerId(),
-            UniqueID.nil,
-            isWorker,
-            0,
-            false
-        );
-=======
       LocalSchedulerLink slink = new DefaultLocalSchedulerClient(
           params.local_scheduler_name,
           WorkerContext.currentWorkerId(),
           UniqueID.nil,
           isWorker,
           WorkerContext.currentTask().taskId,
-          0
+          0,
+          false
       );
->>>>>>> ecc100cb
 
         init(slink, plink, funcMgr, pathConfig);
 
@@ -145,6 +135,7 @@
             WorkerContext.currentWorkerId(),
             UniqueID.nil,
             isWorker,
+            WorkerContext.currentTask().taskId,
             0,
             true
         );
