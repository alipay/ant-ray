package org.ray.util;

import java.nio.charset.Charset;
import java.util.ArrayList;
import java.util.HashSet;
import java.util.Vector;

public class StringUtil {
<<<<<<< HEAD
  public static final Charset UTF8 = Charset.forName("UTF-8");
  // Holds the start of an element and which brace started it.
  private static class Start {

    // The brace number from the braces string in use.
    final int brace;
    // The position in the string it was seen.
    final int pos;

    // Constructor.
    public Start(int brace, int pos) {
      this.brace = brace;
      this.pos = pos;
    }
  }
=======
>>>>>>> 1475600c

  /**
   * split.
   * @param s         input string
   * @param splitters common splitters
   * @param open      open braces
   * @param close     close braces
   * @return output array list
   */
  public static Vector<String> split(String s, String splitters, String open, String close) {
    // The splits.
    Vector<String> split = new Vector<>();
    // The stack.
    ArrayList<Start> stack = new ArrayList<>();

    int lastPos = 0;

    // Walk the string.
    for (int i = 0; i < s.length(); i++) {
      // Get the char there.
      char ch = s.charAt(i);

      // Is it an open brace?
      int o = open.indexOf(ch);

      // Is it a close brace?
      int c = close.indexOf(ch);

      // Is it a splitter?
      int sp = splitters.indexOf(ch);

      if (stack.size() == 0 && sp >= 0) {
        if (i == lastPos) {
          ++lastPos;
          continue;
        }

        split.add(s.substring(lastPos, i));
        lastPos = i + 1;
      } else if (o >= 0 && (c < 0 || stack.size() == 0)) {
        // Its an open! Push it.
        stack.add(new Start(o, i));
      } else if (c >= 0 && stack.size() > 0) {
        // Pop (if matches).
        int tosPos = stack.size() - 1;
        Start tos = stack.get(tosPos);
        // Does the brace match?
        if (tos.brace == c) {
          // Done with that one.
          stack.remove(tosPos);
        }
      }
    }

    if (lastPos < s.length()) {
      split.add(s.substring(lastPos, s.length()));
    }

    // build removal filter set
    HashSet<Character> removals = new HashSet<>();
    for (int i = 0; i < splitters.length(); i++) {
      removals.add(splitters.charAt(i));
    }

    for (int i = 0; i < open.length(); i++) {
      removals.add(open.charAt(i));
    }

    for (int i = 0; i < close.length(); i++) {
      removals.add(close.charAt(i));
    }

    // apply removal filter set
    for (int i = 0; i < split.size(); i++) {
      String cs = split.get(i);

      // remove heading chars
      int j;
      for (j = 0; j < cs.length(); j++) {
        if (!removals.contains(cs.charAt(j))) {
          break;
        }
      }
      cs = cs.substring(j);

      // remove tail chars
      for (j = cs.length() - 1; j >= 0; j--) {
        if (!removals.contains(cs.charAt(j))) {
          break;
        }
      }
      cs = cs.substring(0, j + 1);

      // reset cs
      split.set(i, cs);
    }

    return split;
  }

  public static boolean isNullOrEmpty(String s) {
    return s == null || s.length() == 0;
  }

  public static <T> String mergeArray(T[] objs, String concatenator) {
    StringBuilder sb = new StringBuilder();
    for (T obj : objs) {
      sb.append(obj).append(concatenator);
    }
    return objs.length == 0 ? "" : sb.substring(0, sb.length() - concatenator.length());
  }

<<<<<<< HEAD
  private static final char[] CHARS = "0123456789abcdef".toCharArray();
  public static String toHexHashString(byte[] id) {
    StringBuilder sb = new StringBuilder(20);
    assert (id.length == 20);
    for (int i = 0; i < 20; i++) {
      int val = id[i] & 0xff;
      sb.append(CHARS[val >> 4]);
      sb.append(CHARS[val & 0xf]);
    }
    return sb.toString();
  }

=======
  // Holds the start of an element and which brace started it.
  private static class Start {

    // The brace number from the braces string in use.
    final int brace;
    // The position in the string it was seen.
    final int pos;

    // Constructor.
    public Start(int brace, int pos) {
      this.brace = brace;
      this.pos = pos;
    }
  }
>>>>>>> 1475600c
}
<|MERGE_RESOLUTION|>--- conflicted
+++ resolved
@@ -6,24 +6,8 @@
 import java.util.Vector;
 
 public class StringUtil {
-<<<<<<< HEAD
+
   public static final Charset UTF8 = Charset.forName("UTF-8");
-  // Holds the start of an element and which brace started it.
-  private static class Start {
-
-    // The brace number from the braces string in use.
-    final int brace;
-    // The position in the string it was seen.
-    final int pos;
-
-    // Constructor.
-    public Start(int brace, int pos) {
-      this.brace = brace;
-      this.pos = pos;
-    }
-  }
-=======
->>>>>>> 1475600c
 
   /**
    * split.
@@ -136,7 +120,6 @@
     return objs.length == 0 ? "" : sb.substring(0, sb.length() - concatenator.length());
   }
 
-<<<<<<< HEAD
   private static final char[] CHARS = "0123456789abcdef".toCharArray();
   public static String toHexHashString(byte[] id) {
     StringBuilder sb = new StringBuilder(20);
@@ -149,7 +132,6 @@
     return sb.toString();
   }
 
-=======
   // Holds the start of an element and which brace started it.
   private static class Start {
 
@@ -164,5 +146,4 @@
       this.pos = pos;
     }
   }
->>>>>>> 1475600c
 }
