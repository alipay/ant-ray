<?xml version="1.0" encoding="UTF-8"?>

<project xmlns:xsi="http://www.w3.org/2001/XMLSchema-instance"
         xmlns="http://maven.apache.org/POM/4.0.0"
         xsi:schemaLocation="http://maven.apache.org/POM/4.0.0 http://maven.apache.org/maven-v4_0_0.xsd">
    <parent>
        <groupId>org.ray.parent</groupId>
        <artifactId>ray-superpom</artifactId>
        <version>1.0</version>
    </parent>
    <modelVersion>4.0.0</modelVersion>

    <groupId>org.ray</groupId>
    <artifactId>ray-common</artifactId>
    <name>java common and util for ray</name>
    <description>java common and util for ray</description>
    <url></url>

    <packaging>jar</packaging>

<<<<<<< HEAD
  <dependencies>
    <dependency>
      <groupId>log4j</groupId>
      <artifactId>log4j</artifactId>
    </dependency>
    <dependency>
      <groupId>quartz</groupId>
      <artifactId>quartz</artifactId>
    </dependency>
    <dependency>
      <groupId>org.ini4j</groupId>
      <artifactId>ini4j</artifactId>
    </dependency>

    <dependency>
      <groupId>org.ow2.asm</groupId>
      <artifactId>asm</artifactId>
    </dependency>
  </dependencies>
=======
    <dependencies>
        <dependency>
            <groupId>log4j</groupId>
            <artifactId>log4j</artifactId>
            <version>1.2.17</version>
        </dependency>
        <dependency>
            <groupId>quartz</groupId>
            <artifactId>quartz</artifactId>
            <version>1.5.2</version>
        </dependency>
        <dependency>
            <groupId>org.ini4j</groupId>
            <artifactId>ini4j</artifactId>
            <version>0.5.2</version>
        </dependency>
    </dependencies>
>>>>>>> 1475600c


</project><|MERGE_RESOLUTION|>--- conflicted
+++ resolved
@@ -18,45 +18,20 @@
 
     <packaging>jar</packaging>
 
-<<<<<<< HEAD
-  <dependencies>
-    <dependency>
-      <groupId>log4j</groupId>
-      <artifactId>log4j</artifactId>
-    </dependency>
-    <dependency>
-      <groupId>quartz</groupId>
-      <artifactId>quartz</artifactId>
-    </dependency>
-    <dependency>
-      <groupId>org.ini4j</groupId>
-      <artifactId>ini4j</artifactId>
-    </dependency>
-
-    <dependency>
-      <groupId>org.ow2.asm</groupId>
-      <artifactId>asm</artifactId>
-    </dependency>
-  </dependencies>
-=======
     <dependencies>
         <dependency>
             <groupId>log4j</groupId>
             <artifactId>log4j</artifactId>
-            <version>1.2.17</version>
         </dependency>
         <dependency>
             <groupId>quartz</groupId>
             <artifactId>quartz</artifactId>
-            <version>1.5.2</version>
         </dependency>
         <dependency>
             <groupId>org.ini4j</groupId>
             <artifactId>ini4j</artifactId>
-            <version>0.5.2</version>
         </dependency>
     </dependencies>
->>>>>>> 1475600c
 
 
 </project>