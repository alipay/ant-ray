--- conflicted
+++ resolved
@@ -121,9 +121,8 @@
   $PYTHON_EXECUTABLE -m pip install \
       --target=$ROOT_DIR/python/ray/pyarrow_files pyarrow==0.12.0.RAY \
       --find-links https://s3-us-west-2.amazonaws.com/arrow-wheels/9357dc130789ee42f8181d8724bee1d5d1509060/index.html
-<<<<<<< HEAD
-  
-if [ "$RAY_BUILD_JAVA" == "YES" ]; then
+
+  if [ "$RAY_BUILD_JAVA" == "YES" ]; then
     bazel build //:ray_java_pkg -c opt
     #soft link
     mkdir -p $ROOT_DIR/build/src/ray/raylet/
@@ -148,16 +147,6 @@
     find $ROOT_DIR/bazel-genfiles/ray_pkg/ -exec chmod +w {} \;
     cp -r $ROOT_DIR/bazel-genfiles/ray_pkg/ray $ROOT_DIR/python || true
   fi
-=======
-  bazel build //:ray_pkg -c opt --verbose_failures
-  # Copy files and keep them writeable. This is a workaround, as Bazel
-  # marks all generated files non-writeable. If we would just copy them
-  # over without adding write permission, the copy would fail the next time.
-  # TODO(pcm): It would be great to have a solution here that does not
-  # require us to copy the files.
-  find $ROOT_DIR/bazel-genfiles/ray_pkg/ -exec chmod +w {} \;
-  cp -r $ROOT_DIR/bazel-genfiles/ray_pkg/ray $ROOT_DIR/python || true
->>>>>>> 36cbde65
 fi
 
 popd